import ast
import logging
import pytest
import re
import time
from enum import Enum, unique
from tests.common.utilities import wait_until
from tests.common.helpers.assertions import pytest_require
from tests.platform_tests.thermal_control_test_helper import mocker_factory

pytestmark = [
    pytest.mark.topology('any'),
    pytest.mark.device_type('physical')
]

STATE_DB = 'STATE_DB'
TABLE_NAME_SEPARATOR_VBAR = '|'
FAN_MOCK_WAIT_TIME = 75

# From RFC 2737, 1 means replaceable, 2 means not replaceable
REPLACEABLE = 1
NOT_REPLACEABLE = 2

# Physical Class From RFC 2737
PHYSICAL_CLASS_OTHER = 1
PHYSICAL_CLASS_UNKNOWN = 2
PHYSICAL_CLASS_CHASSIS = 3
PHYSICAL_CLASS_BACKPLANE = 4
PHYSICAL_CLASS_CONTAINER = 5
PHYSICAL_CLASS_POWERSUPPLY = 6
PHYSICAL_CLASS_FAN = 7
PHYSICAL_CLASS_SENSOR = 8
PHYSICAL_CLASS_MODULE = 9
PHYSICAL_CLASS_PORT = 10
PHYSICAL_CLASS_STACK = 11

# OID generating rule definition
# Moduel Type Definition
MODULE_TYPE_MULTIPLE = 100000000
MODULE_INDEX_MULTIPLE = 1000000
MODULE_TYPE_MGMT = 2 * MODULE_TYPE_MULTIPLE
MODULE_TYPE_FAN_DRAWER = 5 * MODULE_TYPE_MULTIPLE
MODULE_TYPE_PSU = 6 * MODULE_TYPE_MULTIPLE
MODULE_TYPE_PORT = 1000000000

# Device Type Definition
DEVICE_TYPE_MULTIPLE = 10000
DEVICE_INDEX_MULTIPLE = 100
DEVICE_TYPE_PS = 1 * DEVICE_TYPE_MULTIPLE
DEVICE_TYPE_FAN = 2 * DEVICE_TYPE_MULTIPLE
DEVICE_TYPE_CHASSIS_THERMAL = 99 * DEVICE_TYPE_MULTIPLE
DEVICE_TYPE_POWER_MONITOR = 24 * DEVICE_TYPE_MULTIPLE

# Sensor Type Definition
SENSOR_TYPE_MULTIPLE = 10
SENSOR_TYPE_TEMP = 1 * SENSOR_TYPE_MULTIPLE
SENSOR_TYPE_FAN = 2 * SENSOR_TYPE_MULTIPLE
SENSOR_TYPE_POWER = 3 * SENSOR_TYPE_MULTIPLE
SENSOR_TYPE_CURRENT = 4 * SENSOR_TYPE_MULTIPLE
SENSOR_TYPE_VOLTAGE = 5 * SENSOR_TYPE_MULTIPLE

# Port entPhysicalIndex Definition
PORT_IFINDEX_MULTIPLE = 100
SENSOR_TYPE_PORT_TX_POWER = 2 * SENSOR_TYPE_MULTIPLE
SENSOR_TYPE_PORT_RX_POWER = 3 * SENSOR_TYPE_MULTIPLE
SENSOR_TYPE_PORT_TX_BIAS = 4 * SENSOR_TYPE_MULTIPLE

CHASSIS_SUB_ID = 1
CHASSIS_MGMT_SUB_ID = MODULE_TYPE_MGMT


@unique
class EntitySensorDataType(int, Enum):
    """
    Enumeration of sensor data types according to RFC3433
    (https://tools.ietf.org/html/rfc3433)
    """

    OTHER = 1
    UNKNOWN = 2
    VOLTS_AC = 3
    VOLTS_DC = 4
    AMPERES = 5
    WATTS = 6
    HERTZ = 7
    CELSIUS = 8
    PERCENT_RH = 9
    RPM = 10
    CMM = 11
    TRUTHVALUE = 12


@unique
class EntitySensorDataScale(int, Enum):
    """
    Enumeration of sensor data scale types according to RFC3433
    (https://tools.ietf.org/html/rfc3433)
    """

    YOCTO = 1
    ZEPTO = 2
    ATTO = 3
    FEMTO = 4
    PICO = 5
    NANO = 6
    MICRO = 7
    MILLI = 8
    UNITS = 9
    KILO = 10
    MEGA = 11
    GIGA = 12
    TERA = 13
    EXA = 14
    PETA = 15
    ZETTA = 16
    YOTTA = 17


@unique
class EntitySensorStatus(int, Enum):
    """
    Enumeration of sensor operational status according to RFC3433
    (https://tools.ietf.org/html/rfc3433)
    """

    OK = 1
    UNAVAILABLE = 2
    NONOPERATIONAL = 3


# field_name : (name, position)
PSU_SENSOR_INFO = {
    'temp': ('Temperature', 1, SENSOR_TYPE_TEMP),
    'power': ('Power', 2, SENSOR_TYPE_POWER),
    'current': ('Current', 3, SENSOR_TYPE_CURRENT),
    'voltage': ('Voltage', 4, SENSOR_TYPE_VOLTAGE),
}

# The sort factor values are got from https://github.com/Azure/sonic-snmpagent/blob/dfde06e2f5d70e23882af6c0f1af4ae43ec2fa43/src/sonic_ax_impl/mibs/ietf/transceiver_sensor_data.py#L18
XCVR_SENSOR_PATTERN = {
    'temperature': {'sort_factor': 0, 'oid_base': SENSOR_TYPE_TEMP, 'extract_line_number': False},
    'voltage': {'sort_factor': 9000, 'oid_base': SENSOR_TYPE_VOLTAGE, 'extract_line_number': False},
    'tx(\d+)power': {'sort_factor': 1000, 'oid_base': SENSOR_TYPE_PORT_TX_POWER, 'extract_line_number': True},
    'rx(\d+)power': {'sort_factor': 2000, 'oid_base': SENSOR_TYPE_PORT_RX_POWER, 'extract_line_number': True},
    'tx(\d+)bias': {'sort_factor': 3000, 'oid_base': SENSOR_TYPE_PORT_TX_BIAS, 'extract_line_number': True}}

# Constants
CHASSIS_KEY = 'chassis 1'
FAN_DRAWER_KEY_TEMPLATE = 'FAN_DRAWER_INFO|{}'
FAN_KEY_TEMPLATE = 'FAN_INFO|{}'
PSU_KEY_TEMPLATE = 'PSU_INFO|{}'
THERMAL_KEY_TEMPLATE = 'TEMPERATURE_INFO|{}'
PHYSICAL_ENTITY_KEY_TEMPLATE = 'PHYSICAL_ENTITY_INFO|{}'
XCVR_KEY_TEMPLATE = 'TRANSCEIVER_INFO|{}'
XCVR_DOM_KEY_TEMPLATE = 'TRANSCEIVER_DOM_SENSOR|{}'


@pytest.fixture(autouse=True, scope="module")
def check_image_version(duthosts):
    """Skip the test for unsupported images."""
    for duthost in duthosts:
        pytest_require("201911" not in duthost.os_version, "Test not supported for 201911 images. Skipping the test")
    yield


@pytest.fixture(scope="module")
def snmp_physical_entity_and_sensor_info(duthosts, enum_rand_one_per_hwsku_hostname, localhost, creds_all_duts):
    """
    Module level fixture for getting physical entity information from snmp fact for frontend dut
    :param duthost: DUT host object
    :param localhost: localhost object
    :param creds_all_duts: Credential for snmp
    :return:
    """
    duthost = duthosts[enum_rand_one_per_hwsku_hostname]
    return get_entity_and_sensor_mib(duthost, localhost, creds_all_duts)


def get_entity_and_sensor_mib(duthost, localhost, creds_all_duts):
    """
    Get physical entity information from snmp fact
    :param duthost: DUT host object
    :param localhost: localhost object
    :param creds_all_duts: Credential for snmp
    :return:
    """
    mib_info = {}
    hostip = duthost.host.options['inventory_manager'].get_host(duthost.hostname).vars['ansible_host']
    snmp_facts = localhost.snmp_facts(host=hostip, version="v2c", community=creds_all_duts[duthost]["snmp_rocommunity"])['ansible_facts']
    entity_mib = {}
    sensor_mib = {}
    for oid, info in snmp_facts['snmp_physical_entities'].items():
        entity_mib[int(oid)] = info
    for oid, info in snmp_facts['snmp_sensors'].items():
        sensor_mib[int(oid)] = info

    mib_info["entity_mib"] = entity_mib
    mib_info["sensor_mib"] = sensor_mib

    return mib_info


def test_fan_drawer_info(duthosts, enum_rand_one_per_hwsku_hostname, snmp_physical_entity_and_sensor_info):
    """
    Verify fan drawer information in physical entity mib with redis database
    :param duthost: DUT host object
    :param snmp_physical_entity_info: Physical entity information from snmp fact
    :return:
    """
    snmp_physical_entity_info = snmp_physical_entity_and_sensor_info["entity_mib"]
    duthost = duthosts[enum_rand_one_per_hwsku_hostname]
    keys = redis_get_keys(duthost, STATE_DB, FAN_DRAWER_KEY_TEMPLATE.format('*'))
    # Ignore the test if the platform does not support fan drawer
    if not keys:
        pytest.skip('Fan drawer information does not exist in DB, skipping this test')
    for key in keys:
        drawer_info = redis_hgetall(duthost, STATE_DB, key)
        name = key.split(TABLE_NAME_SEPARATOR_VBAR)[-1]
        entity_info_key = PHYSICAL_ENTITY_KEY_TEMPLATE.format(name)
        entity_info = redis_hgetall(duthost, STATE_DB, entity_info_key)
        position = int(entity_info['position_in_parent'])
        expect_oid = MODULE_TYPE_FAN_DRAWER + position * MODULE_INDEX_MULTIPLE
        assert expect_oid in snmp_physical_entity_info, 'Cannot find fan drawer {} in physical entity mib'.format(name)

        drawer_snmp_fact = snmp_physical_entity_info[expect_oid]
        assert drawer_snmp_fact['entPhysDescr'] == name
        assert drawer_snmp_fact['entPhysContainedIn'] == CHASSIS_SUB_ID
        assert drawer_snmp_fact['entPhysClass'] == PHYSICAL_CLASS_CONTAINER
        assert drawer_snmp_fact['entPhyParentRelPos'] == position
        assert drawer_snmp_fact['entPhysName'] == name
        assert drawer_snmp_fact['entPhysHwVer'] == ''
        assert drawer_snmp_fact['entPhysFwVer'] == ''
        assert drawer_snmp_fact['entPhysSwVer'] == ''
        assert drawer_snmp_fact['entPhysSerialNum'] == '' if is_null_str(drawer_info['serial']) else drawer_info[
            'serial']
        assert drawer_snmp_fact['entPhysMfgName'] == ''
        assert drawer_snmp_fact['entPhysModelName'] == '' if is_null_str(drawer_info['model']) else drawer_info['model']
        assert drawer_snmp_fact['entPhysIsFRU'] == REPLACEABLE if drawer_info[
                                                                      'is_replaceable'] == 'True' else NOT_REPLACEABLE


def test_fan_info(duthosts, enum_rand_one_per_hwsku_hostname, snmp_physical_entity_and_sensor_info):
    """
    Verify fan information in physical entity mib with redis database
    :param duthost: DUT host object
    :param snmp_physical_entity_info: Physical entity information from snmp fact
    :return:
    """
    snmp_physical_entity_info = snmp_physical_entity_and_sensor_info["entity_mib"]
    snmp_entity_sensor_info = snmp_physical_entity_and_sensor_info["sensor_mib"]
    duthost = duthosts[enum_rand_one_per_hwsku_hostname]
    keys = redis_get_keys(duthost, STATE_DB, FAN_KEY_TEMPLATE.format('*'))
    # Ignore the test if the platform does not have fans (e.g Line card)
    if not keys:
        pytest.skip('Fan information does not exist in DB, skipping this test')
    for key in keys:
        fan_info = redis_hgetall(duthost, STATE_DB, key)
        name = key.split(TABLE_NAME_SEPARATOR_VBAR)[-1]
        entity_info_key = PHYSICAL_ENTITY_KEY_TEMPLATE.format(name)
        entity_info = redis_hgetall(duthost, STATE_DB, entity_info_key)
        position = int(entity_info['position_in_parent'])
        parent_name = entity_info['parent_name']
        if parent_name == CHASSIS_KEY:
            parent_oid = MODULE_TYPE_FAN_DRAWER + position * MODULE_INDEX_MULTIPLE
        else:
            parent_entity_info = redis_hgetall(duthost, STATE_DB, PHYSICAL_ENTITY_KEY_TEMPLATE.format(parent_name))
            parent_position = int(parent_entity_info['position_in_parent'])
            if 'PSU' in parent_name:
                parent_oid = MODULE_TYPE_PSU + parent_position * MODULE_INDEX_MULTIPLE
            else:
                parent_oid = MODULE_TYPE_FAN_DRAWER + parent_position * MODULE_INDEX_MULTIPLE
        expect_oid = parent_oid + DEVICE_TYPE_FAN + position * DEVICE_INDEX_MULTIPLE
        assert expect_oid in snmp_physical_entity_info, 'Cannot find fan {} in physical entity mib'.format(name)
        fan_snmp_fact = snmp_physical_entity_info[expect_oid]
        assert fan_snmp_fact['entPhysDescr'] == name
        assert fan_snmp_fact['entPhysContainedIn'] == CHASSIS_SUB_ID if parent_name == CHASSIS_KEY else parent_oid
        assert fan_snmp_fact['entPhysClass'] == PHYSICAL_CLASS_FAN
        assert fan_snmp_fact['entPhyParentRelPos'] == position
        assert fan_snmp_fact['entPhysName'] == name
        assert fan_snmp_fact['entPhysHwVer'] == ''
        assert fan_snmp_fact['entPhysFwVer'] == ''
        assert fan_snmp_fact['entPhysSwVer'] == ''
        assert fan_snmp_fact['entPhysSerialNum'] == '' if is_null_str(fan_info['serial']) else fan_info[
            'serial']
        assert fan_snmp_fact['entPhysMfgName'] == ''
        assert fan_snmp_fact['entPhysModelName'] == '' if is_null_str(fan_info['model']) else fan_info['model']
        assert fan_snmp_fact['entPhysIsFRU'] == REPLACEABLE if fan_info['is_replaceable'] == 'True' else NOT_REPLACEABLE

        if not is_null_str(fan_info['speed']):
            tachometers_oid = expect_oid + SENSOR_TYPE_FAN
            assert tachometers_oid in snmp_physical_entity_info, 'Cannot find fan tachometers info in physical entity mib'
            tachometers_fact = snmp_physical_entity_info[tachometers_oid]
            assert tachometers_fact['entPhysDescr'] == 'Tachometers for {}'.format(name)
            assert tachometers_fact['entPhysContainedIn'] == expect_oid
            assert tachometers_fact['entPhysClass'] == PHYSICAL_CLASS_SENSOR
            assert tachometers_fact['entPhyParentRelPos'] == 1
            assert tachometers_fact['entPhysName'] == 'Tachometers for {}'.format(name)
            assert tachometers_fact['entPhysHwVer'] == ''
            assert tachometers_fact['entPhysFwVer'] == ''
            assert tachometers_fact['entPhysSwVer'] == ''
            assert tachometers_fact['entPhysSerialNum'] == ''
            assert tachometers_fact['entPhysMfgName'] == ''
            assert tachometers_fact['entPhysModelName'] == ''
            assert tachometers_fact['entPhysIsFRU'] == NOT_REPLACEABLE

        # Check fan tachometer sensor facts
        expect_sensor_oid = expect_oid + SENSOR_TYPE_FAN
        assert expect_sensor_oid in snmp_entity_sensor_info, 'Cannot find fan {} in entity sensor mib'.format(name)
        tachometers_sensor_fact = snmp_entity_sensor_info[expect_sensor_oid]
        assert tachometers_sensor_fact['entPhySensorType'] == str(int(EntitySensorDataType.UNKNOWN))
        assert tachometers_sensor_fact['entPhySensorPrecision'] == '0'
        assert tachometers_sensor_fact['entPhySensorScale'] == EntitySensorDataScale.UNITS
        # Fan tachometer sensor value(percent) is a int between 0 and 100
        assert (0 < int(tachometers_sensor_fact['entPhySensorValue']) <= 100)
        assert tachometers_sensor_fact['entPhySensorOperStatus'] == str(int(EntitySensorStatus.OK)) \
               or tachometers_sensor_fact['entPhySensorOperStatus'] == str(int(EntitySensorStatus.NONOPERATIONAL)) \
               or tachometers_sensor_fact['entPhySensorOperStatus'] == str(int(EntitySensorStatus.UNAVAILABLE))


def test_psu_info(duthosts, enum_rand_one_per_hwsku_hostname, snmp_physical_entity_and_sensor_info):
    """
    Verify PSU information in physical entity mib with redis database
    :param duthost: DUT host object
    :param snmp_physical_entity_info: Physical entity information from snmp fact
    :return:
    """
    snmp_physical_entity_info = snmp_physical_entity_and_sensor_info["entity_mib"]
    duthost = duthosts[enum_rand_one_per_hwsku_hostname]
    if not duthost.is_supervisor_node():
        pytest.skip("Not supported on non supervisor node")
    keys = redis_get_keys(duthost, STATE_DB, PSU_KEY_TEMPLATE.format('*'))
    # Ignore the test if the platform does not have psus (e.g Line card)
    if not keys:
        pytest.skip('PSU information does not exist in DB, skipping this test')
    for key in keys:
        psu_info = redis_hgetall(duthost, STATE_DB, key)
        name = key.split(TABLE_NAME_SEPARATOR_VBAR)[-1]
        entity_info_key = PHYSICAL_ENTITY_KEY_TEMPLATE.format(name)
        entity_info = redis_hgetall(duthost, STATE_DB, entity_info_key)
        position = int(entity_info['position_in_parent'])
        expect_oid = MODULE_TYPE_PSU + position * MODULE_INDEX_MULTIPLE
        if psu_info['presence'] != 'true':
            assert expect_oid not in snmp_physical_entity_info
            continue

        assert expect_oid in snmp_physical_entity_info, 'Cannot find PSU {} in physical entity mib'.format(name)
        psu_snmp_fact = snmp_physical_entity_info[expect_oid]
        assert psu_snmp_fact['entPhysDescr'] == name
        assert psu_snmp_fact['entPhysContainedIn'] == CHASSIS_SUB_ID
        assert psu_snmp_fact['entPhysClass'] == PHYSICAL_CLASS_POWERSUPPLY
        assert psu_snmp_fact['entPhyParentRelPos'] == position
        assert psu_snmp_fact['entPhysName'] == name
        assert psu_snmp_fact['entPhysHwVer'] == ''
        assert psu_snmp_fact['entPhysFwVer'] == ''
        assert psu_snmp_fact['entPhysSwVer'] == ''
        assert psu_snmp_fact['entPhysSerialNum'] == '' if is_null_str(psu_info['serial']) else psu_info[
            'serial']
        assert psu_snmp_fact['entPhysMfgName'] == ''
        assert psu_snmp_fact['entPhysModelName'] == '' if is_null_str(psu_info['model']) else psu_info['model']
        assert psu_snmp_fact['entPhysIsFRU'] == REPLACEABLE if psu_info['is_replaceable'] == 'True' else NOT_REPLACEABLE

        _check_psu_sensor(name, psu_info, expect_oid, snmp_physical_entity_and_sensor_info)


def _check_psu_sensor(psu_name, psu_info, psu_oid, snmp_physical_entity_and_sensor_info):
    """
    Check PSU sensor information in physical entity mib
    :param psu_name: PSU name
    :param psu_info: PSU information got from db
    :param psu_oid: PSU oid
    :param snmp_physical_entity_info: Physical entity information from snmp fact
    :return:
    """
    snmp_physical_entity_info = snmp_physical_entity_and_sensor_info["entity_mib"]
    snmp_entity_sensor_info = snmp_physical_entity_and_sensor_info["sensor_mib"]
    for field, sensor_tuple in PSU_SENSOR_INFO.items():
        expect_oid = psu_oid + DEVICE_TYPE_POWER_MONITOR + sensor_tuple[2]
        if is_null_str(psu_info[field]):
            assert expect_oid not in snmp_physical_entity_info
            continue

        assert expect_oid in snmp_physical_entity_info, 'Cannot find PSU sensor {} in physical entity mib'.format(field)
        phy_entity_snmp_fact = snmp_physical_entity_info[expect_oid]
        sensor_name = '{sensor_name} for {psu_name}'.format(sensor_name=sensor_tuple[0], psu_name=psu_name)
        assert phy_entity_snmp_fact['entPhysDescr'] == sensor_name
        assert phy_entity_snmp_fact['entPhysContainedIn'] == psu_oid
        assert phy_entity_snmp_fact['entPhysClass'] == PHYSICAL_CLASS_SENSOR
        assert phy_entity_snmp_fact['entPhyParentRelPos'] == sensor_tuple[1]
        assert phy_entity_snmp_fact['entPhysName'] == sensor_name
        assert phy_entity_snmp_fact['entPhysHwVer'] == ''
        assert phy_entity_snmp_fact['entPhysFwVer'] == ''
        assert phy_entity_snmp_fact['entPhysSwVer'] == ''
        assert phy_entity_snmp_fact['entPhysSerialNum'] == ''
        assert phy_entity_snmp_fact['entPhysMfgName'] == ''
        assert phy_entity_snmp_fact['entPhysModelName'] == ''
        assert phy_entity_snmp_fact['entPhysIsFRU'] == NOT_REPLACEABLE

        entity_sensor_snmp_facts = snmp_entity_sensor_info[expect_oid]
        if field == "current":
            assert entity_sensor_snmp_facts['entPhySensorType'] == str(int(EntitySensorDataType.AMPERES))
        elif field == "voltage":
            assert entity_sensor_snmp_facts['entPhySensorType'] == str(int(EntitySensorDataType.VOLTS_DC))
        elif field == "power":
            assert entity_sensor_snmp_facts['entPhySensorType'] == str(int(EntitySensorDataType.WATTS))
        elif field == "temperature":
            assert entity_sensor_snmp_facts['entPhySensorType'] == str(int(EntitySensorDataType.CELSIUS))
        else:
            continue
        assert entity_sensor_snmp_facts['entPhySensorPrecision'] == '3'
        assert entity_sensor_snmp_facts['entPhySensorScale'] == EntitySensorDataScale.UNITS
        assert entity_sensor_snmp_facts['entPhySensorOperStatus'] == str(int(EntitySensorStatus.OK)) \
               or entity_sensor_snmp_facts['entPhySensorOperStatus'] == str(int(EntitySensorStatus.NONOPERATIONAL)) \
               or entity_sensor_snmp_facts['entPhySensorOperStatus'] == str(int(EntitySensorStatus.UNAVAILABLE))


def test_thermal_info(duthosts, enum_rand_one_per_hwsku_hostname, snmp_physical_entity_and_sensor_info):
    """
    Verify thermal information in physical entity mib with redis database
    :param duthost: DUT host object
    :param snmp_physical_entity_info: Physical entity information from snmp fact
    :return:
    """
    snmp_physical_entity_info = snmp_physical_entity_and_sensor_info["entity_mib"]
    snmp_entity_sensor_info = snmp_physical_entity_and_sensor_info["sensor_mib"]
    duthost = duthosts[enum_rand_one_per_hwsku_hostname]
    keys = redis_get_keys(duthost, STATE_DB, THERMAL_KEY_TEMPLATE.format('*'))
    assert keys, 'Thermal information does not exist in DB'
    for key in keys:
        thermal_info = redis_hgetall(duthost, STATE_DB, key)
        if is_null_str(thermal_info['temperature']):
            continue
        name = key.split(TABLE_NAME_SEPARATOR_VBAR)[-1]
        entity_info_key = PHYSICAL_ENTITY_KEY_TEMPLATE.format(name)
        entity_info = redis_hgetall(duthost, STATE_DB, entity_info_key)
        if not entity_info or entity_info['parent_name'] != CHASSIS_KEY:
            continue
        position = int(entity_info['position_in_parent'])
        expect_oid = CHASSIS_MGMT_SUB_ID + DEVICE_TYPE_CHASSIS_THERMAL + position * DEVICE_INDEX_MULTIPLE + SENSOR_TYPE_TEMP
        assert expect_oid in snmp_physical_entity_info, 'Cannot find thermal {} in physical entity mib'.format(name)
        thermal_snmp_fact = snmp_physical_entity_info[expect_oid]
        assert thermal_snmp_fact['entPhysDescr'] == name
        assert thermal_snmp_fact['entPhysContainedIn'] == CHASSIS_MGMT_SUB_ID
        assert thermal_snmp_fact['entPhysClass'] == PHYSICAL_CLASS_SENSOR
        assert thermal_snmp_fact['entPhyParentRelPos'] == position
        assert thermal_snmp_fact['entPhysName'] == name
        assert thermal_snmp_fact['entPhysHwVer'] == ''
        assert thermal_snmp_fact['entPhysFwVer'] == ''
        assert thermal_snmp_fact['entPhysSwVer'] == ''
        assert thermal_snmp_fact['entPhysSerialNum'] == ''
        assert thermal_snmp_fact['entPhysMfgName'] == ''
        assert thermal_snmp_fact['entPhysModelName'] == ''
        assert thermal_snmp_fact['entPhysIsFRU'] == NOT_REPLACEABLE

        thermal_sensor_snmp_fact = snmp_entity_sensor_info[expect_oid]
        assert thermal_sensor_snmp_fact['entPhySensorType'] == str(int(EntitySensorDataType.CELSIUS))
        assert thermal_sensor_snmp_fact['entPhySensorPrecision'] == '3'
        assert thermal_sensor_snmp_fact['entPhySensorScale'] == EntitySensorDataScale.UNITS
        assert thermal_sensor_snmp_fact['entPhySensorOperStatus'] == str(int(EntitySensorStatus.OK)) \
               or thermal_sensor_snmp_fact['entPhySensorOperStatus'] == str(int(EntitySensorStatus.NONOPERATIONAL)) \
               or thermal_sensor_snmp_fact['entPhySensorOperStatus'] == str(int(EntitySensorStatus.UNAVAILABLE))


def test_transceiver_info(duthosts, enum_rand_one_per_hwsku_hostname, snmp_physical_entity_and_sensor_info):
    """
    Verify transceiver information in physical entity mib with redis database
    :param duthost: DUT host object
    :param snmp_physical_entity_info: Physical entity information from snmp fact
    :return:
    """
    snmp_physical_entity_info = snmp_physical_entity_and_sensor_info["entity_mib"]
    duthost = duthosts[enum_rand_one_per_hwsku_hostname]
    keys = redis_get_keys(duthost, STATE_DB, XCVR_KEY_TEMPLATE.format('*'))
    # Ignore the test if the platform does not have interfaces (e.g Supervisor)
    if not keys:
        pytest.skip('Fan information does not exist in DB, skipping this test')
    name_to_snmp_facts = {}
    for oid, values in snmp_physical_entity_info.items():
        values['oid'] = oid
        name_to_snmp_facts[values['entPhysName']] = values
    for key in keys:
        name = key.split(TABLE_NAME_SEPARATOR_VBAR)[-1]
        assert name in name_to_snmp_facts, 'Cannot find port {} in physical entity mib'.format(name)
        transceiver_info = redis_hgetall(duthost, STATE_DB, key)
        transceiver_snmp_fact = name_to_snmp_facts[name]
        assert transceiver_snmp_fact['entPhysDescr'] is not None
        assert transceiver_snmp_fact['entPhysContainedIn'] == CHASSIS_SUB_ID
        assert transceiver_snmp_fact['entPhysClass'] == PHYSICAL_CLASS_PORT
        assert transceiver_snmp_fact['entPhyParentRelPos'] == -1
        assert transceiver_snmp_fact['entPhysName'] == name
        assert transceiver_snmp_fact['entPhysHwVer'] == transceiver_info['hardware_rev']
        assert transceiver_snmp_fact['entPhysFwVer'] == ''
        assert transceiver_snmp_fact['entPhysSwVer'] == ''
        assert transceiver_snmp_fact['entPhysSerialNum'] == transceiver_info['serial']
        assert transceiver_snmp_fact['entPhysMfgName'] == transceiver_info['manufacturer']
        assert transceiver_snmp_fact['entPhysModelName'] == transceiver_info['model']
        assert transceiver_snmp_fact['entPhysIsFRU'] == REPLACEABLE if transceiver_info[
                                                                           'is_replaceable'] == 'True' else NOT_REPLACEABLE
        _check_transceiver_dom_sensor_info(duthost, name, transceiver_snmp_fact['oid'], snmp_physical_entity_info)


def _check_transceiver_dom_sensor_info(duthost, name, transceiver_oid, snmp_physical_entity_info):
    """
    Check transceiver DOM sensor information in physical entity mib
    :param duthost: DUT host object
    :param name: Transceiver name
    :param transceiver_oid: Transceiver oid
    :param snmp_physical_entity_info: Physical entity information from snmp fact
    :return:
    """
    sensor_data_list = _get_transceiver_sensor_data(duthost, name)
    for index, sensor_data in enumerate(sensor_data_list):
        expect_oid = transceiver_oid + sensor_data.oid_offset
        assert expect_oid in snmp_physical_entity_info, 'Cannot find port sensor in physical entity mib'
        sensor_snmp_fact = snmp_physical_entity_info[expect_oid]
        assert sensor_snmp_fact['entPhysDescr'] is not None
        assert sensor_snmp_fact['entPhysContainedIn'] == transceiver_oid
        assert sensor_snmp_fact['entPhysClass'] == PHYSICAL_CLASS_SENSOR
        assert sensor_snmp_fact['entPhyParentRelPos'] == index + 1
        assert sensor_snmp_fact['entPhysName'] is not None
        assert sensor_snmp_fact['entPhysHwVer'] == ''
        assert sensor_snmp_fact['entPhysFwVer'] == ''
        assert sensor_snmp_fact['entPhysSwVer'] == ''
        assert sensor_snmp_fact['entPhysSerialNum'] == ''
        assert sensor_snmp_fact['entPhysMfgName'] == ''
        assert sensor_snmp_fact['entPhysModelName'] == ''
        assert sensor_snmp_fact['entPhysIsFRU'] == NOT_REPLACEABLE


class SensorData(object):
    def __init__(self, key, value, sort_factor, oid_offset):
        self.key = key
        self.value = value
        self.sort_factor = sort_factor
        self.oid_offset = oid_offset


def _get_transceiver_sensor_data(duthost, name):
    key = XCVR_DOM_KEY_TEMPLATE.format(name)
    sensor_info = redis_hgetall(duthost, STATE_DB, key)
    sensor_data_list = []
    for field, value in sensor_info.items():
        for pattern, data in XCVR_SENSOR_PATTERN.items():
            match_result = re.match(pattern, field)
            if match_result:
                if data['extract_line_number']:
                    lane_number = int(match_result.group(1))
                    sort_factor = data['sort_factor'] + lane_number
                    oid_offset = data['oid_base'] + lane_number
                else:
                    sort_factor = data['sort_factor']
                    oid_offset = data['oid_base']
                sensor_data_list.append(SensorData(field, value, sort_factor, oid_offset))
                break

    sensor_data_list = sorted(sensor_data_list, key=lambda x: x.sort_factor)
    return sensor_data_list


@pytest.mark.disable_loganalyzer
def test_turn_off_psu_and_check_psu_info(duthosts, enum_rand_one_per_hwsku_hostname,
                                         localhost, creds_all_duts,
                                         pdu_controller):
    """
    Turn off one PSU and check all PSU sensor entity being removed because it can no longer get any value
    :param duthost: DUT host object
    :param localhost: localhost object
    :param creds_all_duts: Credential for snmp
    :param pdu_controller: PDU controller
    :return:
    """
    duthost = duthosts[enum_rand_one_per_hwsku_hostname]
    if not pdu_controller:
        pytest.skip('psu_controller is None, skipping this test')
    outlet_status = pdu_controller.get_outlet_status()
    if len(outlet_status) < 2:
        pytest.skip('At least 2 PSUs required for rest of the testing in this case')

    # turn on all PSU
    for outlet in outlet_status:
        if not outlet['outlet_on']:
            pdu_controller.turn_on_outlet(outlet)
    time.sleep(5)

    outlet_status = pdu_controller.get_outlet_status()
    for outlet in outlet_status:
        if not outlet['outlet_on']:
            pytest.skip('Not all outlet are powered on, skip rest of the testing in this case')

    # turn off the first PSU
    first_outlet = outlet_status[0]
    pdu_controller.turn_off_outlet(first_outlet)
    assert wait_until(30, 5, check_outlet_status, pdu_controller, first_outlet, False)
    # wait for psud update the database
    assert wait_until(120, 20, _check_psu_status_after_power_off, duthost, localhost, creds_all_duts[duthost])


def _check_psu_status_after_power_off(duthost, localhost, creds_all_duts):
    """
    Check that at least one PSU is powered off and its sensor information should be removed from mib
    :param duthost: DUT host object
    :param localhost: localhost object
    :param creds_all_duts: Credential for snmp
    :return: True if sensor information is removed from mib
    """
<<<<<<< HEAD
    snmp_physical_entity_and_sensor_info = get_entity_and_sensor_mib(duthost, localhost, creds_all_duts[duthost])
    entity_mib_info = snmp_physical_entity_and_sensor_info["entity_mib"]
    entity_sensor_mib_info = snmp_physical_entity_and_sensor_info["sensor_mib"]
=======
    mib_info = get_entity_mib(duthost, localhost, creds_all_duts)
>>>>>>> 7762e4b7
    keys = redis_get_keys(duthost, STATE_DB, PSU_KEY_TEMPLATE.format('*'))
    power_off_psu_found = False
    for key in keys:
        psu_info = redis_hgetall(duthost, STATE_DB, key)
        name = key.split(TABLE_NAME_SEPARATOR_VBAR)[-1]
        entity_info_key = PHYSICAL_ENTITY_KEY_TEMPLATE.format(name)
        entity_info = redis_hgetall(duthost, STATE_DB, entity_info_key)
        position = int(entity_info['position_in_parent'])
        expect_oid = MODULE_TYPE_PSU + position * MODULE_INDEX_MULTIPLE
        if psu_info['status'] != 'true':
            assert expect_oid in entity_mib_info
            for field, sensor_tuple in PSU_SENSOR_INFO.items():
                sensor_oid = expect_oid + DEVICE_TYPE_POWER_MONITOR + sensor_tuple[2]
                if sensor_oid not in entity_mib_info and sensor_oid not in entity_sensor_mib_info:
                    power_off_psu_found = True
                    break
    return power_off_psu_found


@pytest.mark.disable_loganalyzer
def test_remove_insert_fan_and_check_fan_info(duthosts, enum_rand_one_per_hwsku_hostname, localhost, creds_all_duts,
                                              mocker_factory):
    """

    :param duthost: DUT host object
    :param localhost: localhost object
    :param creds_all_duts: Credential for snmp
    :param mocker_factory: Factory to create fan mocker
    :return:
    """
    duthost = duthosts[enum_rand_one_per_hwsku_hostname]
    logging.info('Create mocker, it may take a few seconds...')
    single_fan_mocker = mocker_factory(duthost, 'SingleFanMocker')
    if not single_fan_mocker:
        pytest.skip('Fan mocker not support on this platform, skip the rest of the test')
    if not single_fan_mocker.is_fan_removable():
        pytest.skip('Fan is not removable on this platform, skip the rest of the test')
    logging.info('Mock FAN absence...')
    single_fan_mocker.mock_absence()

    logging.info('Wait {} seconds for thermalctld to update the fan information to DB'.format(FAN_MOCK_WAIT_TIME))
    time.sleep(FAN_MOCK_WAIT_TIME)

    keys = redis_get_keys(duthost, STATE_DB, FAN_KEY_TEMPLATE.format('*'))
    # Ignore the test if the platform does not have fans (e.g Line card)
    if not keys:
        pytest.skip('Fan information does not exist in DB, skipping this test')
<<<<<<< HEAD
    entity_mib_info = get_entity_and_sensor_mib(duthost, localhost, creds_all_duts[duthost])["entity_mib"]
    entity_sensor_mib_info = get_entity_and_sensor_mib(duthost, localhost, creds_all_duts[duthost])["sensor_mib"]
=======
    mib_info = get_entity_mib(duthost, localhost, creds_all_duts)
>>>>>>> 7762e4b7
    for key in keys:
        fan_info = redis_hgetall(duthost, STATE_DB, key)
        if fan_info['presence'] == 'True':
            continue
        name = key.split(TABLE_NAME_SEPARATOR_VBAR)[-1]
        entity_info_key = PHYSICAL_ENTITY_KEY_TEMPLATE.format(name)
        entity_info = redis_hgetall(duthost, STATE_DB, entity_info_key)
        position = int(entity_info['position_in_parent'])
        parent_name = entity_info['parent_name']
        if 'PSU' in parent_name:
            continue
        if parent_name == CHASSIS_KEY:
            parent_oid = MODULE_TYPE_FAN_DRAWER + position * MODULE_INDEX_MULTIPLE
        else:
            parent_entity_info = redis_hgetall(duthost, STATE_DB, PHYSICAL_ENTITY_KEY_TEMPLATE.format(parent_name))
            parent_position = int(parent_entity_info['position_in_parent'])
            parent_oid = MODULE_TYPE_FAN_DRAWER + parent_position * MODULE_INDEX_MULTIPLE
        expect_oid = parent_oid + DEVICE_TYPE_FAN + position * DEVICE_INDEX_MULTIPLE
        assert expect_oid not in entity_mib_info, 'Absence fan should not in mib'.format(name)

        if not is_null_str(fan_info['speed']):
            tachometers_oid = expect_oid + SENSOR_TYPE_FAN
            assert tachometers_oid not in entity_mib_info and tachometers_oid not in entity_sensor_mib_info, \
                'Absence fan tachometers info should not in mib'


def redis_get_keys(duthost, db_id, pattern):
    """
    Get all keys for a given pattern in given redis database
    :param duthost: DUT host object
    :param db_id: ID of redis database
    :param pattern: Redis key pattern
    :return: A list of key name in string
    """
    cmd = 'sonic-db-cli {} KEYS \"{}\"'.format(db_id, pattern)
    logging.debug('Getting keys from redis by command: {}'.format(cmd))
    output = duthost.shell(cmd)
    content = output['stdout'].strip()
    return content.split('\n') if content else None


def redis_hgetall(duthost, db_id, key):
    """
    Get all field name and values for a given key in given redis dataabse
    :param duthost: DUT host object
    :param db_id: ID of redis database
    :param key: Redis Key
    :return: A dictionary, key is field name, value is field value
    """
    cmd = 'sonic-db-cli {} HGETALL \"{}\"'.format(db_id, key)
    output = duthost.shell(cmd)
    content = output['stdout'].strip()
    if not content:
        return {}

    return ast.literal_eval(content)


def is_null_str(value):
    """
    Indicate if a string is None or 'None' or 'N/A'
    :param value: A string value
    :return: True if a string is None or 'None' or 'N/A'
    """
    return not value or value == str(None) or value == 'N/A'


def check_outlet_status(pdu_controller, outlet, expect_status):
    """
    Check if a given PSU is at expect status
    :param pdu_controller: PDU controller
    :param outlet: PDU outlet
    :param expect_status: Expect bool status, True means on, False means off
    :return: True if a given PSU is at expect status
    """
    status = pdu_controller.get_outlet_status(outlet)
    return 'outlet_on' in status[0] and status[0]['outlet_on'] == expect_status<|MERGE_RESOLUTION|>--- conflicted
+++ resolved
@@ -602,13 +602,10 @@
     :param creds_all_duts: Credential for snmp
     :return: True if sensor information is removed from mib
     """
-<<<<<<< HEAD
-    snmp_physical_entity_and_sensor_info = get_entity_and_sensor_mib(duthost, localhost, creds_all_duts[duthost])
+    snmp_physical_entity_and_sensor_info = get_entity_and_sensor_mib(duthost, localhost, creds_all_duts)
     entity_mib_info = snmp_physical_entity_and_sensor_info["entity_mib"]
     entity_sensor_mib_info = snmp_physical_entity_and_sensor_info["sensor_mib"]
-=======
-    mib_info = get_entity_mib(duthost, localhost, creds_all_duts)
->>>>>>> 7762e4b7
+
     keys = redis_get_keys(duthost, STATE_DB, PSU_KEY_TEMPLATE.format('*'))
     power_off_psu_found = False
     for key in keys:
@@ -656,12 +653,11 @@
     # Ignore the test if the platform does not have fans (e.g Line card)
     if not keys:
         pytest.skip('Fan information does not exist in DB, skipping this test')
-<<<<<<< HEAD
-    entity_mib_info = get_entity_and_sensor_mib(duthost, localhost, creds_all_duts[duthost])["entity_mib"]
-    entity_sensor_mib_info = get_entity_and_sensor_mib(duthost, localhost, creds_all_duts[duthost])["sensor_mib"]
-=======
-    mib_info = get_entity_mib(duthost, localhost, creds_all_duts)
->>>>>>> 7762e4b7
+
+    snmp_physical_entity_and_sensor_info = get_entity_and_sensor_mib(duthost, localhost, creds_all_duts)
+    entity_mib_info = snmp_physical_entity_and_sensor_info["entity_mib"]
+    entity_sensor_mib_info = snmp_physical_entity_and_sensor_info["sensor_mib"]
+
     for key in keys:
         fan_info = redis_hgetall(duthost, STATE_DB, key)
         if fan_info['presence'] == 'True':
