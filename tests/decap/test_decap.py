--- conflicted
+++ resolved
@@ -159,13 +159,8 @@
 def set_mux_random(tbinfo, mux_server_url):
     return set_mux_side(tbinfo, mux_server_url, 'random')
 
-<<<<<<< HEAD
-
-def test_decap(tbinfo, duthosts, ptfhost, setup_teardown, decap_config, mux_server_url, set_mux_random, duts_running_config_facts, duts_minigraph_facts):
-
-=======
-def test_decap(tbinfo, duthosts, ptfhost, setup_teardown, mux_server_url, set_mux_random, supported_ttl_dscp_params, ip_ver, loopback_ips):
->>>>>>> a4c8edbf
+def test_decap(tbinfo, duthosts, ptfhost, setup_teardown, mux_server_url, set_mux_random, supported_ttl_dscp_params, ip_ver, loopback_ips,
+               duts_running_config_facts, duts_minigraph_facts):
     setup_info = setup_teardown
 
     ecn_mode = "copy_from_outer"
@@ -174,32 +169,6 @@
     if duthosts[0].facts['asic_type'] in ['mellanox']:
         ecn_mode = 'standard'
 
-<<<<<<< HEAD
-    if 'dualtor' in tbinfo['topo']['name']:
-        wait(30, 'Wait some time for mux active/standby state to be stable after toggled mux state')
-
-    log_file = "/tmp/decap.{}.log".format(datetime.now().strftime('%Y-%m-%d-%H:%M:%S'))
-    ptf_runner(ptfhost,
-               "ptftests",
-               "IP_decap_test.DecapPacketTest",
-                platform_dir="ptftests",
-                params={"outer_ipv4": setup_info["outer_ipv4"],
-                        "outer_ipv6": setup_info["outer_ipv6"],
-                        "inner_ipv4": setup_info["inner_ipv4"],
-                        "inner_ipv6": setup_info["inner_ipv6"],
-                        "lo_ips": setup_info["lo_ips"],
-                        "lo_ipv6s": setup_info["lo_ipv6s"],
-                        "ttl_mode": ttl_mode,
-                        "dscp_mode": dscp_mode,
-                        "ignore_ttl": setup_info["ignore_ttl"],
-                        "max_internal_hops": setup_info["max_internal_hops"],
-                        "fib_info_files": setup_info["fib_info_files"],
-                        "single_fib_for_duts": setup_info["single_fib_for_duts"],
-                        "ptf_test_port_map": ptf_test_port_map(ptfhost, tbinfo, duthosts, mux_server_url, duts_running_config_facts, duts_minigraph_facts)
-                        },
-                qlen=PTFRUNNER_QLEN,
-                log_file=log_file)
-=======
     try:
         apply_decap_cfg(duthosts, ip_ver, loopback_ips, ttl_mode, dscp_mode, ecn_mode, 'SET')
 
@@ -217,14 +186,13 @@
                             "inner_ipv6": setup_info["inner_ipv6"],
                             "lo_ips": setup_info["lo_ips"],
                             "lo_ipv6s": setup_info["lo_ipv6s"],
-                            "router_macs": setup_info["router_macs"],
                             "ttl_mode": ttl_mode,
                             "dscp_mode": dscp_mode,
                             "ignore_ttl": setup_info["ignore_ttl"],
                             "max_internal_hops": setup_info["max_internal_hops"],
                             "fib_info_files": setup_info["fib_info_files"],
                             "single_fib_for_duts": setup_info["single_fib_for_duts"],
-                            "ptf_test_port_map": ptf_test_port_map(ptfhost, tbinfo, duthosts, mux_server_url)
+                            "ptf_test_port_map": ptf_test_port_map(ptfhost, tbinfo, duthosts, mux_server_url, duts_running_config_facts, duts_minigraph_facts)
                             },
                     qlen=PTFRUNNER_QLEN,
                     log_file=log_file)
@@ -232,5 +200,4 @@
         raise Exception(detail)
     finally:
         # Remove test decap configuration
-        apply_decap_cfg(duthosts, ip_ver, loopback_ips, ttl_mode, dscp_mode, ecn_mode, 'DEL')
->>>>>>> a4c8edbf
+        apply_decap_cfg(duthosts, ip_ver, loopback_ips, ttl_mode, dscp_mode, ecn_mode, 'DEL')