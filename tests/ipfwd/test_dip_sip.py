--- conflicted
+++ resolved
@@ -21,121 +21,6 @@
     yield
     unpatch_lldpctl(localhost, duthost)
 
-<<<<<<< HEAD
-
-def lag_facts(dut, mg_facts, enum_frontend_asic_index):
-    facts = {}
-
-    if not mg_facts['minigraph_portchannels']:
-        pytest.fail("minigraph_portchannels is not defined")
-
-    # minigraph facts
-    src_lag = mg_facts['minigraph_portchannel_interfaces'][2]['attachto']
-    dst_lag = mg_facts['minigraph_portchannel_interfaces'][0]['attachto']
-    logger.info("src_lag is {}, dst_lag is {}".format(src_lag, dst_lag))
-
-    # lldp facts
-    # lldp facts
-    lldp_facts = dut.lldpctl_facts(asic_instance_id=enum_frontend_asic_index,
-                                   skip_interface_pattern_list=[
-                                            "eth0",
-                                            "Ethernet-BP"
-                                        ]
-                                   )['ansible_facts']['lldpctl']
-
-    facts['dst_host_mac'] = lldp_facts[mg_facts['minigraph_portchannels'][dst_lag]['members'][0]]['chassis']['mac']
-    facts['src_host_mac'] = lldp_facts[mg_facts['minigraph_portchannels'][src_lag]['members'][0]]['chassis']['mac']
-
-    facts['dst_router_mac'] = dut.facts['router_mac']
-    facts['src_router_mac'] = dut.facts['router_mac']
-
-    for intf in mg_facts['minigraph_portchannel_interfaces']:
-        if intf['attachto'] == dst_lag:
-            addr = ip_address(unicode(intf['addr']))
-            if addr.version == 4:
-                facts['dst_router_ipv4'] = intf['addr']
-                facts['dst_host_ipv4'] = intf['peer_addr']
-            elif addr.version == 6:
-                facts['dst_router_ipv6'] = intf['addr']
-                facts['dst_host_ipv6'] = intf['peer_addr']
-
-    facts['dst_port_ids'] = []
-    for intf in mg_facts['minigraph_portchannels'][dst_lag]['members']:
-        facts['dst_port_ids'].append(mg_facts['minigraph_ptf_indices'][intf])
-
-    facts['src_port_ids'] = []
-    for intf in mg_facts['minigraph_portchannels'][src_lag]['members']:
-        facts['src_port_ids'].append(mg_facts['minigraph_ptf_indices'][intf])
-
-    return facts
-
-
-def port_facts(dut, mg_facts, enum_frontend_asic_index):
-    facts = {}
-
-    if not mg_facts['minigraph_interfaces']:
-        pytest.fail("minigraph_interfaces is not defined.")
-
-    # minigraph facts
-    src_port = mg_facts['minigraph_interfaces'][2]['attachto']
-    dst_port = mg_facts['minigraph_interfaces'][0]['attachto']
-    logger.info("src_port is {}, dst_port is {}".format(src_port, dst_port))
-
-    # lldp facts
-    lldp_facts = dut.lldpctl_facts(asic_instance_id=enum_frontend_asic_index,
-                                   skip_interface_pattern_list=[
-                                            "eth0",
-                                            "Ethernet-BP"
-                                        ]
-                                   )['ansible_facts']['lldpctl']
-    facts['dst_host_mac'] = lldp_facts[dst_port]['chassis']['mac']
-    facts['src_host_mac'] = lldp_facts[src_port]['chassis']['mac']
-
-    facts['dst_router_mac'] = dut.facts['router_mac']
-    facts['src_router_mac'] = dut.facts['router_mac']
-
-    for intf in mg_facts['minigraph_interfaces']:
-        if intf['attachto'] == dst_port:
-            addr = ip_address(unicode(intf['addr']))
-            if addr.version == 4:
-                facts['dst_router_ipv4'] = intf['addr']
-                facts['dst_host_ipv4'] = intf['peer_addr']
-            elif addr.version == 6:
-                facts['dst_router_ipv6'] = intf['addr']
-                facts['dst_host_ipv6'] = intf['peer_addr']
-
-    facts['dst_port_ids'] = [mg_facts['minigraph_ptf_indices'][dst_port]]
-    facts['src_port_ids'] = [mg_facts['minigraph_ptf_indices'][src_port]]
-
-    return facts
-
-
-@pytest.fixture(scope='function')
-def gather_facts(tbinfo, duthosts, enum_rand_one_per_hwsku_frontend_hostname, enum_frontend_asic_index):
-    duthost = duthosts[enum_rand_one_per_hwsku_frontend_hostname]
-    facts = {}
-
-    topo_type = tbinfo['topo']['type']
-    if topo_type not in ('t0', 't1', 't2'):
-        pytest.skip("Unsupported topology")
-
-    logger.info("Gathering facts on DUT ...")
-    asic_host = duthost.get_asic(enum_frontend_asic_index)
-    mg_facts = asic_host.get_extended_minigraph_facts(tbinfo)
-
-    # if minigraph_portchannel_interfaces is not empty - topology with lag
-    if mg_facts['minigraph_portchannel_interfaces']:
-        facts = lag_facts(duthost, mg_facts, enum_frontend_asic_index)
-    else:
-        facts = port_facts(duthost, mg_facts, enum_frontend_asic_index)
-
-    logger.info("gathered_facts={}".format(json.dumps(facts, indent=2)))
-
-    yield facts
-
-
-=======
->>>>>>> dfaceace
 def run_test_ipv6(ptfadapter, facts):
     logger.info("Running test with ipv6 packets")
 
@@ -196,15 +81,11 @@
     testutils.verify_packet_any_port(ptfadapter, exp_pkt, facts['dst_port_ids'], timeout=WAIT_EXPECTED_PACKET_TIMEOUT)
 
 
-<<<<<<< HEAD
-def test_dip_sip(ptfadapter, gather_facts, enum_frontend_asic_index):
-=======
-def test_dip_sip(tbinfo, ptfadapter, gather_facts):
+def test_dip_sip(tbinfo, ptfadapter, gather_facts, enum_frontend_asic_index):
     topo_type = tbinfo['topo']['type']
     if topo_type not in ('t0', 't1', 't2'):
         pytest.skip("Unsupported topology")
 
->>>>>>> dfaceace
     ptfadapter.reinit()
     run_test_ipv4(ptfadapter, gather_facts)
     run_test_ipv6(ptfadapter, gather_facts)