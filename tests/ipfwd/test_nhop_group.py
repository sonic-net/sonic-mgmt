import ipaddr
import logging
import os
import pytest
import random
import time

from collections import namedtuple
from collections import defaultdict

from ptf.mask import Mask
import ptf.packet as scapy
import ptf.testutils as testutils
from tests.common.helpers.assertions import pytest_assert
from tests.common.cisco_data import is_cisco_device
from tests.common.mellanox_data import is_mellanox_device, get_chip_type
from tests.common.innovium_data import is_innovium_device
from tests.common.plugins.loganalyzer.loganalyzer import LogAnalyzer

CISCO_NHOP_GROUP_FILL_PERCENTAGE = 0.92

pytestmark = [
    pytest.mark.topology('t1', 't2')
]

logger = logging.getLogger(__name__)


class IPRoutes:
    """
    Program IP routes with next hops on to the DUT
    """
    def __init__(self, duthost, asic):
        self.arp_list = []
        self.asic = asic
        self.duthost = duthost

        fileloc = os.path.join(os.path.sep, "tmp")
        self.filename = os.path.join(fileloc, "static_ip.sh")
        self.ip_nhops = []
        self.IP_NHOP = namedtuple("IP_NHOP", "prefix nhop")

    def add_ip_route(self, ip_route, nhop_path_ips):
        """
        Add IP route with ECMP paths
        """
        # add IP route, nhop to list
        self.ip_nhops.append(self.IP_NHOP(ip_route, nhop_path_ips))

    def program_routes(self):
        """
        Create a file with static ip route add commands, copy file
        to DUT and run it from DUT
        """
        with open(self.filename, "w") as fn:
            for ip_nhop in self.ip_nhops:

                ip_route = "sudo {} ip route add {}".format(
                    self.asic.ns_arg, ip_nhop.prefix
                )
                ip_nhop_str = ""

                for ip in ip_nhop.nhop:
                    ip_nhop_str += "nexthop via {} ".format(ip)

                ip_cmd = "{} {}".format(ip_route, ip_nhop_str)
                fn.write(ip_cmd+ "\n")

        fn.close()
        # copy file to DUT and run it on DUT
        self.duthost.copy(src=self.filename, dest=self.filename, mode=0755)
        result = self.duthost.shell(self.filename)
        pytest_assert(
            result["rc"] == 0,
           "IP add failed on duthost:{}".format(self.filename)
        )

    def delete_routes(self):
        """
        Create a file with static ip route del commands, copy file
        to DUT and run it from DUT
        """
        with open(self.filename, "w") as fn:
            for ip_nhop in self.ip_nhops:
                ip_route = "sudo {} ip route del {}".format(self.asic.ns_arg, ip_nhop.prefix)
                fn.write(ip_route + "\n")

        fn.close()
        self.duthost.copy(src=self.filename, dest=self.filename, mode=0755)
        try:
            self.duthost.shell(self.filename)
            self.duthost.shell("rm {}".format(self.filename))
            os.remove(self.filename)
        except:
            pass


class Arp:
    """
    Create IP interface and create a list of ARPs with given IP,
    MAC parameters
    """
    def __init__(self, duthost, asic, count, iface, ip=ipaddr.IPAddress("172.16.0.0"), mac="C0:FF:EE:00"):
        IP_MAC = namedtuple("IP_MAC", "ip mac")
        self.iface = iface
        self.ip_mac_list = []
        self.duthost = duthost
        self.asic = asic
        self.if_addr = "{}/16".format(ip + 3)

        fileloc = os.path.join(os.path.sep, "tmp")
        self.filename = os.path.join(fileloc, "static_arp.sh")

        # create a list of IP-MAC bindings
        for i in range(11, count + 11):
            moff1 = "{0:x}".format(i / 255)
            moff2 = "{0:x}".format(i % 255)

            self.ip_mac_list.append(IP_MAC(
                "{}".format(ip + i),
                "{}:{}:{}".format(mac, moff1.zfill(2), moff2.zfill(2))
            ))


    def arps_add(self):
        """
        Create a file with static arp add commands, copy file
        to DUT and run it from DUT
        """

        # add IP address to the eth interface
        ip_iface = "ip address add {} dev {}".format(self.if_addr, self.iface)
        logger.info("IF ADDR ADD {}".format(ip_iface))
        result = self.asic.command(ip_iface)
        pytest_assert(result["rc"] == 0, ip_iface)

        arp_cmd = "sudo {} arp -s {} {}"
        with open(self.filename, "w") as fn:
            for ip_mac in self.ip_mac_list:
                cmd = arp_cmd.format(self.asic.ns_arg, ip_mac.ip, ip_mac.mac)
                fn.write(cmd + "\n")

        fn.close()
        self.duthost.copy(src=self.filename, dest=self.filename, mode=0755)
        result = self.duthost.shell(self.filename)
        pytest_assert(
            result["rc"] == 0,
            "arp add failed on duthost:{}".format(self.filename)
        )

    def arps_del(self):
        """
        Create a file with static arp del commands, copy file
        to DUT and run it from DUT
        """
        arp_cmd = "sudo {} arp -d {}"
        with open(self.filename, "w") as fn:
            for ip_mac in self.ip_mac_list:
                cmd = arp_cmd.format(self.asic.ns_arg, ip_mac.ip)
                fn.write(cmd + "\n")

        fn.close()
        self.duthost.copy(src=self.filename, dest=self.filename, mode=0755)
        try:
            self.duthost.shell(self.filename)
            self.duthost.shell("rm {}".format(self.filename))
            os.remove(self.filename)
        except:
            pass

    def clean_up(self):
        # delete static ARPs
        self.arps_del()

        # del IP address from the eth interface
        ip_iface = "ip address del {} dev {}".format(self.if_addr, self.iface)
        logger.info("IF ADDR DEL {}".format(ip_iface))
        try:
            self.asic.command(ip_iface)
        except:
            pass


def get_crm_info(duthost, asic):
    """
    get CRM info
    """
    get_group_stats = ("{} COUNTERS_DB HMGET CRM:STATS"
        " crm_stats_nexthop_group_used"
        " crm_stats_nexthop_group_available").format(asic.sonic_db_cli)

    result = duthost.command(get_group_stats)
    pytest_assert(result["rc"] == 0, get_group_stats)

    crm_info = {
        "used": int(result["stdout_lines"][0]),
        "available": int(result["stdout_lines"][1])
    }

    get_polling = '{} CONFIG_DB HMGET "CRM|Config" "polling_interval"'.format(
        asic.sonic_db_cli
    )
    result = duthost.command(get_polling)
    pytest_assert(result["rc"] == 0, get_polling)

    crm_info.update({
        "polling": int(result["stdout_lines"][0])
    })

    return crm_info


# code from doc.python.org to generate combinations
# This is used to create unique nexthop groups
def combinations(iterable, r):
    # combinations('ABCD', 2) --> AB AC AD BC BD CD
    # combinations(range(4), 3) --> 012 013 023 123
    pool = tuple(iterable)
    n = len(pool)
    if r > n:
        return
    indices = list(range(r))
    yield tuple(pool[i] for i in indices)
    while True:
        for i in reversed(range(r)):
            if indices[i] != i + n - r:
                break
        else:
            return
        indices[i] += 1
        for j in range(i + 1, r):
            indices[j] = indices[j - 1] + 1
        yield tuple(pool[i] for i in indices)


def loganalyzer_ignore_regex_list():
    ignore = [
        ".*Unaccounted_ROUTE_ENTRY_TABLE_entries.*",
        ".*ERR swss#orchagent: :- addAclTable: Failed to.*",
        ".*ERR swss#orchagent: :- create: create status:.*",
        ".*ERR syncd#syncd: [none] SAI_API_ACL:brcm_sai_dnx_create_acl_table:338 create table.*",
        ".*ERR syncd#syncd: [none] SAI_API_ACL:_brcm_sai_dnx_create_acl_table:7807 field group.*",
        ".*ERR syncd#syncd: :- processQuadEvent: attr: SAI_ACL_TABLE_ATTR_ACL_BIND_POINT_TYPE_LIST:.*",
        ".*ERR syncd#syncd: :- processQuadEvent: attr: SAI_ACL_TABLE_ATTR_ACL_STAGE:.*",
        ".*ERR syncd#syncd: :- processQuadEvent: attr: SAI_ACL_TABLE_ATTR_FIELD_ACL_IP_TYPE:.*",
        ".*ERR syncd#syncd: :- processQuadEvent: attr: SAI_ACL_TABLE_ATTR_FIELD_ACL_RANGE_TYPE:.*",
        ".*ERR syncd#syncd: :- processQuadEvent: attr: SAI_ACL_TABLE_ATTR_FIELD_DSCP:.*",
        ".*ERR syncd#syncd: :- processQuadEvent: attr: SAI_ACL_TABLE_ATTR_FIELD_DST_IP:.*",
        ".*ERR syncd#syncd: :- processQuadEvent: attr: SAI_ACL_TABLE_ATTR_FIELD_DST_IPV6:.*",
        ".*ERR syncd#syncd: :- processQuadEvent: attr: SAI_ACL_TABLE_ATTR_FIELD_ETHER_TYPE:.*",
        ".*ERR syncd#syncd: :- processQuadEvent: attr: SAI_ACL_TABLE_ATTR_FIELD_ICMP_CODE:.*",
        ".*ERR syncd#syncd: :- processQuadEvent: attr: SAI_ACL_TABLE_ATTR_FIELD_ICMP_TYPE:.*",
        ".*ERR syncd#syncd: :- processQuadEvent: attr: SAI_ACL_TABLE_ATTR_FIELD_ICMPV6_CODE:.*",
        ".*ERR syncd#syncd: :- processQuadEvent: attr: SAI_ACL_TABLE_ATTR_FIELD_ICMPV6_TYPE:.*",
        ".*ERR syncd#syncd: :- processQuadEvent: attr: SAI_ACL_TABLE_ATTR_FIELD_IN_PORTS:.*",
        ".*ERR syncd#syncd: :- processQuadEvent: attr: SAI_ACL_TABLE_ATTR_FIELD_IP_PROTOCOL:.*",
        ".*ERR syncd#syncd: :- processQuadEvent: attr: SAI_ACL_TABLE_ATTR_FIELD_IPV6_NEXT_HEADER:.*",
        ".*ERR syncd#syncd: :- processQuadEvent: attr: SAI_ACL_TABLE_ATTR_FIELD_L4_DST_PORT:.*",
        ".*ERR syncd#syncd: :- processQuadEvent: attr: SAI_ACL_TABLE_ATTR_FIELD_L4_SRC_PORT:.*",
        ".*ERR syncd#syncd: :- processQuadEvent: attr: SAI_ACL_TABLE_ATTR_FIELD_OUTER_VLAN_ID:.*",
        ".*ERR syncd#syncd: :- processQuadEvent: attr: SAI_ACL_TABLE_ATTR_FIELD_SRC_IP:.*",
        ".*ERR syncd#syncd: :- processQuadEvent: attr: SAI_ACL_TABLE_ATTR_FIELD_SRC_IPV6:.*",
        ".*ERR syncd#syncd: :- processQuadEvent: attr: SAI_ACL_TABLE_ATTR_FIELD_TCP_FLAGS:.*",
        ".*ERR syncd#syncd: :- sendApiResponse: api SAI_COMMON_API_CREATE.*",
        ".*ERR swss#orchagent: :- getResAvailableCounters: Failed to get availability for object_type.*",
        ".*brcm_sai_dnx_create_acl_table:.*",
    ]
    return ignore

def build_pkt(dest_mac, ip_addr, ttl):
    pkt = testutils.simple_tcp_packet(
          eth_dst=dest_mac,
          eth_src="00:11:22:33:44:55",
          pktlen=100,
          ip_src="19.0.0.100",
          ip_dst=ip_addr,
          ip_ttl=ttl,
          tcp_dport=200,
          tcp_sport=100
    )
    exp_packet = Mask(pkt)
    exp_packet.set_do_not_care_scapy(scapy.Ether, "dst")
    exp_packet.set_do_not_care_scapy(scapy.Ether, "src")

    exp_packet.set_do_not_care_scapy(scapy.IP, "version")
    exp_packet.set_do_not_care_scapy(scapy.IP, "ihl")
    exp_packet.set_do_not_care_scapy(scapy.IP, "tos")
    exp_packet.set_do_not_care_scapy(scapy.IP, "len")
    exp_packet.set_do_not_care_scapy(scapy.IP, "flags")
    exp_packet.set_do_not_care_scapy(scapy.IP, "id")
    exp_packet.set_do_not_care_scapy(scapy.IP, "frag")
    exp_packet.set_do_not_care_scapy(scapy.IP, "ttl")
    exp_packet.set_do_not_care_scapy(scapy.IP, "chksum")
    exp_packet.set_do_not_care_scapy(scapy.IP, "options")

    exp_packet.set_do_not_care_scapy(scapy.TCP, "seq")
    exp_packet.set_do_not_care_scapy(scapy.TCP, "ack")
    exp_packet.set_do_not_care_scapy(scapy.TCP, "reserved")
    exp_packet.set_do_not_care_scapy(scapy.TCP, "dataofs")
    exp_packet.set_do_not_care_scapy(scapy.TCP, "window")
    exp_packet.set_do_not_care_scapy(scapy.TCP, "chksum")
    exp_packet.set_do_not_care_scapy(scapy.TCP, "urgptr")

    exp_packet.set_ignore_extra_bytes()
    return pkt, exp_packet


def test_nhop_group_member_count(duthost, tbinfo):
    """
    Test next hop group resource count. Steps:
    - Add test IP address to an active IP interface
    - Add static ARPs
    - Create unique next hop groups
    - Add IP route and nexthop
    - check CRM resource
    - clean up
    - Verify no errors and crash
    """
    # Set of parameters for Cisco-8000 devices
    if is_cisco_device(duthost):
        default_max_nhop_paths = 2
        polling_interval = 1
        sleep_time = 380
    elif is_innovium_device(duthost):
        default_max_nhop_paths = 3
        polling_interval = 10
        sleep_time = 120
    elif is_mellanox_device(duthost) and get_chip_type(duthost) == 'spectrum1':
        default_max_nhop_paths = 8
        polling_interval = 10
        sleep_time = 120
    else:
        default_max_nhop_paths = 32
        polling_interval = 10
        sleep_time = 120
    nhop_group_limit = 1024
    # program more than the advertised limit
    extra_nhops = 10

    asic = duthost.asic_instance()

    # find out MAX NHOP group count supported on the platform
    result = asic.run_redis_cmd(argv=["redis-cli", "-n", 6, "HGETALL", "SWITCH_CAPABILITY|switch"])
    it = iter(result)
    switch_capability = dict(zip(it, it))
    max_nhop = switch_capability.get("MAX_NEXTHOP_GROUP_COUNT")
    max_nhop = nhop_group_limit if max_nhop == None else int(max_nhop)
    if is_cisco_device(duthost) or is_innovium_device(duthost):
        crm_stat = get_crm_info(duthost, asic)
        nhop_group_count = crm_stat["available"]
        nhop_group_count = int(nhop_group_count * CISCO_NHOP_GROUP_FILL_PERCENTAGE)
    else:
        nhop_group_count = min(max_nhop, nhop_group_limit) + extra_nhops

    # find out an active IP port
    ip_ifaces = asic.get_active_ip_interfaces(tbinfo).keys()
    pytest_assert(len(ip_ifaces), "No IP interfaces found")
    eth_if = ip_ifaces[0]

    # Generate ARP entries
    if is_cisco_device(duthost):
        arp_count = 257
    else:
        arp_count = 40
    arplist = Arp(duthost, asic, arp_count, eth_if)
    arplist.arps_add()

    # indices
    indices = range(arp_count)
    ip_indices = combinations(indices, default_max_nhop_paths)

    # initialize log analyzer
    marker = "NHOP TEST PATH COUNT {} {}".format(nhop_group_count, eth_if)
    loganalyzer = LogAnalyzer(ansible_host=duthost, marker_prefix=marker)
    marker = loganalyzer.init()
    loganalyzer.load_common_config()
    loganalyzer.expect_regex = []
    loganalyzer.ignore_regex.extend(loganalyzer_ignore_regex_list())

    ip_prefix = ipaddr.IPAddress("192.168.0.0")

    # list of all IPs available to generate a nexthop group
    ip_list = arplist.ip_mac_list

    crm_before = get_crm_info(duthost, asic)

    # increase CRM polling time
    asic.command("crm config polling interval {}".format(polling_interval))

    logger.info("Adding {} next hops on {}".format(nhop_group_count, eth_if))

    # create nexthop group
    nhop = IPRoutes(duthost, asic)
    try:
        for i, indx_list in zip(range(nhop_group_count), ip_indices):
            # get a list of unique group of next hop IPs
            ips = [arplist.ip_mac_list[x].ip for x in indx_list]

            ip_route = "{}/31".format(ip_prefix + (2*i))

            # add IP route with the next hop group created
            nhop.add_ip_route(ip_route, ips)

        nhop.program_routes()
        # wait for routes to be synced and programmed
        time.sleep(sleep_time)
        crm_after = get_crm_info(duthost, asic)

    finally:
        nhop.delete_routes()
        arplist.clean_up()
        asic.command(
            "crm config polling interval {}".format(crm_before["polling"])
        )

    # check for any errors or crash
    loganalyzer.analyze(marker)

    # verify the test used up all the NHOP group resources
    # skip this check on Mellanox as ASIC resources are shared
    if is_cisco_device(duthost):
        pytest_assert(
            crm_after["available"] + nhop_group_count == crm_before["available"],
            "Unused NHOP group resource:{}, used:{}, nhop_group_count:{}, Unused NHOP group resource before:{}".format(
                crm_after["available"], crm_after["used"], nhop_group_count, crm_before["available"]
            )
        )
    elif is_mellanox_device(duthost):
        logger.info("skip this check on Mellanox as ASIC resources are shared")
    else:
        pytest_assert(
            crm_after["available"] == 0,
            "Unused NHOP group resource:{}, used:{}".format(
                crm_after["available"], crm_after["used"]
            )
        )


def test_nhop_group_member_order_capability(duthost, tbinfo, ptfadapter, gather_facts,
                                            enum_rand_one_frontend_asic_index):
    """
    Test SONiC and SAI Vendor capability are same for ordered ecmp feature
    and SAI vendor is honoring the Ordered nature of nexthop group member
    """
    if is_mellanox_device(duthost):
        # Note: Need remove this check once Mellanox committed Ordered ECMP
        pytest.skip("Ordered ECMP currently not supported on Mellanox DUT")

    asic = duthost.asic_instance(enum_rand_one_frontend_asic_index)

    result = asic.run_redis_cmd(argv=["redis-cli", "-n", 6, "HGETALL", "SWITCH_CAPABILITY|switch"])
    it = iter(result)
    switch_capability = dict(zip(it, it))

    result = asic.run_redis_cmd(argv=["redis-cli", "-n", 0, "HGETALL", "SWITCH_TABLE:switch"])

    it = iter(result)
    switch_table = dict(zip(it, it))

    order_ecmp_capability = switch_capability.get("ORDERED_ECMP_CAPABLE")
    order_ecmp_configured = switch_table.get("ordered_ecmp")
    pytest_assert(order_ecmp_capability == order_ecmp_configured, "Order Ecmp Feature configured and capability not same")

    if order_ecmp_configured == "false":
        pytest.skip("Order ECMP is not configured so skipping the test-case")

    # Check Gather facts IP Interface is active one
    ip_ifaces = asic.get_active_ip_interfaces(tbinfo).keys()
    pytest_assert(len(ip_ifaces), "No IP interfaces found")
    pytest_assert(gather_facts['src_router_intf_name'] in ip_ifaces, "Selected IP interfaces is not active")

    # Generate ARP entries
    arp_count = 8
    arplist = Arp(duthost, asic, arp_count, gather_facts['src_router_intf_name'])
    neighbor_mac = [neighbor[1].lower() for neighbor in arplist.ip_mac_list]
    original_ip_mac_list = arplist.ip_mac_list[:]
    ip_route = "192.168.100.50"
    ip_prefix = ip_route + "/31"
    ip_ttl = 121

    # create nexthop group
    nhop = IPRoutes(duthost, asic)

    recvd_pkt_result = defaultdict(int)

    rtr_mac= asic.get_router_mac()

    pkt, exp_pkt = build_pkt(rtr_mac, ip_route, ip_ttl)

    for x in range(2):
        try:
            # create neighbor entry in different order list
            random.seed(x)
            random.shuffle(arplist.ip_mac_list)
            arplist.arps_add()
            ips = [arplist.ip_mac_list[x].ip for x in range(arp_count)]

            # add IP route
            nhop.ip_nhops = []
            nhop.add_ip_route(ip_prefix, ips)

            nhop.program_routes()
            # wait for routes to be synced and programmed
            time.sleep(5)

            ptfadapter.dataplane.flush()
            testutils.send(ptfadapter, gather_facts['dst_port_ids'][0], pkt, 10)
            (_, recv_pkt) = testutils.verify_packet_any_port(test=ptfadapter, pkt=exp_pkt,
                                                             ports=gather_facts['src_port_ids'])

            assert recv_pkt

            # Make sure routing is done
            pytest_assert(scapy.Ether(recv_pkt).ttl == (ip_ttl - 1), "Routed Packet TTL not decremented")
            pytest_assert(scapy.Ether(recv_pkt).src == rtr_mac, "Routed Packet Source Mac is not router MAC")
            pytest_assert(scapy.Ether(recv_pkt).dst.lower() in neighbor_mac,
                          "Routed Packet Destination Mac not valid neighbor entry")
            # Add the received port index and received dest mac (Nexthop identify property) to the dictionary
            recvd_pkt_result[scapy.Ether(recv_pkt).dst] += 1
        finally:
            nhop.delete_routes()
            arplist.clean_up()

    # make sure we should have only one element in dict.
    pytest_assert(len(recvd_pkt_result.keys()) == 1, "Error Same flow received on different nexthop")
    neighbor_ip_selected = original_ip_mac_list[neighbor_mac.index(scapy.Ether(recv_pkt).dst.lower())][0]

    # Make sure a given flow always hash to same nexthop/neighbor. This is done to try to find issue
    # where SAI vendor changes Hash Function across SAI releases. Please note this will not catch the issue every time
    # as there is always probability even after change of Hash Function same nexthop/neighbor is selected.

    # Fill this array after first run of test case which will give neighbor selected
<<<<<<< HEAD
    SUPPORTED_ASIC_TO_NEIGHBOR_SELECTED_MAP = { "th": "172.16.0.16" , "tl7": "172.16.0.13"}
=======
    SUPPORTED_ASIC_TO_NEIGHBOR_SELECTED_MAP = {"th": "172.16.0.16", "tl7": "172.16.0.13", "gb": "172.16.0.18"}
>>>>>>> 99ecad1f

    vendor = duthost.facts["asic_type"]
    hostvars = duthost.host.options['variable_manager']._hostvars[duthost.hostname]
    mgFacts = duthost.get_extended_minigraph_facts(tbinfo)
    dutAsic = None
    for asic,nbr_ip in SUPPORTED_ASIC_TO_NEIGHBOR_SELECTED_MAP.items():
        vendorAsic = "{0}_{1}_hwskus".format(vendor, asic)
        if vendorAsic in hostvars.keys() and mgFacts["minigraph_hwsku"] in hostvars[vendorAsic]:
            dutAsic = asic
            break

    if not dutAsic:
        # Vendor need to update SUPPORTED_ASIC_TO_NEIGHBOR_SELECTED_MAP . To do this we need to run the test case 1st
        # time and see the neighbor picked by flow (pkt) sent above. Once that is determined update the map
        # SUPPORTED_ASIC_TO_NEIGHBOR_SELECTED_MAP
        pytest.xfail("ASIC to flow mapping is not define. "
                     "Please read above comment to update map with the given ASIC to flow map")
        return

    pytest_assert(dutAsic, "Please add ASIC in the above list and update the asic to neighbor mapping")
    pytest_assert(neighbor_ip_selected == nbr_ip, "Flow is not picking expected Neighbor")<|MERGE_RESOLUTION|>--- conflicted
+++ resolved
@@ -530,11 +530,7 @@
     # as there is always probability even after change of Hash Function same nexthop/neighbor is selected.
 
     # Fill this array after first run of test case which will give neighbor selected
-<<<<<<< HEAD
-    SUPPORTED_ASIC_TO_NEIGHBOR_SELECTED_MAP = { "th": "172.16.0.16" , "tl7": "172.16.0.13"}
-=======
     SUPPORTED_ASIC_TO_NEIGHBOR_SELECTED_MAP = {"th": "172.16.0.16", "tl7": "172.16.0.13", "gb": "172.16.0.18"}
->>>>>>> 99ecad1f
 
     vendor = duthost.facts["asic_type"]
     hostvars = duthost.host.options['variable_manager']._hostvars[duthost.hostname]
