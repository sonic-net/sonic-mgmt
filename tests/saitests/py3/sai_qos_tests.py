"""
SONiC Dataplane Qos tests
"""
import time
import logging
import ptf.packet as scapy
import socket
import ptf.dataplane as dataplane
import sai_base_test
import operator
import sys
import texttable
import math
from ptf.testutils import (ptf_ports,
                           simple_arp_packet,
                           send_packet,
                           simple_tcp_packet,
                           simple_udp_packet,
                           simple_qinq_tcp_packet,
                           simple_ip_packet,
                           simple_ipv4ip_packet)
from ptf.mask import Mask
from switch import (switch_init,
                    sai_thrift_create_scheduler_profile,
                    sai_thrift_clear_all_counters,
                    sai_thrift_read_port_counters,
                    sai_port_list,
                    port_list,
                    sai_thrift_read_port_watermarks,
                    sai_thrift_read_pg_counters,
                    sai_thrift_read_pg_drop_counters,
                    sai_thrift_read_pg_shared_watermark,
                    sai_thrift_read_buffer_pool_watermark,
                    sai_thrift_read_headroom_pool_watermark,
                    sai_thrift_read_queue_occupancy,
                    sai_thrift_read_pg_occupancy)
from switch_sai_thrift.ttypes import (sai_thrift_attribute_value_t,
                                      sai_thrift_attribute_t)
from switch_sai_thrift.sai_headers import (SAI_PORT_ATTR_QOS_SCHEDULER_PROFILE_ID,
                                           SAI_PORT_ATTR_PKT_TX_ENABLE)

# Counters
# The index number comes from the append order in sai_thrift_read_port_counters
EGRESS_DROP = 0
INGRESS_DROP = 1
PFC_PRIO_0 = 2
PFC_PRIO_1 = 3
PFC_PRIO_2 = 4
PFC_PRIO_3 = 5
PFC_PRIO_4 = 6
PFC_PRIO_5 = 7
PFC_PRIO_6 = 8
PFC_PRIO_7 = 9
TRANSMITTED_OCTETS = 10
TRANSMITTED_PKTS = 11
INGRESS_PORT_BUFFER_DROP = 12
EGRESS_PORT_BUFFER_DROP = 13
RECEIVED_PKTS = 14
RECEIVED_NON_UC_PKTS = 15
TRANSMITTED_NON_UC_PKTS = 16
EGRESS_PORT_QLEN = 17
port_counter_fields = ['0 OutDiscard',
                       '1 InDiscard',
                       '2 Pfc0TxPkt',
                       '3 Pfc1TxPkt',
                       '4 Pfc2TxPkt',
                       '5 Pfc3TxPkt',
                       '6 Pfc4TxPkt',
                       '7 Pfc5TxPkt',
                       '8 Pfc6TxPkt',
                       '9 Pfc7TxPkt',
                       '10 OutOct',
                       '11 OutUcPkt',
                       '12 InDropPkt',
                       '13 OutDropPkt',
                       '14 InUcPkt',
                       '15 InNonUcPkt',
                       '16 OutNonUcPkt',
                       '17 OutQlen']
QUEUE_0 = 0
QUEUE_1 = 1
QUEUE_2 = 2
QUEUE_3 = 3
QUEUE_4 = 4
QUEUE_5 = 5
QUEUE_6 = 6
QUEUE_7 = 7
PG_NUM = 8
QUEUE_NUM = 8

# Constants
STOP_PORT_MAX_RATE = 1
RELEASE_PORT_MAX_RATE = 0
ECN_INDEX_IN_HEADER = 53  # Fits the ptf hex_dump_buffer() parse function
DSCP_INDEX_IN_HEADER = 52  # Fits the ptf hex_dump_buffer() parse function
COUNTER_MARGIN = 2  # Margin for counter check


def check_leackout_compensation_support(asic, hwsku):
    if 'broadcom' in asic.lower():
        return True
    return False


def get_ip_addr():
    val = 1
    while True:
        val = max(val, (val+1)%250)
        yield "192.0.0.{}".format(val)


def get_tcp_port():
    val = 1234
    while True:
        if val == 65535:
            raise RuntimeError("We ran out of tcp ports!")
        val = max(val, (val+10)%65535)
        yield val


TCP_PORT_GEN = get_tcp_port()
IP_ADDR = get_ip_addr()

def construct_tcp_pkt(pkt_len, dst_mac, src_mac, src_ip, dst_ip, dscp, src_vlan, tcp_sport, tcp_dport, **kwargs):
    ecn = kwargs.get('ecn', 1)
    ip_id = kwargs.get('ip_id', None)
    ttl = kwargs.get('ttl', None)
    exp_pkt = kwargs.get('exp_pkt', False)

    tos = (dscp << 2) | ecn
    pkt_args = {
        'pktlen': pkt_len,
        'eth_dst': dst_mac,
        'eth_src': src_mac,
        'ip_src': src_ip,
        'ip_dst': dst_ip,
        'ip_tos': tos,
        'tcp_sport':tcp_sport,
        'tcp_dport':tcp_dport
    }
    if ip_id is not None:
        pkt_args['ip_id'] = ip_id

    if ttl is not None:
        pkt_args['ip_ttl'] = ttl

    if src_vlan is not None:
        pkt_args['dl_vlan_enable'] = True
        pkt_args['vlan_vid'] = int(src_vlan)
        pkt_args['vlan_pcp'] = dscp

    pkt = simple_tcp_packet(**pkt_args)

    if exp_pkt:
        masked_exp_pkt = Mask(pkt, ignore_extra_bytes=True)
        masked_exp_pkt.set_do_not_care_scapy(scapy.Ether, "dst")
        masked_exp_pkt.set_do_not_care_scapy(scapy.Ether, "src")
        masked_exp_pkt.set_do_not_care_scapy(scapy.IP, "chksum")
        masked_exp_pkt.set_do_not_care_scapy(scapy.IP, "ttl")
        masked_exp_pkt.set_do_not_care_scapy(scapy.IP, "len")
        masked_exp_pkt.set_do_not_care_scapy(scapy.IP, "len")
        if src_vlan is not None:
            masked_exp_pkt.set_do_not_care_scapy(scapy.Dot1Q, "vlan")
        return masked_exp_pkt
    else:
        return pkt


def get_multiple_flows(dp, dst_mac, dst_id, dst_ip, src_vlan, dscp, ecn, ttl, pkt_len, src_details, packets_per_port=1):
    '''
        Returns a dict of format:
        src_id : [list of (pkt, exp_pkt) pairs that go to the given dst_id]
    '''

    def get_rx_port_pkt(dp, src_port_id, pkt, exp_pkt):
        send_packet(dp, src_port_id, pkt, 1)

        result = dp.dataplane.poll(
            device_number=0, exp_pkt=exp_pkt, timeout=3)
        if isinstance(result, dp.dataplane.PollFailure):
            dp.fail("Expected packet was not received. Received on port:{} {}".format(
                result.port, result.format()))

        return result.port

    print ("Need : {} flows total, {} sources, {} packets per port".format(
        len(src_details)*packets_per_port, len(src_details), packets_per_port))
    all_pkts = {}
    for src_tuple in src_details:
        num_of_pkts = 0
        while (num_of_pkts < packets_per_port):
            attempts = 0
            while attempts < 20:
                ip_Addr = next(IP_ADDR)
                pkt_args = {
                    'ip_ecn':ecn,
                    'ip_ttl':ttl,
                    'pktlen':pkt_len,
                    'eth_dst':dst_mac or dp.dataplane.get_mac(0, dst_id),
                    'eth_src':dp.dataplane.get_mac(0, src_tuple[0]),
                    'ip_src':ip_Addr,
                    'ip_dst':dst_ip,
                    'ip_dscp':dscp,
                    'tcp_sport':1234,
                    'tcp_dport':next(TCP_PORT_GEN)}
                if src_vlan:
                    pkt_args.update({"dl_vlan_enable":True})
                    pkt_args.update({"vlan_vid":int(src_vlan)})
                pkt = simple_tcp_packet(**pkt_args)

                masked_exp_pkt = Mask(pkt, ignore_extra_bytes=True)
                masked_exp_pkt.set_do_not_care_scapy(scapy.Ether, "dst")
                masked_exp_pkt.set_do_not_care_scapy(scapy.Ether, "src")
                masked_exp_pkt.set_do_not_care_scapy(scapy.IP, "chksum")
                masked_exp_pkt.set_do_not_care_scapy(scapy.IP, "ttl")
                masked_exp_pkt.set_do_not_care_scapy(scapy.IP, "len")

                try:
                    all_pkts[src_tuple[0]]
                except KeyError:
                    all_pkts[src_tuple[0]] = []
                actual_dst_id =  get_rx_port_pkt(dp, src_tuple[0], pkt, masked_exp_pkt)
                if actual_dst_id == dst_id:
                    all_pkts[src_tuple[0]].append((pkt, masked_exp_pkt, dst_id))
                    num_of_pkts+=1
                    break
                else:
                    attempts += 1
                    if attempts > 20:
                        # We exceeded the number of attempts to get a
                        # packet for this particular dest port. This
                        # means the packets are going to a different port
                        # consistently. Lets use that other port as dest
                        # port.
                        print("Warn: The packets are not going to the dst_port_id.")
                        all_pkts[src_tuple[0]].append((
                            pkt, masked_exp_pkt, actual_dst_id))

    return all_pkts


def dynamically_compensate_leakout(thrift_client, asic_type, counter_checker, check_port, check_field, base, ptf_test, compensate_port, compensate_pkt, max_retry):
    prev = base
    time.sleep(1.5)
    curr, _ = counter_checker(thrift_client, asic_type, check_port)
    leakout_num = curr[check_field] - prev[check_field]
    retry = 0
    num = 0
    while leakout_num > 0 and retry < max_retry:
        send_packet(ptf_test, compensate_port, compensate_pkt, leakout_num)
        num += leakout_num
        prev = curr
        curr, _ = counter_checker(thrift_client, asic_type, check_port)
        leakout_num = curr[check_field] - prev[check_field]
        retry += 1
    sys.stderr.write('Compensate {} packets to port {}, and retry {} times\n'.format(num, compensate_port, retry))
    return num

def construct_ip_pkt(pkt_len, dst_mac, src_mac, src_ip, dst_ip, dscp, src_vlan, **kwargs):
    ecn = kwargs.get('ecn', 1)
    ip_id = kwargs.get('ip_id', None)
    ttl = kwargs.get('ttl', None)
    exp_pkt = kwargs.get('exp_pkt', False)

    tos = (dscp << 2) | ecn
    pkt_args = {
        'pktlen': pkt_len,
        'eth_dst': dst_mac,
        'eth_src': src_mac,
        'ip_src': src_ip,
        'ip_dst': dst_ip,
        'ip_tos': tos
    }
    if ip_id is not None:
        pkt_args['ip_id'] = ip_id

    if ttl is not None:
        pkt_args['ip_ttl'] = ttl

    if src_vlan is not None:
        pkt_args['dl_vlan_enable'] = True
        pkt_args['vlan_vid'] = int(src_vlan)
        pkt_args['vlan_pcp'] = dscp

    pkt = simple_ip_packet(**pkt_args)

    if exp_pkt:
        masked_exp_pkt = Mask(pkt, ignore_extra_bytes=True)
        masked_exp_pkt.set_do_not_care_scapy(scapy.Ether, "dst")
        masked_exp_pkt.set_do_not_care_scapy(scapy.Ether, "src")
        masked_exp_pkt.set_do_not_care_scapy(scapy.IP, "chksum")
        masked_exp_pkt.set_do_not_care_scapy(scapy.IP, "ttl")
        masked_exp_pkt.set_do_not_care_scapy(scapy.IP, "len")

        if src_vlan is not None:
            masked_exp_pkt.set_do_not_care_scapy(scapy.Dot1Q, "vlan")
        return masked_exp_pkt
    else:
        return pkt


def construct_arp_pkt(eth_dst, eth_src, arp_op, src_ip, dst_ip, hw_dst, src_vlan):
    pkt_args = {
        'eth_dst': eth_dst,
        'eth_src': eth_src,
        'arp_op': arp_op,
        'ip_snd': src_ip,
        'ip_tgt': dst_ip,
        'hw_snd': eth_src,
        'hw_tgt': hw_dst
    }

    if src_vlan is not None:
        pkt_args['vlan_vid'] = int(src_vlan)
        pkt_args['vlan_pcp'] = 0

    pkt = simple_arp_packet(**pkt_args)
    return pkt


def get_rx_port(dp, device_number, src_port_id, dst_mac, dst_ip, src_ip, src_vlan=None):
    ip_id = 0xBABE
    src_port_mac = dp.dataplane.get_mac(device_number, src_port_id)
    pkt = construct_ip_pkt(64, dst_mac, src_port_mac,
                           src_ip, dst_ip, 0, src_vlan, ip_id=ip_id)
    # Send initial packet for any potential ARP resolution, which may cause the LAG
    # destination to change. Can occur especially when running tests in isolation on a
    # first test attempt.
    send_packet(dp, src_port_id, pkt, 1)
    # Observed experimentally this sleep needs to be at least 0.02 seconds. Setting higher.
    time.sleep(1)
    send_packet(dp, src_port_id, pkt, 1)

    masked_exp_pkt = construct_ip_pkt(
        48, dst_mac, src_port_mac, src_ip, dst_ip, 0, src_vlan, ip_id=ip_id, exp_pkt=True)

    pre_result = dp.dataplane.poll(
        device_number=0, exp_pkt=masked_exp_pkt, timeout=3)
    result = dp.dataplane.poll(
        device_number=0, exp_pkt=masked_exp_pkt, timeout=3)
    if pre_result.port != result.port:
        logging.debug("During get_rx_port, corrected LAG destination from {} to {}".format(
            pre_result.port, result.port))
    if isinstance(result, dp.dataplane.PollFailure):
        dp.fail("Expected packet was not received. Received on port:{} {}".format(
            result.port, result.format()))

    return result.port


def get_counter_names(sonic_version):
    ingress_counters = [INGRESS_DROP]
    egress_counters = [EGRESS_DROP]

    if '201811' not in sonic_version:
        ingress_counters.append(INGRESS_PORT_BUFFER_DROP)
        egress_counters.append(EGRESS_PORT_BUFFER_DROP)

    return ingress_counters, egress_counters


def fill_leakout_plus_one(
        test_case, src_port_id, dst_port_id, pkt, queue, asic_type,
        pkts_num_egr_mem=None):
    # Attempts to queue 1 packet while compensating for a varying packet leakout.
    # Returns whether 1 packet was successfully enqueued.
    if pkts_num_egr_mem is not None:
        if test_case.clients['dst'] != test_case.clients['src']:
            fill_egress_plus_one(test_case, src_port_id, pkt, queue,
                asic_type, int(pkts_num_egr_mem))
        return

    if asic_type in ['cisco-8000']:
        queue_counters_base = sai_thrift_read_queue_occupancy(
            test_case.dst_client, "dst", dst_port_id)
        max_packets = 500
        for packet_i in range(max_packets):
            send_packet(test_case, src_port_id, pkt, 1)
            queue_counters = sai_thrift_read_queue_occupancy(
                test_case.clients['dst'], "dst", dst_port_id)
            if queue_counters[queue] > queue_counters_base[queue]:
                print("fill_leakout_plus_one: Success, sent %d packets, "
                      "queue occupancy bytes rose from %d to %d" % (
                       packet_i + 1,
                       queue_counters_base[queue], queue_counters[queue]),
                       file=sys.stderr)
                return True
        raise RuntimeError("fill_leakout_plus_one: Fail: src_port_id:{}"
            " dst_port_id:{}, pkt:{}, queue:{}".format(
            src_port_id, dst_port_id, pkt.__repr__()[0:180], queue))
    return False


def fill_egress_plus_one(test_case, src_port_id, pkt, queue, asic_type, pkts_num_egr_mem=0, dst_port_id=None, pkt2=None):
    # Attempts to queue 1 packet while compensating for a varying packet leakout and egress queues.
    # pkts_num_egr_mem is the number of packets in full egress queues, to provide an initial filling boost
    # Returns whether 1 packet was successfully enqueued.
    #
    # pkts_num_egr_mem=0 is not applicable for multi-src-port cases
    # for multi-src-port case, get pkts_num_egr_mem via overflow_egress(),
    # then call fill_egress_plus_one() with pkts_num_egr_mem
    if asic_type in ['cisco-8000']:
        # if pkts_num_egr_mem unknown, get estimated pkts_num_egr_mem
        if pkts_num_egr_mem == 0:
            if dst_port_id == None:
                raise RuntimeError("fill_egress_plus_one: please input pkts_num_egr_mem or dst_port_id", file=sys.stderr)
            pkts_num_egr_mem, extra_bytes_occupied = overflow_egress(test_case,
                                                    src_port_id, pkt, queue, asic_type)
            # tx enable
            test_case.sai_thrift_port_tx_enable(test_case.dst_client, asic_type, [dst_port_id])
            # tx disable
            test_case.sai_thrift_port_tx_disable(test_case.dst_client, asic_type, [dst_port_id])

        pkt_list = [pkt]
        if pkt2:
            pkt_list.append(pkt2)
        for packet in pkt_list:
            # send 1 packet, if pg occupancy increases, return
            pg_cntrs_base=sai_thrift_read_pg_occupancy(
                test_case.src_client, port_list['src'][src_port_id])
            send_packet(test_case, src_port_id, packet, 1)
            pg_cntrs=sai_thrift_read_pg_occupancy(
                test_case.src_client, port_list['src'][src_port_id])
            if pg_cntrs[queue] > pg_cntrs_base[queue]:
                print("fill_egress_plus_one: Success, sent 1 packets, SQ occupancy bytes rose from %d to %d" % (
                    pg_cntrs_base[queue], pg_cntrs[queue]), file=sys.stderr)
                continue

            # fill egress plus one
            pg_cntrs_base=sai_thrift_read_pg_occupancy(
                test_case.src_client, port_list['src'][src_port_id])
            send_packet(test_case, src_port_id, packet, pkts_num_egr_mem)
            max_packets = 1000
            for packet_i in range(max_packets):
                send_packet(test_case, src_port_id, packet, 1)
                pg_cntrs=sai_thrift_read_pg_occupancy(
                    test_case.src_client, port_list['src'][src_port_id])
                if pg_cntrs[queue] > pg_cntrs_base[queue]:
                    print("fill_egress_plus_one: Success, sent %d packets, SQ occupancy bytes rose from %d to %d" % (
                        pkts_num_egr_mem + packet_i + 1, pg_cntrs_base[queue], pg_cntrs[queue]), file=sys.stderr)
                    break
            if pg_cntrs[queue] <= pg_cntrs_base[queue]:
                print("fill_egress_plus_one: Failure, sent %d packets, SQ occupancy bytes rose from %d to %d" % (
                        pkts_num_egr_mem + max_packets, pg_cntrs_base[queue], pg_cntrs[queue]), file=sys.stderr)
                return False

    return True


def overflow_egress(test_case, src_port_id, pkt, queue, asic_type):
    # Attempts to queue 1 packet while compensating for a varying packet
    # leakout and egress queues. Returns pkts_num_egr_mem: number of packets
    # short of filling egress memory and leakout.
    # Returns extra_bytes_occupied:
    #    extra number of bytes occupied in source port
    pkts_num_egr_mem = 0
    extra_bytes_occupied = 0
    if asic_type not in ['cisco-8000']:
        return pkts_num_egr_mem, extra_bytes_occupied

    pg_cntrs_base=sai_thrift_read_pg_occupancy(
        test_case.src_client, port_list['src'][src_port_id])
    max_cycles = 1000
    for cycle_i in range(max_cycles):
        send_packet(test_case, src_port_id, pkt, 1000)
        pg_cntrs=sai_thrift_read_pg_occupancy(
            test_case.src_client, port_list['src'][src_port_id])
        if pg_cntrs[queue] > pg_cntrs_base[queue]:
            print("get_pkts_num_egr_mem: Success, sent %d packets, "
                "SQ occupancy bytes rose from %d to %d" % (
                (cycle_i + 1) * 1000, pg_cntrs_base[queue],
                    pg_cntrs[queue]), file=sys.stderr)
            pkts_num_egr_mem = cycle_i * 1000
            extra_bytes_occupied = pg_cntrs[queue] - pg_cntrs_base[queue]
            print("overflow_egress:pkts_num_egr_mem:{}, extra_bytes_occupied:{}".format(
                pkts_num_egr_mem, extra_bytes_occupied))
            return pkts_num_egr_mem, extra_bytes_occupied
    raise RuntimeError("Couldn't overflow the egress memory after 1000 iterations.")


def get_peer_addresses(data):
    def get_peer_addr(data, addr):
        if isinstance(data, dict) and 'peer_addr' in data:
            addr.add(data['peer_addr'])
        elif isinstance(data, dict):
            for val in data.values():
                get_peer_addr(val, addr)
    addresses = set()
    get_peer_addr(data, addresses)
    return list(addresses)

class ARPpopulate(sai_base_test.ThriftInterfaceDataPlane):
    def setUp(self):
        sai_base_test.ThriftInterfaceDataPlane.setUp(self)
        time.sleep(5)
        switch_init(self.clients)

        # Parse input parameters
        self.router_mac = self.test_params['router_mac']
        self.dst_port_id = int(self.test_params['dst_port_id'])
        self.dst_port_ip = self.test_params['dst_port_ip']
        self.dst_port_mac = self.dataplane.get_mac(0, self.dst_port_id)
        self.dst_vlan = self.test_params['dst_port_vlan']
        self.src_port_id = int(self.test_params['src_port_id'])
        self.src_port_ip = self.test_params['src_port_ip']
        self.src_port_mac = self.dataplane.get_mac(0, self.src_port_id)
        self.src_vlan = self.test_params['src_port_vlan']
        self.dst_port_2_id = int(self.test_params['dst_port_2_id'])
        self.dst_port_2_ip = self.test_params['dst_port_2_ip']
        self.dst_port_2_mac = self.dataplane.get_mac(0, self.dst_port_2_id)
        self.dst_vlan_2 = self.test_params['dst_port_2_vlan']
        self.dst_port_3_id = int(self.test_params['dst_port_3_id'])
        self.dst_port_3_ip = self.test_params['dst_port_3_ip']
        self.dst_port_3_mac = self.dataplane.get_mac(0, self.dst_port_3_id)
        self.dst_vlan_3 = self.test_params['dst_port_3_vlan']
        self.test_port_ids = self.test_params.get("testPortIds", None)
        self.test_port_ips = self.test_params.get("testPortIps", None)
        self.src_dut_index = self.test_params['src_dut_index']
        self.src_asic_index = self.test_params.get('src_asic_index', None)
        self.dst_dut_index = self.test_params['dst_dut_index']
        self.dst_asic_index = self.test_params.get('dst_asic_index', None)
        self.testbed_type = self.test_params['testbed_type']
        self.is_multi_asic = (self.clients['src'] != self.clients['dst'])

    def tearDown(self):
        sai_base_test.ThriftInterfaceDataPlane.tearDown(self)

    def runTest(self):
        # ARP Populate
        # Ping only  required for testports
        if 't2' in self.testbed_type and self.is_multi_asic:
            stdOut, stdErr, retValue = self.exec_cmd_on_dut(self.dst_server_ip, self.test_params['dut_username'],
                                                            self.test_params['dut_password'],
                                                            'sudo ip netns exec asic{} ping -q -c 3 {}'.format(
                                                            self.dst_asic_index, self.dst_port_ip))
            assert ' 0% packet loss' in stdOut[3], "Ping failed for IP:'{}' on asic '{}' on Dut '{}'".format(
                self.dst_port_ip, self.dst_asic_index, self.dst_server_ip)
            stdOut, stdErr, retValue = self.exec_cmd_on_dut(self.dst_server_ip, self.test_params['dut_username'],
                                                            self.test_params['dut_password'],
                                                            'sudo ip netns exec asic{} ping -q -c 3 {}'.format(
                                                            self.dst_asic_index, self.dst_port_2_ip))
            assert ' 0% packet loss' in stdOut[3], "Ping failed for IP:'{}' on asic '{}' on Dut '{}'".format(
                self.dst_port_2_ip, self.dst_asic_index, self.dst_server_ip)
            stdOut, stdErr, retValue = self.exec_cmd_on_dut(self.dst_server_ip, self.test_params['dut_username'],
                                                            self.test_params['dut_password'],
                                                            'sudo ip netns exec asic{} ping -q -c 3 {}'.format(
                                                            self.dst_asic_index, self.dst_port_3_ip))
            assert ' 0% packet loss' in stdOut[3], "Ping failed for IP:'{}' on asic '{}' on Dut '{}'".format(
                self.dst_port_3_ip, self.dst_asic_index, self.dst_server_ip)
            stdOut, stdErr, retValue = self.exec_cmd_on_dut(self.src_server_ip, self.test_params['dut_username'],
                                                            self.test_params['dut_password'],
                                                            'sudo ip netns exec asic{} ping -q -c 3 {}'.format(
                                                            self.src_asic_index, self.src_port_ip))
            assert ' 0% packet loss' in stdOut[3], "Ping failed for IP:'{}' on asic '{}' on Dut '{}'".format(
                self.src_port_ip, self.src_asic_index, self.src_server_ip)
        else:
            arpreq_pkt = construct_arp_pkt('ff:ff:ff:ff:ff:ff', self.src_port_mac,
                                           1, self.src_port_ip, '192.168.0.1', '00:00:00:00:00:00', self.src_vlan)

            send_packet(self, self.src_port_id, arpreq_pkt)
            arpreq_pkt = construct_arp_pkt('ff:ff:ff:ff:ff:ff', self.dst_port_mac,
                                           1, self.dst_port_ip, '192.168.0.1', '00:00:00:00:00:00', self.dst_vlan)
            send_packet(self, self.dst_port_id, arpreq_pkt)
            arpreq_pkt = construct_arp_pkt('ff:ff:ff:ff:ff:ff', self.dst_port_2_mac, 1,
                                           self.dst_port_2_ip, '192.168.0.1', '00:00:00:00:00:00', self.dst_vlan_2)
            send_packet(self, self.dst_port_2_id, arpreq_pkt)
            arpreq_pkt = construct_arp_pkt('ff:ff:ff:ff:ff:ff', self.dst_port_3_mac, 1,
                                           self.dst_port_3_ip, '192.168.0.1', '00:00:00:00:00:00', self.dst_vlan_3)
            send_packet(self, self.dst_port_3_id, arpreq_pkt)

            for dut_i in self.test_port_ids:
                for asic_i in self.test_port_ids[dut_i]:
                    for dst_port_id in self.test_port_ids[dut_i][asic_i]:
                        dst_port_ip = self.test_port_ips[dut_i][asic_i][dst_port_id]
                        dst_port_mac = self.dataplane.get_mac(0, dst_port_id)
                        arpreq_pkt = construct_arp_pkt('ff:ff:ff:ff:ff:ff', dst_port_mac,
                                                       1, dst_port_ip['peer_addr'], '192.168.0.1',
                                                       '00:00:00:00:00:00', None)
                        send_packet(self, dst_port_id, arpreq_pkt)
                        
            # ptf don't know the address of neighbor, use ping to learn relevant arp entries instead of send arp request
            if self.test_port_ips:
                ips = [ip for ip in get_peer_addresses(self.test_port_ips)]
                if ips:
                    cmd = 'for ip in {}; do ping -c 4 -i 0.2 -W 1 -q $ip > /dev/null 2>&1 & done'.format(' '.join(ips))
                    self.exec_cmd_on_dut(self.server, self.test_params['dut_username'],
                                         self.test_params['dut_password'], cmd)

        time.sleep(8)


class ARPpopulatePTF(sai_base_test.ThriftInterfaceDataPlane):
    def runTest(self):
        # ARP Populate
        index = 0
        for port in ptf_ports():
            arpreq_pkt = simple_arp_packet(
                          eth_dst='ff:ff:ff:ff:ff:ff',
                          eth_src=self.dataplane.get_mac(port[0], port[1]),
                          arp_op=1,
                          ip_snd='10.0.0.%d' % (index * 2 + 1),
                          ip_tgt='10.0.0.%d' % (index * 2),
                          hw_snd=self.dataplane.get_mac(port[0], port[1]),
                          hw_tgt='ff:ff:ff:ff:ff:ff')
            send_packet(self, port[1], arpreq_pkt)
            index += 1


class ReleaseAllPorts(sai_base_test.ThriftInterfaceDataPlane):
    def runTest(self):
        switch_init(self.clients)

        asic_type = self.test_params['sonic_asic_type']

        for target, a_client in self.clients.items():
            self.sai_thrift_port_tx_enable(a_client, asic_type, list(port_list[target].keys()), target=target)

# DSCP to queue mapping


class DscpMappingPB(sai_base_test.ThriftInterfaceDataPlane):

    def get_port_id(self, client, port_name):
        sai_port_id = client.sai_thrift_get_port_id_by_front_port(
            port_name
        )
        print("Port name {}, SAI port id {}".format(
            port_name, sai_port_id
        ), file=sys.stderr)
        return sai_port_id

    def runTest(self):
        switch_init(self.clients)

        router_mac = self.test_params['router_mac']
        dst_port_id = int(self.test_params['dst_port_id'])
        dst_port_ip = self.test_params['dst_port_ip']
        dst_port_mac = self.dataplane.get_mac(0, dst_port_id)
        src_port_id = int(self.test_params['src_port_id'])
        src_port_ip = self.test_params['src_port_ip']
        src_port_mac = self.dataplane.get_mac(0, src_port_id)
        dual_tor_scenario = self.test_params.get('dual_tor_scenario', None)
        dual_tor = self.test_params.get('dual_tor', None)
        leaf_downstream = self.test_params.get('leaf_downstream', None)
        asic_type = self.test_params['sonic_asic_type']
        exp_ip_id = 101
        exp_ttl = 63
        pkt_dst_mac = router_mac if router_mac != '' else dst_port_mac
        print("dst_port_id: %d, src_port_id: %d" %
              (dst_port_id, src_port_id), file=sys.stderr)

        # in case dst_port_id is part of LAG, find out the actual dst port
        # for given IP parameters
        dst_port_id = get_rx_port(
            self, 0, src_port_id, pkt_dst_mac, dst_port_ip, src_port_ip
        )
        print("actual dst_port_id: %d" % (dst_port_id), file=sys.stderr)
        print("dst_port_mac: %s, src_port_mac: %s, src_port_ip: %s, dst_port_ip: %s" % (
            dst_port_mac, src_port_mac, src_port_ip, dst_port_ip), file=sys.stderr)
        print("port list {}".format(port_list), file=sys.stderr)
        # Get a snapshot of counter values

        # Destination port on a backend ASIC is provide as a port name
        test_dst_port_name = self.test_params.get("test_dst_port_name")
        sai_dst_port_id = None
        if test_dst_port_name is not None:
            sai_dst_port_id = self.get_port_id(self.dst_client, test_dst_port_name)
        else:
            sai_dst_port_id = port_list['dst'][dst_port_id]

        time.sleep(10)
        # port_results is not of our interest here
        port_results, queue_results_base = sai_thrift_read_port_counters(self.dst_client, asic_type, sai_dst_port_id)
        masic = self.clients['src'] != self.clients['dst']

        # DSCP Mapping test
        try:
            ip_ttl = exp_ttl + 1 if router_mac != '' else exp_ttl
            # TTL changes on multi ASIC platforms,
            # add 2 for additional backend and frontend routing
            ip_ttl = ip_ttl if test_dst_port_name is None else ip_ttl + 2
            if asic_type in ["cisco-8000"] and masic:
                ip_ttl = ip_ttl + 1 if masic else ip_ttl

            for dscp in range(0, 64):
                tos = (dscp << 2)
                tos |= 1
                pkt = simple_ip_packet(pktlen=64,
                                        eth_dst=pkt_dst_mac,
                                        eth_src=src_port_mac,
                                        ip_src=src_port_ip,
                                        ip_dst=dst_port_ip,
                                        ip_tos=tos,
                                        ip_id=exp_ip_id,
                                        ip_ttl=ip_ttl)
                send_packet(self, src_port_id, pkt, 1)
                print("dscp: %d, calling send_packet()" %
                      (tos >> 2), file=sys.stderr)

                cnt = 0
                dscp_received = False
                while not dscp_received:
                    result = self.dataplane.poll(
                        device_number=0, port_number=dst_port_id, timeout=3)
                    if isinstance(result, self.dataplane.PollFailure):
                        self.fail("Expected packet was not received on port %d. Total received: %d.\n%s" % (
                            dst_port_id, cnt, result.format()))

                    recv_pkt = scapy.Ether(result.packet)
                    cnt += 1

                    # Verify dscp flag
                    try:
                        if (recv_pkt.payload.tos == tos and
                            recv_pkt.payload.src == src_port_ip and
                            recv_pkt.payload.dst == dst_port_ip and
                            recv_pkt.payload.ttl == exp_ttl and
                            recv_pkt.payload.id == exp_ip_id):
                            dscp_received = True
                            print("dscp: %d, total received: %d" %
                                  (tos >> 2, cnt), file=sys.stderr)
                    except AttributeError:
                        print("dscp: %d, total received: %d, attribute error!" % (
                            tos >> 2, cnt), file=sys.stderr)
                        continue

            # Read Counters
            time.sleep(3)
            port_results, queue_results = sai_thrift_read_port_counters(self.dst_client, asic_type, sai_dst_port_id)

            print(list(map(operator.sub, queue_results,
                  queue_results_base)), file=sys.stderr)
            # dual_tor_scenario: represents whether the device is deployed into a dual ToR scenario
            # dual_tor: represents whether the source and destination ports are configured with additional lossless queues
            # According to SONiC configuration all dscp are classified to queue 1 except:
            #            Normal scenario   Dual ToR scenario                                               Leaf router with separated DSCP_TO_TC_MAP
            #            All ports         Normal ports    Ports with additional lossless queues           downstream (source is T2)                upstream (source is T0)
            # dscp  8 -> queue 0           queue 0         queue 0                                         queue 0                                  queue 0
            # dscp  5 -> queue 2           queue 1         queue 1                                         queue 1                                  queue 1
            # dscp  3 -> queue 3           queue 3         queue 3                                         queue 3                                  queue 3
            # dscp  4 -> queue 4           queue 4         queue 4                                         queue 4                                  queue 4
            # dscp 46 -> queue 5           queue 5         queue 5                                         queue 5                                  queue 5
            # dscp 48 -> queue 6           queue 7         queue 7                                         queue 7                                  queue 7
            # dscp  2 -> queue 1           queue 1         queue 2                                         queue 1                                  queue 2
            # dscp  6 -> queue 1           queue 1         queue 6                                         queue 1                                  queue 6
            # rest 56 dscps -> queue 1
            # So for the 64 pkts sent the mapping should be the following:
            # queue 1    56 + 2 = 58       56 + 3 = 59     56 + 1 = 57                                     59                                        57                         # noqa E501
            # queue 2/6  1                 0               1                                                0                                         0                         # noqa E501
            # queue 3/4  1                 1               1                                                1                                         1                         # noqa E501
            # queue 5    1                 1               1                                                1                                         1                         # noqa E501
            # queue 7    0                 1               1                                                1                                         1                         # noqa E501
            assert (queue_results[QUEUE_0] == 1 + queue_results_base[QUEUE_0])
            assert (queue_results[QUEUE_3] == 1 + queue_results_base[QUEUE_3])
            assert (queue_results[QUEUE_4] == 1 + queue_results_base[QUEUE_4])
            assert (queue_results[QUEUE_5] == 1 + queue_results_base[QUEUE_5])
            if dual_tor or (dual_tor_scenario is False) or (leaf_downstream is False):
                assert (queue_results[QUEUE_2] == 1 +
                        queue_results_base[QUEUE_2])
                assert (queue_results[QUEUE_6] == 1 +
                        queue_results_base[QUEUE_6])
            else:
                assert(queue_results[QUEUE_2] == queue_results_base[QUEUE_2])
                assert(queue_results[QUEUE_6] == queue_results_base[QUEUE_6])
            if dual_tor_scenario:
                if (dual_tor == False) or leaf_downstream:
                    assert(queue_results[QUEUE_1] == 59 + queue_results_base[QUEUE_1])
                else:
                    assert (queue_results[QUEUE_1] ==
                            57 + queue_results_base[QUEUE_1])
                # LAG ports can have LACP packets on queue 7, hence using >= comparison
                assert (queue_results[QUEUE_7] >= 1 +
                        queue_results_base[QUEUE_7])
            else:
                assert (queue_results[QUEUE_1] == 58 +
                        queue_results_base[QUEUE_1])
                # LAG ports can have LACP packets on queue 7, hence using >= comparison
                assert (queue_results[QUEUE_7] >= queue_results_base[QUEUE_7])

        finally:
            print("END OF TEST", file=sys.stderr)

# DOT1P to queue mapping


class Dot1pToQueueMapping(sai_base_test.ThriftInterfaceDataPlane):
    def runTest(self):
        switch_init(self.clients)

        # Parse input parameters
        router_mac = self.test_params['router_mac']
        print("router_mac: %s" % (router_mac), file=sys.stderr)

        dst_port_id = int(self.test_params['dst_port_id'])
        dst_port_ip = self.test_params['dst_port_ip']
        dst_port_mac = self.dataplane.get_mac(0, dst_port_id)
        src_port_id = int(self.test_params['src_port_id'])
        src_port_ip = self.test_params['src_port_ip']
        src_port_mac = self.dataplane.get_mac(0, src_port_id)
        print("dst_port_id: %d, src_port_id: %d" %
              (dst_port_id, src_port_id), file=sys.stderr)
        print("dst_port_mac: %s, src_port_mac: %s, src_port_ip: %s, dst_port_ip: %s" % (
            dst_port_mac, src_port_mac, src_port_ip, dst_port_ip), file=sys.stderr)
        vlan_id = int(self.test_params['vlan_id'])
        asic_type = self.test_params['sonic_asic_type']

        exp_ip_id = 102
        exp_ttl = 63

        # According to SONiC configuration dot1ps are classified as follows:
        # dot1p 0 -> queue 1
        # dot1p 1 -> queue 0
        # dot1p 2 -> queue 2
        # dot1p 3 -> queue 3
        # dot1p 4 -> queue 4
        # dot1p 5 -> queue 5
        # dot1p 6 -> queue 6
        # dot1p 7 -> queue 7
        queue_dot1p_map = {
            0: [1],
            1: [0],
            2: [2],
            3: [3],
            4: [4],
            5: [5],
            6: [6],
            7: [7]
        }
        print(queue_dot1p_map, file=sys.stderr)

        try:
            for queue, dot1ps in list(queue_dot1p_map.items()):
                port_results, queue_results_base = sai_thrift_read_port_counters(
                    self.dst_client, asic_type, port_list['dst'][dst_port_id])

                # send pkts with dot1ps that map to the same queue
                for dot1p in dot1ps:
                    # ecn marked
                    tos = 1
                    # Note that vlan tag can be stripped by a switch.
                    # To embrace this situation, we assemble a q-in-q double-tagged packet,
                    # and write the dot1p info into both vlan tags so that
                    # when we receive the packet we do not need to make any assumption
                    # on whether the outer tag is stripped by the switch or not, or
                    # more importantly, we do not need to care about, as in the single-tagged
                    # case, whether the immediate payload is the vlan tag or the ip
                    # header to determine the valid fields for receive validation
                    # purpose. With a q-in-q packet, we are sure that the next layer of
                    # header in either switching behavior case is still a vlan tag
                    pkt = simple_qinq_tcp_packet(pktlen=64,
                                            eth_dst=router_mac if router_mac != '' else dst_port_mac,
                                            eth_src=src_port_mac,
                                            dl_vlan_outer=vlan_id,
                                            dl_vlan_pcp_outer=dot1p,
                                            vlan_vid=vlan_id,
                                            vlan_pcp=dot1p,
                                            ip_src=src_port_ip,
                                            ip_dst=dst_port_ip,
                                            ip_tos=tos,
                                            ip_ttl=exp_ttl + 1 if router_mac != '' else exp_ttl)
                    send_packet(self, src_port_id, pkt, 1)
                    print("dot1p: %d, calling send_packet" %
                          (dot1p), file=sys.stderr)

                # validate queue counters increment by the correct pkt num
                time.sleep(8)
                port_results, queue_results = sai_thrift_read_port_counters(
                    self.dst_client, asic_type, port_list['dst'][dst_port_id])
                print(queue_results_base, file=sys.stderr)
                print(queue_results, file=sys.stderr)
                print(list(map(operator.sub, queue_results,
                      queue_results_base)), file=sys.stderr)
                for i in range(0, QUEUE_NUM):
                    if i == queue:
                        assert(
                            queue_results[queue] == queue_results_base[queue] + len(dot1ps))
                    else:
                        assert(queue_results[i] == queue_results_base[i])

                # confirm that dot1p pkts sent are received
                total_recv_cnt = 0
                dot1p_recv_cnt = 0
                while dot1p_recv_cnt < len(dot1ps):
                    result = self.dataplane.poll(
                        device_number=0, port_number=dst_port_id, timeout=3)
                    if isinstance(result, self.dataplane.PollFailure):
                        self.fail("Expected packet was not received on port %d. Total received: %d.\n%s" % (
                            dst_port_id, total_recv_cnt, result.format()))
                    recv_pkt = scapy.Ether(result.packet)
                    total_recv_cnt += 1

                    # verify dot1p priority
                    dot1p = dot1ps[dot1p_recv_cnt]
                    try:
                        if (recv_pkt.payload.prio == dot1p) and (recv_pkt.payload.vlan == vlan_id):

                            dot1p_recv_cnt += 1
                            print("dot1p: %d, total received: %d" %
                                  (dot1p, total_recv_cnt), file=sys.stderr)

                    except AttributeError:
                        print("dot1p: %d, total received: %d, attribute error!" % (
                            dot1p, total_recv_cnt), file=sys.stderr)
                        continue

        finally:
            print("END OF TEST", file=sys.stderr)

# DSCP to pg mapping


class DscpToPgMapping(sai_base_test.ThriftInterfaceDataPlane):
    def runTest(self):
        switch_init(self.clients)

        # Parse input parameters
        router_mac = self.test_params['router_mac']
        print("router_mac: %s" % (router_mac), file=sys.stderr)

        dst_port_id = int(self.test_params['dst_port_id'])
        dst_port_ip = self.test_params['dst_port_ip']
        dst_port_mac = self.dataplane.get_mac(0, dst_port_id)
        src_port_id = int(self.test_params['src_port_id'])
        src_port_ip = self.test_params['src_port_ip']
        src_port_mac = self.dataplane.get_mac(0, src_port_id)
        dscp_to_pg_map = self.test_params.get('dscp_to_pg_map', None)
        pkt_dst_mac = router_mac if router_mac != '' else dst_port_mac
        asic_type = self.test_params.get("sonic_asic_type")

        print("dst_port_id: %d, src_port_id: %d" %
              (dst_port_id, src_port_id), file=sys.stderr)
        print("dst_port_mac: %s, src_port_mac: %s, src_port_ip: %s, dst_port_ip: %s" % (
            dst_port_mac, src_port_mac, src_port_ip, dst_port_ip), file=sys.stderr)

        exp_ip_id = 100
        exp_ttl = 63

        if not dscp_to_pg_map:
            # According to SONiC configuration all dscps are classified to pg 0 except:
            # dscp  3 -> pg 3
            # dscp  4 -> pg 4
            # So for the 64 pkts sent the mapping should be -> 62 pg 0, 1 for pg 3, and 1 for pg 4
            lossy_dscps = list(range(0, 64))
            lossy_dscps.remove(3)
            lossy_dscps.remove(4)
            pg_dscp_map = {
                3: [3],
                4: [4],
                0: lossy_dscps
            }
        else:
            pg_dscp_map = {}
            for dscp, pg in dscp_to_pg_map.items():
                if pg in pg_dscp_map:
                    pg_dscp_map[int(pg)].append(int(dscp))
                else:
                    pg_dscp_map[int(pg)] = [int(dscp)]

        print(pg_dscp_map, file=sys.stderr)
        ttl = exp_ttl + 1 if router_mac != '' else exp_ttl
        if asic_type == "cisco-8000" and self.src_client != self.dst_client:
            ttl = exp_ttl + 2
        dst_port_id = get_rx_port(
            self, 0, src_port_id, pkt_dst_mac, dst_port_ip, src_port_ip)
        print("actual dst_port_id: %d" % (dst_port_id), file=sys.stderr)

        try:
            for pg, dscps in list(pg_dscp_map.items()):
                pg_cntrs_base = sai_thrift_read_pg_counters(
                    self.src_client, port_list['src'][src_port_id])

                # send pkts with dscps that map to the same pg
                for dscp in dscps:
                    tos = (dscp << 2)
                    tos |= 1
                    pkt = simple_ip_packet(pktlen=64,
                                            eth_dst=pkt_dst_mac,
                                            eth_src=src_port_mac,
                                            ip_src=src_port_ip,
                                            ip_dst=dst_port_ip,
                                            ip_tos=tos,
                                            ip_id=exp_ip_id,
                                            ip_ttl=ttl)
                    send_packet(self, src_port_id, pkt, 1)
                    print("dscp: %d, calling send_packet" %
                          (tos >> 2), file=sys.stderr)

                # validate pg counters increment by the correct pkt num
                time.sleep(8)
                pg_cntrs = sai_thrift_read_pg_counters(
                    self.src_client, port_list['src'][src_port_id])
                print(pg_cntrs_base, file=sys.stderr)
                print(pg_cntrs, file=sys.stderr)
                print(list(map(operator.sub, pg_cntrs, pg_cntrs_base)),
                      file=sys.stderr)
                for i in range(0, PG_NUM):
                    if i == pg:
                        if i == 0 or i == 4:
                            assert (pg_cntrs[pg] >= pg_cntrs_base[pg] + len(dscps))
                        else:
                            assert (pg_cntrs[pg] == pg_cntrs_base[pg] + len(dscps))
                    else:
                        # LACP packets are mapped to queue0 and tcp syn packets for BGP to queue4
                        # So for those queues the count could be more
                        if i == 0 or i == 4:
                            assert(pg_cntrs[i] >= pg_cntrs_base[i])
                        else:
                            assert (pg_cntrs[i] == pg_cntrs_base[i])

                # confirm that dscp pkts are received
                total_recv_cnt = 0
                dscp_recv_cnt = 0
                while dscp_recv_cnt < len(dscps):
                    result = self.dataplane.poll(
                        device_number=0, port_number=dst_port_id, timeout=3)
                    if isinstance(result, self.dataplane.PollFailure):
                        self.fail("Expected packet was not received on port %d. Total received: %d.\n%s" % (
                            dst_port_id, total_recv_cnt, result.format()))
                    recv_pkt = scapy.Ether(result.packet)
                    total_recv_cnt += 1

                    # verify dscp flag
                    tos = dscps[dscp_recv_cnt] << 2
                    tos |= 1
                    try:
                        if (recv_pkt.payload.tos == tos) and (recv_pkt.payload.src == src_port_ip) and \
                            (recv_pkt.payload.dst == dst_port_ip) and \
                           (recv_pkt.payload.ttl == exp_ttl) and (recv_pkt.payload.id == exp_ip_id):

                            dscp_recv_cnt += 1
                            print("dscp: %d, total received: %d" %
                                  (tos >> 2, total_recv_cnt), file=sys.stderr)

                    except AttributeError:
                        print("dscp: %d, total received: %d, attribute error!" % (
                            tos >> 2, total_recv_cnt), file=sys.stderr)
                        continue

        finally:
            print("END OF TEST", file=sys.stderr)


# Tunnel DSCP to PG mapping test
class TunnelDscpToPgMapping(sai_base_test.ThriftInterfaceDataPlane):

    def _build_testing_pkt(self, active_tor_mac, standby_tor_mac, active_tor_ip, standby_tor_ip, inner_dscp,
                           outer_dscp, dst_ip, packet_size, ecn=1):
        pkt = simple_tcp_packet(
                eth_dst=standby_tor_mac,
                ip_src='1.1.1.1',
                ip_dst=dst_ip,
                ip_dscp=inner_dscp,
                ip_ecn=ecn,
                ip_ttl=64,
                pktlen=packet_size
                )

        ipinip_packet = simple_ipv4ip_packet(
                            eth_dst=active_tor_mac,
                            eth_src=standby_tor_mac,
                            ip_src=standby_tor_ip,
                            ip_dst=active_tor_ip,
                            ip_dscp=outer_dscp,
                            ip_ecn=ecn,
                            inner_frame=pkt[scapy.IP]
                            )
        return ipinip_packet

    def runTest(self):
        """
        This test case is to tx some ip_in_ip packet from Mux tunnel, and check if the traffic is
        mapped to expected PGs.
        """
        switch_init(self.clients)

        # Parse input parameters
        active_tor_mac = self.test_params['active_tor_mac']
        active_tor_ip = self.test_params['active_tor_ip']
        standby_tor_mac = self.test_params['standby_tor_mac']
        standby_tor_ip = self.test_params['standby_tor_ip']
        src_port_id = self.test_params['src_port_id']
        dst_port_id = self.test_params['dst_port_id']
        dst_port_ip = self.test_params['dst_port_ip']

        dscp_to_pg_map = self.test_params['inner_dscp_to_pg_map']
        dscp_to_queue_map = self.test_params['inner_dscp_to_queue_map']
        asic_type = self.test_params['sonic_asic_type']
        packet_size = self.test_params['packet_size']
        cell_size = self.test_params['cell_size']
        cell_occupancy = (packet_size + cell_size - 1) // cell_size
        PKT_NUM = 100
        # There is background traffic during test, so we need to add error tolerance to ignore such pakcets
        # and we send 100 packets every 10 seconds, if no backgound traffic impact counter value, and watermark is very
        #   accurate, expected wartermark increasing value is 100.
        # So for PG0, we increaset tolerance to 20, make sure it can work well even though background traffic, such as
        #   LACP, LLDP, is 2 packet per second.
        # For PG2/3/4/6, usually no background traffic, but watermark value's updating is a little bit inaccurate
        #   according to previously experiments: after send 100 packets, sometime watermark value is 99, sometime
        #   is 101. Since worry about worser scenario, we set tolerance to 10 for PG2/3/4/6. When figure out rootcause
        #   of this symptom, will change to more reasonable value.
        ERROR_TOLERANCE = {
            0: 20,
            1: 0,
            2: 10,
            3: 10,
            4: 10,
            5: 0,
            6: 10,
            7: 0
        }

        try:
            # Disable tx on EGRESS port so that headroom buffer cannot be free
            self.sai_thrift_port_tx_disable(self.dst_client, asic_type, [dst_port_id])

            # There are packet leak even port tx is disabled (18 packets leak on TD3 found)
            # Hence we send some packet to fill the leak before testing
            if asic_type != 'mellanox':
                leakout_failed = False
                if 'cisco-8000' in asic_type:
                    # Only fill queues once
                    queue_leakouts_filled = [False] * 8
                for dscp, _ in dscp_to_pg_map.items():
                    pkt = self._build_testing_pkt(
                        active_tor_mac=active_tor_mac,
                        standby_tor_mac=standby_tor_mac,
                        active_tor_ip=active_tor_ip,
                        standby_tor_ip=standby_tor_ip,
                        inner_dscp=dscp,
                        outer_dscp=0,
                        dst_ip=dst_port_ip,
                        packet_size=packet_size
                    )
                    if 'cisco-8000' in asic_type:
                        queue = dscp_to_queue_map[dscp]
                        if not queue_leakouts_filled[queue]:
                            status = fill_leakout_plus_one(self, src_port_id, dst_port_id, pkt, queue, asic_type)
                            if status:
                                queue_leakouts_filled[queue] = True
                                print("Filled leakout for dscp {} to queue {}".format(dscp, queue))
                            else:
                                print("Failed to fill leakout for dscp {} to queue {}".format(dscp, queue))
                                leakout_failed = True
                    else:
                        send_packet(self, src_port_id, pkt, 20)
                assert not leakout_failed, "Failed filling leakout"
                time.sleep(10)
            if 'cisco-8000' in asic_type:
                PKT_NUM = 50
            else:
                PKT_NUM = 100
            for inner_dscp, pg in dscp_to_pg_map.items():
                logging.info("Iteration: inner_dscp:{}, pg: {}".format(inner_dscp, pg))
                # Build and send packet to active tor.
                # The inner DSCP is set to testing value,
                # and the outer DSCP is set to 0 as it has no impact on remapping
                # On Nvidia platforms, the dscp mode is pipe and the PG is determined by the outer dscp before decap
                outer_dscp = inner_dscp if asic_type == 'mellanox' else 0
                pkt = self._build_testing_pkt(
                    active_tor_mac=active_tor_mac,
                    standby_tor_mac=standby_tor_mac,
                    active_tor_ip=active_tor_ip,
                    standby_tor_ip=standby_tor_ip,
                    inner_dscp=inner_dscp,
                    outer_dscp=outer_dscp,
                    dst_ip=dst_port_ip,
                    packet_size=packet_size
                )
                pg_shared_wm_res_base = sai_thrift_read_pg_shared_watermark(
                    self.src_client, asic_type, port_list['src'][src_port_id])
                logging.info(pg_shared_wm_res_base)
                send_packet(self, src_port_id, pkt, PKT_NUM)
                # validate pg counters increment by the correct pkt num
                time.sleep(8)
                pg_shared_wm_res = sai_thrift_read_pg_shared_watermark(
                    self.src_client, asic_type, port_list['src'][src_port_id])
                logging.info(pg_shared_wm_res)
                pg_wm_inc = pg_shared_wm_res[pg] - pg_shared_wm_res_base[pg]
                lower_bounds = (PKT_NUM - ERROR_TOLERANCE[pg]) * cell_size * cell_occupancy
                upper_bounds = (PKT_NUM + ERROR_TOLERANCE[pg]) * cell_size * cell_occupancy
                print("DSCP {}, PG {}, expectation: {} <= {} <= {}".format(
                    inner_dscp, pg, lower_bounds, pg_wm_inc, upper_bounds), file=sys.stderr)
                assert lower_bounds <= pg_wm_inc <= upper_bounds
        finally:
            # Enable tx on dest port
            self.sai_thrift_port_tx_enable(self.dst_client, asic_type, [dst_port_id])


# DOT1P to pg mapping
class Dot1pToPgMapping(sai_base_test.ThriftInterfaceDataPlane):
    def runTest(self):
        switch_init(self.clients)

        # Parse input parameters
        router_mac = self.test_params['router_mac']
        print("router_mac: %s" % (router_mac), file=sys.stderr)

        dst_port_id = int(self.test_params['dst_port_id'])
        dst_port_ip = self.test_params['dst_port_ip']
        dst_port_mac = self.dataplane.get_mac(0, dst_port_id)
        src_port_id = int(self.test_params['src_port_id'])
        src_port_ip = self.test_params['src_port_ip']
        src_port_mac = self.dataplane.get_mac(0, src_port_id)
        print("dst_port_id: %d, src_port_id: %d" %
              (dst_port_id, src_port_id), file=sys.stderr)
        print("dst_port_mac: %s, src_port_mac: %s, src_port_ip: %s, dst_port_ip: %s" % (
            dst_port_mac, src_port_mac, src_port_ip, dst_port_ip), file=sys.stderr)
        vlan_id = int(self.test_params['vlan_id'])

        # exp_ip_id = 103 # not used
        exp_ttl = 63

        # According to SONiC configuration dot1ps are classified as follows:
        # dot1p 0 -> pg 0
        # dot1p 1 -> pg 0
        # dot1p 2 -> pg 0
        # dot1p 3 -> pg 3
        # dot1p 4 -> pg 4
        # dot1p 5 -> pg 0
        # dot1p 6 -> pg 0
        # dot1p 7 -> pg 7
        pg_dot1p_map = {
            0: [0, 1, 2, 5, 6],
            3: [3],
            4: [4],
            7: [7]
        }
        print(pg_dot1p_map, file=sys.stderr)

        try:
            for pg, dot1ps in list(pg_dot1p_map.items()):
                pg_cntrs_base = sai_thrift_read_pg_counters(
                    self.src_client, port_list['src'][src_port_id])

                # send pkts with dot1ps that map to the same pg
                for dot1p in dot1ps:
                    # ecn marked
                    tos = 1
                    # Note that vlan tag can be stripped by a switch.
                    # To embrace this situation, we assemble a q-in-q double-tagged packet,
                    # and write the dot1p info into both vlan tags so that
                    # when we receive the packet we do not need to make any assumption
                    # on whether the outer tag is stripped by the switch or not, or
                    # more importantly, we do not need to care about, as in the single-tagged
                    # case, whether the immediate payload is the vlan tag or the ip
                    # header to determine the valid fields for receive validation
                    # purpose. With a q-in-q packet, we are sure that the next layer of
                    # header in either switching behavior case is still a vlan tag
                    pkt = simple_qinq_tcp_packet(pktlen=64,
                                            eth_dst=router_mac if router_mac != '' else dst_port_mac,
                                            eth_src=src_port_mac,
                                            dl_vlan_outer=vlan_id,
                                            dl_vlan_pcp_outer=dot1p,
                                            vlan_vid=vlan_id,
                                            vlan_pcp=dot1p,
                                            ip_src=src_port_ip,
                                            ip_dst=dst_port_ip,
                                            ip_tos=tos,
                                            ip_ttl=exp_ttl + 1 if router_mac != '' else exp_ttl)
                    send_packet(self, src_port_id, pkt, 1)
                    print("dot1p: %d, calling send_packet" %
                          (dot1p), file=sys.stderr)

                # validate pg counters increment by the correct pkt num
                time.sleep(8)
                pg_cntrs = sai_thrift_read_pg_counters(
                    self.src_client, port_list['src'][src_port_id])
                print(pg_cntrs_base, file=sys.stderr)
                print(pg_cntrs, file=sys.stderr)
                print(list(map(operator.sub, pg_cntrs, pg_cntrs_base)),
                      file=sys.stderr)
                for i in range(0, PG_NUM):
                    if i == pg:
                        assert(pg_cntrs[pg] == pg_cntrs_base[pg] + len(dot1ps))
                    else:
                        assert(pg_cntrs[i] == pg_cntrs_base[i])

                # confirm that dot1p pkts sent are received
                total_recv_cnt = 0
                dot1p_recv_cnt = 0
                while dot1p_recv_cnt < len(dot1ps):
                    result = self.dataplane.poll(
                        device_number=0, port_number=dst_port_id, timeout=3)
                    if isinstance(result, self.dataplane.PollFailure):
                        self.fail("Expected packet was not received on port %d. Total received: %d.\n%s" % (
                            dst_port_id, total_recv_cnt, result.format()))
                    recv_pkt = scapy.Ether(result.packet)
                    total_recv_cnt += 1

                    # verify dot1p priority
                    dot1p = dot1ps[dot1p_recv_cnt]
                    try:
                        if (recv_pkt.payload.prio == dot1p) and (recv_pkt.payload.vlan == vlan_id):

                            dot1p_recv_cnt += 1
                            print("dot1p: %d, total received: %d" %
                                  (dot1p, total_recv_cnt), file=sys.stderr)

                    except AttributeError:
                        print("dot1p: %d, total received: %d, attribute error!" % (
                            dot1p, total_recv_cnt), file=sys.stderr)
                        continue

        finally:
            print("END OF TEST", file=sys.stderr)

# This test is to measure the Xoff threshold, and buffer limit


class PFCtest(sai_base_test.ThriftInterfaceDataPlane):
    def runTest(self):
        time.sleep(5)
        switch_init(self.clients)

        # Parse input parameters
        dscp = int(self.test_params['dscp'])
        ecn = int(self.test_params['ecn'])
        router_mac = self.test_params['router_mac']
        sonic_version = self.test_params['sonic_version']
        # The pfc counter index starts from index 2 in sai_thrift_read_port_counters
        pg = int(self.test_params['pg']) + 2
        dst_port_id = int(self.test_params['dst_port_id'])
        dst_port_ip = self.test_params['dst_port_ip']
        dst_port_mac = self.dataplane.get_mac(0, dst_port_id)
        max_buffer_size = int(self.test_params['buffer_max_size'])
        max_queue_size = int(self.test_params['queue_max_size'])
        src_port_id = int(self.test_params['src_port_id'])
        src_port_ip = self.test_params['src_port_ip']
        src_port_vlan = self.test_params['src_port_vlan']
        src_port_mac = self.dataplane.get_mac(0, src_port_id)
        asic_type = self.test_params['sonic_asic_type']
        pkts_num_leak_out = int(self.test_params['pkts_num_leak_out'])
        pkts_num_trig_pfc = int(self.test_params['pkts_num_trig_pfc'])
        self.hwsku = self.test_params['hwsku']
        pkts_num_trig_ingr_drp = int(
            self.test_params['pkts_num_trig_ingr_drp'])
        hwsku = self.test_params['hwsku']
        platform_asic = self.test_params['platform_asic']

        pkt_dst_mac = router_mac if router_mac != '' else dst_port_mac
        # get counter names to query
        ingress_counters, egress_counters = get_counter_names(sonic_version)

        # get a snapshot of PG drop packets counter
        if '201811' not in sonic_version and ('mellanox' in asic_type or 'cisco-8000' in asic_type):
            # According to SONiC configuration lossless dscps are classified as follows:
            # dscp  3 -> pg 3
            # dscp  4 -> pg 4
            pg_dropped_cntrs_old = sai_thrift_read_pg_drop_counters(
                self.src_client, port_list['src'][src_port_id])

        # Prepare IP packet data
        ttl = 64
        if 'packet_size' in list(self.test_params.keys()):
            packet_length = int(self.test_params['packet_size'])
        else:
            packet_length = 64
        if 'cell_size' in self.test_params:
            cell_size = self.test_params['cell_size']
            cell_occupancy = (packet_length + cell_size - 1) // cell_size
        else:
            cell_occupancy = 1

        is_dualtor = self.test_params.get('is_dualtor', False)
        def_vlan_mac = self.test_params.get('def_vlan_mac', None)
        if is_dualtor and def_vlan_mac != None:
            pkt_dst_mac = def_vlan_mac

        pkt = construct_ip_pkt(packet_length,
                               pkt_dst_mac,
                               src_port_mac,
                               src_port_ip,
                               dst_port_ip,
                               dscp,
                               src_port_vlan,
                               ecn=ecn,
                               ttl=ttl)

        print("test dst_port_id: {}, src_port_id: {}, src_vlan: {}".format(
            dst_port_id, src_port_id, src_port_vlan
        ), file=sys.stderr)
        # in case dst_port_id is part of LAG, find out the actual dst port
        # for given IP parameters
        dst_port_id = get_rx_port(
            self, 0, src_port_id, pkt_dst_mac, dst_port_ip, src_port_ip, src_port_vlan
        )
        print("actual dst_port_id: {}".format(dst_port_id), file=sys.stderr)

        # get a snapshot of counter values at recv and transmit ports
        # queue_counters value is not of our interest here
        recv_counters_base, _ = sai_thrift_read_port_counters(
            self.src_client, asic_type, port_list['src'][src_port_id])
        xmit_counters_base, _ = sai_thrift_read_port_counters(
            self.dst_client, asic_type, port_list['dst'][dst_port_id])
        # Add slight tolerance in threshold characterization to consider
        # the case that cpu puts packets in the egress queue after we pause the egress
        # or the leak out is simply less than expected as we have occasionally observed
        if 'pkts_num_margin' in list(self.test_params.keys()):
            margin = int(self.test_params['pkts_num_margin'])
        else:
            margin = 2

        # For TH3, some packets stay in egress memory and doesn't show up in shared buffer or leakout
        pkts_num_egr_mem = None
        if 'pkts_num_egr_mem' in list(self.test_params.keys()):
            pkts_num_egr_mem = int(self.test_params['pkts_num_egr_mem'])

        self.sai_thrift_port_tx_disable(self.dst_client, asic_type, [dst_port_id])

        try:
            # Since there is variability in packet leakout in hwsku Arista-7050CX3-32S-D48C8 and
            # Arista-7050CX3-32S-C32. Starting with zero pkts_num_leak_out and trying to find
            # actual leakout by sending packets and reading actual leakout from HW.
            # And apply dynamically compensation to all device using Broadcom ASIC.
            if check_leackout_compensation_support(asic_type, hwsku):
                pkts_num_leak_out = 0

            # send packets short of triggering pfc
            if hwsku == 'DellEMC-Z9332f-M-O16C64' or hwsku == 'DellEMC-Z9332f-O32':
                # send packets short of triggering pfc
                send_packet(self, src_port_id, pkt, (pkts_num_egr_mem +
                            pkts_num_leak_out + pkts_num_trig_pfc) // cell_occupancy - 1 - margin)
            elif 'cisco-8000' in asic_type:
                fill_leakout_plus_one(self, src_port_id, dst_port_id,
                    pkt, int(self.test_params['pg']), asic_type, pkts_num_egr_mem)

                # Send 1 less packet due to leakout filling
                send_packet(self, src_port_id, pkt, (pkts_num_leak_out +
                            pkts_num_trig_pfc) // cell_occupancy - 2 - margin)
            else:
                # send packets short of triggering pfc
                send_packet(self, src_port_id, pkt, (pkts_num_leak_out +
                            pkts_num_trig_pfc) // cell_occupancy - 1 - margin)

            # allow enough time for the dut to sync up the counter values in counters_db
            time.sleep(8)

            if check_leackout_compensation_support(asic_type, hwsku):
                dynamically_compensate_leakout(self.dst_client, asic_type, sai_thrift_read_port_counters,
                                               port_list['dst'][dst_port_id], TRANSMITTED_PKTS,
                                               xmit_counters_base, self, src_port_id, pkt, 10)

            # get a snapshot of counter values at recv and transmit ports
            # queue counters value is not of our interest here
            recv_counters, _ = sai_thrift_read_port_counters(
                self.src_client, asic_type, port_list['src'][src_port_id])
            xmit_counters, _ = sai_thrift_read_port_counters(
                self.dst_client, asic_type, port_list['dst'][dst_port_id])
            test_stage = 'after send packets short of triggering PFC'
            sys.stderr.write('{}:\n\trecv_counters {}\n\trecv_counters_base {}\n\t'
                             'xmit_counters {}\n\txmit_counters_base {}\n'.format(
                                 test_stage, recv_counters, recv_counters_base,
                                 xmit_counters, xmit_counters_base))

            # recv port no pfc
            assert(recv_counters[pg] == recv_counters_base[pg]), \
                'unexpectedly PFC counter increase, {}'.format(test_stage)
            # recv port no ingress drop
            # For dnx few extra ipv6 NS/RA pkt received from VM, adding to counter value
            # & may give inconsistent test results
            # Adding COUNTER_MARGIN to provide room to 2 pkt incase, extra traffic received
            for cntr in ingress_counters:
                if platform_asic and platform_asic == "broadcom-dnx":
                    assert (recv_counters[cntr] <= recv_counters_base[cntr] + COUNTER_MARGIN),\
                        'unexpectedly RX drop counter increase, {}'.format(test_stage)
                else:
                    assert(recv_counters[cntr] == recv_counters_base[cntr]),\
                        'unexpectedly RX drop counter increase, {}'.format(test_stage)
            # xmit port no egress drop
            for cntr in egress_counters:
                assert(xmit_counters[cntr] == xmit_counters_base[cntr]), \
                    'unexpectedly TX drop counter increase, {}'.format(test_stage)

            # send 1 packet to trigger pfc
            send_packet(self, src_port_id, pkt, 1 + 2 * margin)
            # allow enough time for the dut to sync up the counter values in counters_db
            time.sleep(8)
            # get a snapshot of counter values at recv and transmit ports
            # queue counters value is not of our interest here
            recv_counters_base = recv_counters
            recv_counters, _ = sai_thrift_read_port_counters(
                self.src_client, asic_type, port_list['src'][src_port_id])
            xmit_counters, _ = sai_thrift_read_port_counters(
                self.dst_client, asic_type, port_list['dst'][dst_port_id])
            test_stage = 'after send a few packets to trigger PFC'
            sys.stderr.write('{}:\n\trecv_counters {}\n\trecv_counters_base {}\n\txmit_counters {}\n\txmit_counters_base {}\n'.format(test_stage, recv_counters, recv_counters_base, xmit_counters, xmit_counters_base))
            # recv port pfc
            assert(recv_counters[pg] > recv_counters_base[pg]), \
                'unexpectedly PFC counter not increase, {}'.format(test_stage)
            # recv port no ingress drop
            # For dnx few extra ipv6 NS/RA pkt received from VM, adding to counter value
            # & may give inconsistent test results
            # Adding COUNTER_MARGIN to provide room to 2 pkt incase, extra traffic received
            for cntr in ingress_counters:
                if platform_asic and platform_asic == "broadcom-dnx":
                    assert (recv_counters[cntr] <= recv_counters_base[cntr] + COUNTER_MARGIN),\
                        'unexpectedly RX drop counter increase, {}'.format(test_stage)
                else:
                    assert(recv_counters[cntr] == recv_counters_base[cntr]),\
                        'unexpectedly RX drop counter increase, {}'.format(test_stage)
            # xmit port no egress drop
            for cntr in egress_counters:
                assert(xmit_counters[cntr] == xmit_counters_base[cntr]), \
                    'unexpectedly TX drop counter increase, {}'.format(test_stage)

            # send packets short of ingress drop
            send_packet(self, src_port_id, pkt, (pkts_num_trig_ingr_drp -
                        pkts_num_trig_pfc) // cell_occupancy - 1 - 2 * margin)
            # allow enough time for the dut to sync up the counter values in counters_db
            time.sleep(8)
            # get a snapshot of counter values at recv and transmit ports
            # queue counters value is not of our interest here
            recv_counters_base = recv_counters
            recv_counters, _ = sai_thrift_read_port_counters(
                self.src_client, asic_type, port_list['src'][src_port_id])
            xmit_counters, _ = sai_thrift_read_port_counters(
                self.dst_client, asic_type, port_list['dst'][dst_port_id])
            test_stage = 'after send packets short of ingress drop'
<<<<<<< HEAD
            sys.stderr.write(('{}:\n\trecv_counters {}\n\trecv_counters_base {}\n\t' + \
                             'xmit_counters {}\n\txmit_counters_base {}\n').format(
                                 test_stage, recv_counters, recv_counters_base, xmit_counters, xmit_counters_base))
=======
            sys.stderr.write('{}:\n\trecv_counters {}\n\trecv_counters_base {}\n\t'
                             'xmit_counters {}\n\txmit_counters_base {}\n'.format(
                                 test_stage, recv_counters,
                                 recv_counters_base, xmit_counters,
                                 xmit_counters_base))
>>>>>>> 7b69e6ad
            # recv port pfc
            assert(recv_counters[pg] > recv_counters_base[pg]), \
                'unexpectedly PFC counter not increase, {}'.format(test_stage)
            # recv port no ingress drop
            # For dnx few extra ipv6 NS/RA pkt received from VM, adding to counter value
            # & may give inconsistent test results
            # Adding COUNTER_MARGIN to provide room to 2 pkt incase, extra traffic received
            for cntr in ingress_counters:
                if platform_asic and platform_asic == "broadcom-dnx":
                    assert (recv_counters[cntr] <= recv_counters_base[cntr] + COUNTER_MARGIN),\
                        'unexpectedly RX drop counter increase, {}'.format(test_stage)
                else:
                    assert(recv_counters[cntr] == recv_counters_base[cntr]),\
                        'unexpectedly RX drop counter increase, {}'.format(test_stage)
            # xmit port no egress drop
            for cntr in egress_counters:
                assert(xmit_counters[cntr] == xmit_counters_base[cntr]), \
                    'unexpectedly TX drop counter increase, {}'.format(test_stage)

            # send 1 packet to trigger ingress drop
            send_packet(self, src_port_id, pkt, 1 + 2 * margin)
            # allow enough time for the dut to sync up the counter values in counters_db
            time.sleep(8)
            # get a snapshot of counter values at recv and transmit ports
            # queue counters value is not of our interest here
            recv_counters_base = recv_counters
            recv_counters, _ = sai_thrift_read_port_counters(
                self.src_client, asic_type, port_list['src'][src_port_id])
            xmit_counters, _ = sai_thrift_read_port_counters(
                self.dst_client, asic_type, port_list['dst'][dst_port_id])
            test_stage = 'after send a few packets to trigger drop'
<<<<<<< HEAD
            sys.stderr.write(('{}:\n\trecv_counters {}\n\trecv_counters_base {}\n\t' + \
                             'xmit_counters {}\n\txmit_counters_base {}\n').format(
                                 test_stage, recv_counters, recv_counters_base, xmit_counters, xmit_counters_base))
=======
            sys.stderr.write('{}:\n\trecv_counters {}\n\trecv_counters_base {}\n\t'
                             'xmit_counters {}\n\txmit_counters_base {}\n'.format(
                                 test_stage, recv_counters, recv_counters_base,
                                 xmit_counters, xmit_counters_base))
>>>>>>> 7b69e6ad
            # recv port pfc
            assert(recv_counters[pg] > recv_counters_base[pg]), \
                'unexpectedly PFC counter not increase, {}'.format(test_stage)
            # recv port ingress drop
            if self.hwsku not in ['Cisco-8800-LC-48H-C48']:
                for cntr in ingress_counters:
                    if platform_asic and platform_asic == "broadcom-dnx":
                        if cntr == 1:
                            assert(recv_counters[cntr] > recv_counters_base[cntr]), \
                                'unexpectedly RX drop counter not increase, {}'.format(test_stage)
                    else:
                        assert(recv_counters[cntr] > recv_counters_base[cntr]), 'unexpectedly RX drop counter' \
                                                                            ' not increase, {}'.format(test_stage)
            # xmit port no egress drop
            for cntr in egress_counters:
                assert(xmit_counters[cntr] == xmit_counters_base[cntr]),\
                    'unexpectedly TX drop counter increase, {}'.format(test_stage)

            if '201811' not in sonic_version and 'mellanox' in asic_type:
                pg_dropped_cntrs = sai_thrift_read_pg_drop_counters(
                    self.src_client, port_list['src'][src_port_id])
                logging.info("Dropped packet counters on port #{} :{} {} packets, current dscp: {}".format(
                    src_port_id, pg_dropped_cntrs[dscp], pg_dropped_cntrs_old[dscp], dscp))
                # Check that counters per lossless PG increased
                assert pg_dropped_cntrs[dscp] > pg_dropped_cntrs_old[dscp]
            if '201811' not in sonic_version and 'cisco-8000' in asic_type:
                pg_dropped_cntrs = sai_thrift_read_pg_drop_counters(
                    self.src_client, port_list['src'][src_port_id])
                logging.info("Dropped packet counters on port #{} :{} {} packets, current dscp: {}".format(
                    src_port_id, pg_dropped_cntrs[dscp], pg_dropped_cntrs_old[dscp], dscp))
                # check that counters per lossless PG increased
                # Also make sure only relevant dropped pg counter increased and no other pg's
                for i in range(len(pg_dropped_cntrs)):
                    if i == dscp:
                        assert pg_dropped_cntrs[i] > pg_dropped_cntrs_old[i]
                    else:
                        assert pg_dropped_cntrs[i] == pg_dropped_cntrs_old[i]

        finally:
            self.sai_thrift_port_tx_enable(self.dst_client, asic_type, [dst_port_id])


class LosslessVoq(sai_base_test.ThriftInterfaceDataPlane):
    def runTest(self):
        time.sleep(5)
        switch_init(self.clients)

        # Parse input parameters
        dscp = int(self.test_params['dscp'])
        ecn = int(self.test_params['ecn'])
        router_mac = self.test_params['router_mac']
        sonic_version = self.test_params['sonic_version']
        cli_pg = int(self.test_params['pg'])
        # The pfc counter index starts from index 2 in sai_thrift_read_port_counters
        pg = cli_pg + 2
        dst_port_id = int(self.test_params['dst_port_id'])
        dst_port_ip = self.test_params['dst_port_ip']
        dst_port_mac = self.dataplane.get_mac(0, dst_port_id)
        src_port_1_id = int(self.test_params['src_port_1_id'])
        src_port_1_ip = self.test_params['src_port_1_ip']
        src_port_1_mac = self.dataplane.get_mac(0, src_port_1_id)
        src_port_2_id = int(self.test_params['src_port_2_id'])
        src_port_2_ip = self.test_params['src_port_2_ip']
        src_port_2_mac = self.dataplane.get_mac(0, src_port_2_id)
        num_of_flows = self.test_params['num_of_flows']
        asic_type = self.test_params['sonic_asic_type']
        pkts_num_leak_out = int(self.test_params['pkts_num_leak_out'])
        pkts_num_trig_pfc = int(self.test_params['pkts_num_trig_pfc'])

        pkt_dst_mac = router_mac if router_mac != '' else dst_port_mac
        # get counter names to query
        ingress_counters, egress_counters = get_counter_names(sonic_version)

        # Prepare IP packet data
        ttl = 64
        if 'packet_size' in self.test_params.keys():
            packet_length = int(self.test_params['packet_size'])
        else:
            packet_length = 64
        src_details = []
        src_details.append((int(self.test_params['src_port_1_id']),
            self.test_params['src_port_1_ip'],
            self.dataplane.get_mac(0, int(self.test_params['src_port_1_id']))))
        src_details.append((int(self.test_params['src_port_2_id']),
            self.test_params['src_port_2_ip'],
            self.dataplane.get_mac(0, int(self.test_params['src_port_2_id']))))

        all_pkts = get_multiple_flows(
                self,
                pkt_dst_mac,
                dst_port_id,
                dst_port_ip,
                None,
                dscp,
                ecn,
                ttl,
                packet_length,
                src_details,
                packets_per_port=2)
        dst_port_id = all_pkts[int(self.test_params['src_port_1_id'])][0][2]

        # get a snapshot of counter values at recv and transmit ports
        def collect_counters():
            counter_details = []
            for src_tuple in src_details:
                counter_details.append(sai_thrift_read_port_counters(
                    self.src_client, asic_type, port_list['src'][src_tuple[0]]))
            counter_details.append(sai_thrift_read_port_counters(
                self.dst_client, asic_type, port_list['dst'][dst_port_id]))
            return counter_details
        counter_details_before = collect_counters()

        # Add slight tolerance in threshold characterization to consider
        # the case that cpu puts packets in the egress queue after we pause the egress
        # or the leak out is simply less than expected as we have occasionally observed
        if 'pkts_num_margin' in self.test_params.keys():
            margin = int(self.test_params['pkts_num_margin'])
        else:
            margin = 2

        self.sai_thrift_port_tx_disable(self.dst_client, asic_type, [dst_port_id])
        try:
            fill_leakout_plus_one(self, src_port_1_id,
                    dst_port_id, all_pkts[src_port_1_id][0][0], cli_pg, asic_type)
            fill_leakout_plus_one(self, src_port_2_id,
                    dst_port_id, all_pkts[src_port_2_id][0][0], cli_pg, asic_type)

            # send packets short of triggering pfc
            # Send 1 less packet due to leakout filling
            if num_of_flows == 'multiple':
                npkts = pkts_num_leak_out + (pkts_num_trig_pfc // 2) - 2 - margin
                print("Sending 4 flows, {} packets".format(npkts))
                for src_id in all_pkts.keys():
                    for pkt_tuple in all_pkts[src_id]:
                        send_packet(self, src_id, pkt_tuple[0], npkts)
            else:
                npkts = pkts_num_leak_out + pkts_num_trig_pfc - 2 - margin
                print("Sending 2 flows, {} packets".format(npkts))
                for i in range(2):
                    send_packet(self, src_details[i][0],
                                all_pkts[src_details[i][0]][0][0], npkts)
            # allow enough time for counters to update
            time.sleep(2)

            # get a snapshot of counter values at recv and transmit ports
            # queue counters value is not of our interest here
            counter_details_after = collect_counters()

            for i in range(2):
                # recv port no pfc
                pfc_txd = counter_details_after[i][0][pg] - counter_details_before[i][0][pg]
                assert pfc_txd == 0, "Unexpected PFC TX {} on port {} for pg:{}".format(pfc_txd, src_details[i][0], pg-2)
                # recv port no ingress drop
                for cntr in ingress_counters:
                    diff = counter_details_after[i][0][cntr] - counter_details_before[i][0][cntr]
                    assert diff == 0, "Unexpected ingress drop {} on port {}".format(diff, src_details[i])

            # xmit port no egress drop
            for cntr in egress_counters:
                diff = counter_details_after[2][0][cntr] - counter_details_before[2][0][cntr]
                assert diff == 0, "Unexpected egress drops {} on port {}".format(diff, dst_port_id)

            # send 1 packet to trigger pfc
            npkts = 1 + 2 * margin
            if num_of_flows == "multiple":
                print("Sending {} packets to trigger PFC from 4 flows".format(npkts))
                for i in range(2):
                    for src_id in all_pkts.keys():
                        for pkt_tuple in all_pkts[src_id]:
                            send_packet(self, src_id, pkt_tuple[0], npkts)
            else:
                print("Sending {} packets to trigger PFC from 2 flows".format(npkts))
                for i in range(2):
                    send_packet(self, src_details[i][0], all_pkts[src_details[i][0]][0][0], npkts)

            # allow enough time for counters to update
            time.sleep(2)
            # get a snapshot of counter values at recv and transmit ports
            # queue counters value is not of our interest here
            counter_details_3 = collect_counters()
            # recv port pfc

            for i in range(2):
                # recv port Starts PFC:
                pfc_txd = counter_details_3[i][0][pg] - counter_details_before[i][0][pg]
                assert pfc_txd > 0, "PFC TX didn't start on port {} for pg:{}".format(src_details[i][0], pg-2)
                # recv port no ingress drop
                for cntr in ingress_counters:
                    diff = counter_details_3[i][0][cntr] - counter_details_before[i][0][cntr]
                    assert diff == 0, "Unexpected ingress drop {} on port {}".format(diff, src_details[i])

            # xmit port no egress drop
            for cntr in egress_counters:
                diff = counter_details_3[2][0][cntr] - counter_details_before[2][0][cntr]
                assert diff == 0, "Unexpected egress drops {} on port {}".format(diff, dst_port_id)

        finally:
            self.sai_thrift_port_tx_enable(self.dst_client, asic_type, [dst_port_id])

# Base class used for individual PTF runs used in the following: testPfcStormWithSharedHeadroomOccupancy


class PfcStormTestWithSharedHeadroom(sai_base_test.ThriftInterfaceDataPlane):

    def parse_test_params(self):
        # Parse pkt construction related input parameters
        self.dscp = int(self.test_params['dscp'])
        self.ecn = int(self.test_params['ecn'])
        self.sonic_version = self.test_params['sonic_version']
        self.router_mac = self.test_params['router_mac']
        self.asic_type = self.test_params['sonic_asic_type']

        self.pg_id = int(self.test_params['pg'])
        # The pfc counter index starts from index 2 in sai_thrift_read_port_counters
        self.pg = self.pg_id + 2

        self.src_port_id = int(self.test_params['src_port_id'])
        self.src_port_ip = self.test_params['src_port_ip']
        self.src_port_vlan = self.test_params['src_port_vlan']
        self.src_port_mac = self.dataplane.get_mac(0, self.src_port_id)

        self.dst_port_id = int(self.test_params['dst_port_id'])
        self.dst_port_ip = self.test_params['dst_port_ip']
        self.dst_port_mac = self.dataplane.get_mac(0, self.dst_port_id)

        self.ttl = 64
        if 'packet_size' in self.test_params:
            self.default_packet_length = self.test_params['packet_size']
        else:
            self.default_packet_length = 64

        if 'cell_size' in self.test_params:
            cell_size = self.test_params['cell_size']
            self.cell_occupancy = (
                self.default_packet_length + cell_size - 1) // cell_size
        else:
            self.cell_occupancy = 1
        #  Margin used to while crossing the shared headrooom boundary
        self.margin = 2

        # get counter names to query
        self.ingress_counters, self.egress_counters = get_counter_names(
            self.sonic_version)


class PtfFillBuffer(PfcStormTestWithSharedHeadroom):

    def runTest(self):

        time.sleep(5)
        switch_init(self.clients)

        self.parse_test_params()
        pkts_num_trig_pfc = int(self.test_params['pkts_num_trig_pfc'])
        pkts_num_private_headrooom = int(
            self.test_params['pkts_num_private_headrooom'])

        # Draft packets
        pkt_dst_mac = self.router_mac if self.router_mac != '' else self.dst_port_mac
        pkt = construct_ip_pkt(self.default_packet_length,
                               pkt_dst_mac,
                               self.src_port_mac,
                               self.src_port_ip,
                               self.dst_port_ip,
                               self.dscp,
                               self.src_port_vlan,
                               ecn=self.ecn,
                               ttl=self.ttl)

        # get a snapshot of counter values at recv and transmit ports
        # queue_counters value is not of our interest here
        recv_counters_base, queue_counters = sai_thrift_read_port_counters(
            self.src_client, self.asic_type, port_list['src'][self.src_port_id]
        )

        logging.info("Disabling xmit ports: {}".format(self.dst_port_id))
        self.sai_thrift_port_tx_disable(self.dst_client, self.asic_type, [self.dst_port_id])

        xmit_counters_base, queue_counters = sai_thrift_read_port_counters(
            self.dst_client, self.asic_type, port_list['dst'][self.dst_port_id]
        )
        num_pkts = (pkts_num_trig_pfc + pkts_num_private_headrooom) // self.cell_occupancy
        logging.info("Send {} pkts to egress out of {}".format(num_pkts, self.dst_port_id))
        # send packets to dst port 1, to cross into shared headrooom
        send_packet(self, self.src_port_id, pkt, num_pkts)

        # allow enough time for the dut to sync up the counter values in counters_db
        time.sleep(8)
        # get a snapshot of counter values at recv and transmit ports
        # queue counters value is not of our interest here
        recv_counters, queue_counters = sai_thrift_read_port_counters(
            self.src_client, self.asic_type, port_list['src'][self.src_port_id])
        xmit_counters, queue_counters = sai_thrift_read_port_counters(
            self.dst_client, self.asic_type, port_list['dst'][self.dst_port_id])

        logging.debug("Recv Counters: {}, Base: {}".format(recv_counters, recv_counters_base))
        logging.debug("Xmit Counters: {}, Base: {}".format(xmit_counters, xmit_counters_base))

        # recv port pfc
        assert(recv_counters[self.pg] > recv_counters_base[self.pg])
        # recv port no ingress drop
        for cntr in self.ingress_counters:
            assert(recv_counters[cntr] == recv_counters_base[cntr])
        # xmit port no egress drop
        for cntr in self.egress_counters:
            assert(xmit_counters[cntr] == xmit_counters_base[cntr])


class PtfReleaseBuffer(PfcStormTestWithSharedHeadroom):

    def runTest(self):
        time.sleep(1)
        switch_init(self.clients)

        self.parse_test_params()

        # get a snapshot of counter values at recv and transmit ports
        # queue_counters value is not of our interest here
        recv_counters_base, queue_counters = sai_thrift_read_port_counters(
            self.src_client, self.asic_type, port_list['src'][self.src_port_id]
        )

        xmit_counters_base, queue_counters = sai_thrift_read_port_counters(
            self.dst_client, self.asic_type, port_list['dst'][self.dst_port_id]
        )

        logging.info("Enable xmit ports: {}".format(self.dst_port_id))
        self.sai_thrift_port_tx_enable(self.dst_client, self.asic_type, [self.dst_port_id])

        # allow enough time for the dut to sync up the counter values in counters_db
        time.sleep(8)

        # get new base counter values at recv ports
        recv_counters, queue_counters = sai_thrift_read_port_counters(
            self.src_client, self.asic_type, port_list['src'][self.src_port_id])
        # no ingress drop
        for cntr in self.ingress_counters:
            assert(recv_counters[cntr] == recv_counters_base[cntr])
        recv_counters_base = recv_counters

        # allow enough time for the test to check if no PFC frame was sent from Recv port
        time.sleep(30)

        # get the current snapshot of counter values at recv and transmit ports
        recv_counters, queue_counters = sai_thrift_read_port_counters(
            self.src_client, self.asic_type, port_list['src'][self.src_port_id])
        xmit_counters, queue_counters = sai_thrift_read_port_counters(
            self.dst_client, self.asic_type, port_list['dst'][self.dst_port_id])

        logging.debug("Recv Counters: {}, Base: {}".format(
            recv_counters, recv_counters_base))
        logging.debug("Xmit Counters: {}, Base: {}".format(
            xmit_counters, xmit_counters_base))

        # recv port pfc should not be incremented
        assert(recv_counters[self.pg] == recv_counters_base[self.pg])
        # recv port no ingress drop
        for cntr in self.ingress_counters:
            assert(recv_counters[cntr] == recv_counters_base[cntr])
        # xmit port no egress drop
        for cntr in self.egress_counters:
            assert(xmit_counters[cntr] == xmit_counters_base[cntr])


class PtfEnableDstPorts(PfcStormTestWithSharedHeadroom):

    def runTest(self):
        time.sleep(1)
        switch_init(self.clients)
        self.parse_test_params()
        self.sai_thrift_port_tx_enable(self.dst_client, self.asic_type, [self.dst_port_id])


# This test looks to measure xon threshold (pg_reset_floor)
class PFCXonTest(sai_base_test.ThriftInterfaceDataPlane):

    def get_rx_port(self, src_port_id, pkt_dst_mac, dst_port_ip, src_port_ip, dst_port_id, src_vlan):
        print("dst_port_id:{}, src_port_id:{}".format(
            dst_port_id, src_port_id), file=sys.stderr)
        # in case dst_port_id is part of LAG, find out the actual dst port
        # for given IP parameters
        dst_port_id = get_rx_port(
            self, 0, src_port_id, pkt_dst_mac, dst_port_ip, src_port_ip, src_vlan
        )
        print("actual dst_port_id: {}".format(dst_port_id), file=sys.stderr)
        return dst_port_id

    def runTest(self):
        time.sleep(5)
        switch_init(self.clients)
        last_pfc_counter = 0
        recv_port_counters = []
        transmit_port_counters = []

        # Parse input parameters
        dscp = int(self.test_params['dscp'])
        ecn = int(self.test_params['ecn'])
        sonic_version = self.test_params['sonic_version']
        router_mac = self.test_params['router_mac']
        max_buffer_size = int(self.test_params['buffer_max_size'])
        platform_asic = self.test_params['platform_asic']

        # The pfc counter index starts from index 2 in sai_thrift_read_port_counters
        pg = int(self.test_params['pg']) + 2

        dst_port_id = int(self.test_params['dst_port_id'])
        dst_port_ip = self.test_params['dst_port_ip']
        dst_port_mac = self.dataplane.get_mac(0, dst_port_id)
        src_port_id = int(self.test_params['src_port_id'])
        src_port_ip = self.test_params['src_port_ip']
        src_port_vlan = self.test_params['src_port_vlan']
        src_port_mac = self.dataplane.get_mac(0, src_port_id)
        asic_type = self.test_params['sonic_asic_type']

        ttl = 64

        # TODO: pass in dst_port_id and _ip as a list
        dst_port_2_id = int(self.test_params['dst_port_2_id'])
        dst_port_2_ip = self.test_params['dst_port_2_ip']
        dst_port_2_mac = self.dataplane.get_mac(0, dst_port_2_id)
        dst_port_3_id = int(self.test_params['dst_port_3_id'])
        dst_port_3_ip = self.test_params['dst_port_3_ip']
        dst_port_3_mac = self.dataplane.get_mac(0, dst_port_3_id)
        pkts_num_leak_out = int(self.test_params['pkts_num_leak_out'])
        pkts_num_trig_pfc = int(self.test_params['pkts_num_trig_pfc'])
        pkts_num_dismiss_pfc = int(self.test_params['pkts_num_dismiss_pfc'])
        if 'pkts_num_hysteresis' in list(self.test_params.keys()):
            hysteresis = int(self.test_params['pkts_num_hysteresis'])
        else:
            hysteresis = 0
        hwsku = self.test_params['hwsku']
        self.sai_thrift_port_tx_enable(self.dst_client, asic_type, [dst_port_id, dst_port_2_id, dst_port_3_id])

        # get a snapshot of counter values at recv and transmit ports
        # queue_counters value is not of our interest here
        recv_counters_base, _ = sai_thrift_read_port_counters(
            self.src_client, asic_type, port_list['src'][src_port_id]
        )

        # The number of packets that will trek into the headroom space;
        # We observe in test that if the packets are sent to multiple destination ports,
        # the ingress may not trigger PFC sharp at its boundary
        if 'pkts_num_margin' in list(self.test_params.keys()):
            margin = int(self.test_params['pkts_num_margin'])
        else:
            margin = 1

        # get counter names to query
        ingress_counters, egress_counters = get_counter_names(sonic_version)

        port_counter_indexes = [pg]
        port_counter_indexes += ingress_counters
        port_counter_indexes += egress_counters
        port_counter_indexes += [TRANSMITTED_PKTS, RECEIVED_PKTS, RECEIVED_NON_UC_PKTS, TRANSMITTED_NON_UC_PKTS, EGRESS_PORT_QLEN]

        # create packet
        pkt_dst_mac = router_mac if router_mac != '' else dst_port_mac
        if 'packet_size' in self.test_params:
            packet_length = self.test_params['packet_size']
        else:
            packet_length = 64
        if 'cell_size' in self.test_params:
            cell_size = self.test_params['cell_size']
            cell_occupancy = (packet_length + cell_size - 1) // cell_size
        else:
            cell_occupancy = 1

        pkt_dst_mac2 = router_mac if router_mac != '' else dst_port_2_mac
        pkt_dst_mac3 = router_mac if router_mac != '' else dst_port_3_mac

        is_dualtor = self.test_params.get('is_dualtor', False)
        def_vlan_mac = self.test_params.get('def_vlan_mac', None)
        if is_dualtor and def_vlan_mac != None:
            pkt_dst_mac = def_vlan_mac
            pkt_dst_mac2 = def_vlan_mac
            pkt_dst_mac3 = def_vlan_mac

        if platform_asic == "cisco-8000":
            pkt_s = get_multiple_flows(
                self,
                pkt_dst_mac,
                dst_port_id,
                dst_port_ip,
                src_port_vlan,
                dscp,
                ecn,
                ttl,
                packet_length,
                [(src_port_id, src_port_ip)],
                packets_per_port=1)[src_port_id][0]
            pkt = pkt_s[0]
            dst_port_id = pkt_s[2]

            # create packet
            pkt2_s = get_multiple_flows(
                self,
                pkt_dst_mac2,
                dst_port_2_id,
                dst_port_2_ip,
                src_port_vlan,
                dscp,
                ecn,
                ttl,
                packet_length,
                [(src_port_id, src_port_ip)],
                packets_per_port=1)[src_port_id][0]
            pkt2 = pkt2_s[0]
            dst_port_2_id = pkt2_s[2]

            # create packet
            pkt3_s = get_multiple_flows(
                self,
                pkt_dst_mac3,
                dst_port_3_id,
                dst_port_3_ip,
                src_port_vlan,
                dscp,
                ecn,
                ttl,
                packet_length,
                [(src_port_id, src_port_ip)],
                packets_per_port=1)[src_port_id][0]

            pkt3 = pkt3_s[0]
            dst_port_3_id = pkt3_s[2]
        else:
            src_port_mac = self.dataplane.get_mac(0, src_port_id)
            pkt = construct_ip_pkt(packet_length,
                                   pkt_dst_mac,
                                   src_port_mac,
                                   src_port_ip,
                                   dst_port_ip,
                                   dscp,
                                   src_port_vlan,
                                   ecn=ecn,
                                   ttl=ttl)
            dst_port_id = self.get_rx_port(
                src_port_id, pkt_dst_mac, dst_port_ip, src_port_ip, dst_port_id, src_port_vlan
            )
            pkt2 = construct_ip_pkt(packet_length,
                                    pkt_dst_mac,
                                    src_port_mac,
                                    src_port_ip,
                                    dst_port_2_ip,
                                    dscp,
                                    src_port_vlan,
                                    ecn=ecn,
                                    ttl=ttl)
            dst_port_2_id = self.get_rx_port(
                src_port_id, pkt_dst_mac, dst_port_2_ip, src_port_ip, dst_port_2_id, src_port_vlan
            )
            pkt3 = construct_ip_pkt(packet_length,
                                    pkt_dst_mac3,
                                    src_port_mac,
                                    src_port_ip,
                                    dst_port_3_ip,
                                    dscp,
                                    src_port_vlan,
                                    ecn=ecn,
                                    ttl=ttl)
            dst_port_3_id = self.get_rx_port(
                src_port_id, pkt_dst_mac, dst_port_3_ip, src_port_ip, dst_port_3_id, src_port_vlan
            )

        # For TH3/Cisco-8000, some packets stay in egress memory and doesn't show up in shared buffer or leakout
        pkts_num_egr_mem = self.test_params.get('pkts_num_egr_mem', None)
        if pkts_num_egr_mem is not None:
            pkts_num_egr_mem = int(pkts_num_egr_mem)

        is_multi_asic = (self.clients['src'] != self.clients['dst'])


        step_id = 1
        step_desc = 'disable TX for dst_port_id, dst_port_2_id, dst_port_3_id'
        sys.stderr.write('step {}: {}\n'.format(step_id, step_desc))
        self.sai_thrift_port_tx_disable(self.dst_client, asic_type, [dst_port_id, dst_port_2_id, dst_port_3_id])

        try:
            '''
            Send various numbers of pkts to each dst port to occupy PG buffer, as below:

                                                                                                          shared buffer theshold
                                                                         xon offset                            |
                                                                             |                                 |
            PG config:                                                       +                                 +
            -----------------------------------------------------------------*---------------------------------*----------------------
            pkts in each port:                                          +                                            +
                                                                        |                                            |
            |<--- pkts_num_trig_pfc - pkts_num_dismiss_pfc - margin --->|                                            |
                                 in dst port 1                          |                                            |
                                                                        |<---   pkts_num_dismiss_pfc + margin*2  --->|
                                                                                         in dst port 2               |
                                                                                                                     |<--- X pkts --->|
                                                                                                                       in dst port 3
            '''
            # send packets to dst port 1, occupying the "xon"
            step_id += 1
            step_desc = 'send packets to dst port 1, occupying the xon'
            sys.stderr.write('step {}: {}\n'.format(step_id, step_desc))

            xmit_counters_base, _ = sai_thrift_read_port_counters(
                self.dst_client, asic_type, port_list['dst'][dst_port_id]
            )

            # Since there is variability in packet leakout in hwsku Arista-7050CX3-32S-D48C8 and
            # Arista-7050CX3-32S-C32. Starting with zero pkts_num_leak_out and trying to find
            # actual leakout by sending packets and reading actual leakout from HW.
            # And apply dynamically compensation to all device using Broadcom ASIC.
            if check_leackout_compensation_support(asic_type, hwsku):
                pkts_num_leak_out = 0

            if hwsku == 'DellEMC-Z9332f-M-O16C64' or hwsku == 'DellEMC-Z9332f-O32':
                send_packet(
                    self, src_port_id, pkt,
                    (pkts_num_egr_mem + pkts_num_leak_out + pkts_num_trig_pfc -
                     pkts_num_dismiss_pfc - hysteresis) // cell_occupancy
                )
            elif 'cisco-8000' in asic_type:
                fill_leakout_plus_one(self, src_port_id, dst_port_id,
                       pkt, int(self.test_params['pg']), asic_type, pkts_num_egr_mem)
                send_packet(
                    self, src_port_id, pkt,
                    (pkts_num_leak_out + pkts_num_trig_pfc -
                     pkts_num_dismiss_pfc - hysteresis) // cell_occupancy - 1
                )
            else:
                send_packet(
                    self, src_port_id, pkt,
                    (pkts_num_leak_out + pkts_num_trig_pfc -
                     pkts_num_dismiss_pfc - hysteresis) // cell_occupancy - margin
                )
                sys.stderr.write('send_packet(src_port_id, pkt, ({} + {} - {} - {}) // {})\n'.format(pkts_num_leak_out, pkts_num_trig_pfc, pkts_num_dismiss_pfc, hysteresis, cell_occupancy))

            if check_leackout_compensation_support(asic_type, hwsku):
                dynamically_compensate_leakout(self.dst_client, asic_type, sai_thrift_read_port_counters,
                                               port_list['dst'][dst_port_id], TRANSMITTED_PKTS,
                                               xmit_counters_base, self, src_port_id, pkt, 40)

            # send packets to dst port 2, occupying the shared buffer
            step_id += 1
            step_desc = 'send packets to dst port 2, occupying the shared buffer'
            sys.stderr.write('step {}: {}\n'.format(step_id, step_desc))

            xmit_2_counters_base, _ = sai_thrift_read_port_counters(
                self.dst_client, asic_type, port_list['dst'][dst_port_2_id]
            )
            if hwsku == 'DellEMC-Z9332f-M-O16C64' or hwsku == 'DellEMC-Z9332f-O32':
                send_packet(
                    self, src_port_id, pkt2,
                    (pkts_num_egr_mem + pkts_num_leak_out + pkts_num_dismiss_pfc +
                     hysteresis) // cell_occupancy + margin - 1
                )
            elif 'cisco-8000' in asic_type:
                if not is_multi_asic:
                    fill_leakout_plus_one(self, src_port_id, dst_port_2_id,
                        pkt2, int(self.test_params['pg']), asic_type)
                    send_packet(
                        self, src_port_id, pkt2,
                        (pkts_num_leak_out + pkts_num_dismiss_pfc +
                        hysteresis) // cell_occupancy + margin - 2
                    )
                else:
                    fill_egress_plus_one(self, src_port_id,
                        pkt2, int(self.test_params['pg']), asic_type, pkts_num_egr_mem)
                    send_packet(
                        self, src_port_id, pkt2,
                        (pkts_num_leak_out + pkts_num_dismiss_pfc +
                        hysteresis) // cell_occupancy - 3)
            else:
                send_packet(
                    self, src_port_id, pkt2,
                    (pkts_num_leak_out + pkts_num_dismiss_pfc +
                     hysteresis) // cell_occupancy + margin * 2 - 1
                )
                sys.stderr.write('send_packet(src_port_id, pkt2, ({} + {} + {}) // {} + {} - 1)\n'.format(pkts_num_leak_out, pkts_num_dismiss_pfc, hysteresis, cell_occupancy, margin))

            if check_leackout_compensation_support(asic_type, hwsku):
                dynamically_compensate_leakout(self.dst_client, asic_type, sai_thrift_read_port_counters,
                                               port_list['dst'][dst_port_2_id], TRANSMITTED_PKTS,
                                               xmit_2_counters_base, self, src_port_id, pkt2, 40)

            # send 1 packet to dst port 3, triggering PFC
            step_id += 1
            step_desc = 'send 1 packet to dst port 3, triggering PFC'
            sys.stderr.write('step {}: {}\n'.format(step_id, step_desc))
            xmit_3_counters_base, _ = sai_thrift_read_port_counters(self.dst_client, asic_type, port_list['dst'][dst_port_3_id])
            if hwsku == 'DellEMC-Z9332f-M-O16C64' or hwsku == 'DellEMC-Z9332f-O32':
                send_packet(self, src_port_id, pkt3,
                            pkts_num_egr_mem + pkts_num_leak_out + 1)
            elif 'cisco-8000' in asic_type:
                if not is_multi_asic:
                    fill_leakout_plus_one(self, src_port_id, dst_port_3_id,
                        pkt3, int(self.test_params['pg']), asic_type)
                    send_packet(self, src_port_id, pkt3, pkts_num_leak_out)
                else:
                    fill_egress_plus_one(self, src_port_id,
                        pkt3, int(self.test_params['pg']), asic_type, pkts_num_egr_mem)
                    send_packet(self, src_port_id, pkt3, pkts_num_leak_out + 1)
            else:
                send_packet(self, src_port_id, pkt3, pkts_num_leak_out + 1)
                sys.stderr.write('send_packet(src_port_id, pkt3, ({} + 1)\n'.format(pkts_num_leak_out))

            if check_leackout_compensation_support(asic_type, hwsku):
                dynamically_compensate_leakout(self.dst_client, asic_type, sai_thrift_read_port_counters,
                                               port_list['dst'][dst_port_3_id], TRANSMITTED_PKTS,
                                               xmit_3_counters_base, self, src_port_id, pkt3, 40)

            # allow enough time for the dut to sync up the counter values in counters_db
            time.sleep(2)
            # get a snapshot of counter values at recv and transmit ports
            # queue counters value is not of our interest here
            recv_counters, _ = sai_thrift_read_port_counters(self.src_client, asic_type, port_list['src'][src_port_id])
            xmit_counters, _ = sai_thrift_read_port_counters(self.dst_client, asic_type, port_list['dst'][dst_port_id])
            xmit_2_counters, _ = sai_thrift_read_port_counters(
                self.dst_client, asic_type, port_list['dst'][dst_port_2_id])
            xmit_3_counters, _ = sai_thrift_read_port_counters(
                self.dst_client, asic_type, port_list['dst'][dst_port_3_id])

            port_cnt_tbl = texttable.TextTable([''] + [port_counter_fields[idx] for idx in port_counter_indexes])
            port_cnt_tbl.add_row(['recv_counters_base'] + [recv_counters_base[idx] for idx in port_counter_indexes])
            port_cnt_tbl.add_row(['recv_counters'] + [recv_counters[idx] for idx in port_counter_indexes])
            port_cnt_tbl.add_row(['xmit_counters_base'] + [xmit_counters_base[idx] for idx in port_counter_indexes])
            port_cnt_tbl.add_row(['xmit_counters'] + [xmit_counters[idx] for idx in port_counter_indexes])
            port_cnt_tbl.add_row(['xmit_2_counters_base'] + [xmit_2_counters_base[idx] for idx in port_counter_indexes])
            port_cnt_tbl.add_row(['xmit_2_counters'] + [xmit_2_counters[idx] for idx in port_counter_indexes])
            port_cnt_tbl.add_row(['xmit_3_counters_base'] + [xmit_3_counters_base[idx] for idx in port_counter_indexes])
            port_cnt_tbl.add_row(['xmit_3_counters'] + [xmit_3_counters[idx] for idx in port_counter_indexes])
            sys.stderr.write('{}\n'.format(port_cnt_tbl))

            # recv port pfc
            assert(recv_counters[pg] > recv_counters_base[pg]), 'unexpectedly not trigger PFC for PG {} (counter: {}), at step {} {}'.format(pg, port_counter_fields[pg], step_id, step_desc)
            # recv port no ingress drop
            # For dnx few extra ipv6 NS/RA pkt received from VM, adding to counter value
            # & may give inconsistent test results
            # Adding COUNTER_MARGIN to provide room to 2 pkt incase, extra traffic received
            for cntr in ingress_counters:
                if platform_asic and platform_asic == "broadcom-dnx":
                    assert (recv_counters[cntr] <= recv_counters_base[cntr] + COUNTER_MARGIN), \
                        'unexpectedly ingress drop on recv port (counter: {}), at step {} {}'.format(
                            port_counter_fields[cntr], step_id, step_desc)
                else:
                    assert(recv_counters[cntr] == recv_counters_base[cntr]),\
                        'unexpectedly ingress drop on recv port (counter: {}), at step {} {}'.format(
                            port_counter_fields[cntr], step_id, step_desc)
            # xmit port no egress drop
            for cntr in egress_counters:
                assert(xmit_counters[cntr] == xmit_counters_base[cntr]), 'unexpectedly egress drop on xmit port 1 (counter: {}, at step {} {})'.format(port_counter_fields[cntr], step_id, step_desc)
                assert(xmit_2_counters[cntr] == xmit_2_counters_base[cntr]), 'unexpectedly egress drop on xmit port 2 (counter: {}, at step {} {})'.format(port_counter_fields[cntr], step_id, step_desc)
                assert(xmit_3_counters[cntr] == xmit_3_counters_base[cntr]), 'unexpectedly egress drop on xmit port 3 (counter: {}, at step {} {})'.format(port_counter_fields[cntr], step_id, step_desc)

            step_id += 1
            step_desc = 'enable TX for dst_port_2_id, to drain off buffer in dst_port_2'
            sys.stderr.write('step {}: {}\n'.format(step_id, step_desc))
            self.sai_thrift_port_tx_enable(self.dst_client, asic_type, [dst_port_2_id], last_port=False)

            # allow enough time for the dut to sync up the counter values in counters_db
            time.sleep(2)
            # get a snapshot of counter values at recv and transmit ports
            # queue counters value is not of our interest here
            recv_counters_base = recv_counters
            recv_counters, _ = sai_thrift_read_port_counters(self.src_client, asic_type, port_list['src'][src_port_id])
            xmit_counters, _ = sai_thrift_read_port_counters(self.dst_client, asic_type, port_list['dst'][dst_port_id])
            xmit_2_counters, _ = sai_thrift_read_port_counters(self.dst_client, asic_type, port_list['dst'][dst_port_2_id])
            xmit_3_counters, _ = sai_thrift_read_port_counters(self.dst_client, asic_type, port_list['dst'][dst_port_3_id])
            port_cnt_tbl = texttable.TextTable([''] + [port_counter_fields[idx] for idx in port_counter_indexes])
            port_cnt_tbl.add_row(['recv_counters_base'] + [recv_counters_base[idx] for idx in port_counter_indexes])
            port_cnt_tbl.add_row(['recv_counters'] + [recv_counters[idx] for idx in port_counter_indexes])
            port_cnt_tbl.add_row(['xmit_counters_base'] + [xmit_counters_base[idx] for idx in port_counter_indexes])
            port_cnt_tbl.add_row(['xmit_counters'] + [xmit_counters[idx] for idx in port_counter_indexes])
            port_cnt_tbl.add_row(['xmit_2_counters_base'] + [xmit_2_counters_base[idx] for idx in port_counter_indexes])
            port_cnt_tbl.add_row(['xmit_2_counters'] + [xmit_2_counters[idx] for idx in port_counter_indexes])
            port_cnt_tbl.add_row(['xmit_3_counters_base'] + [xmit_3_counters_base[idx] for idx in port_counter_indexes])
            port_cnt_tbl.add_row(['xmit_3_counters'] + [xmit_3_counters[idx] for idx in port_counter_indexes])
            sys.stderr.write('{}\n'.format(port_cnt_tbl))

            # recv port pfc
            assert(recv_counters[pg] > recv_counters_base[pg]), 'unexpectedly not trigger PFC for PG {} (counter: {}), at step {} {}'.format(pg, port_counter_fields[pg], step_id, step_desc)
            # recv port no ingress drop
            for cntr in ingress_counters:
                assert (recv_counters[cntr] <= recv_counters_base[cntr] + COUNTER_MARGIN),\
                    'unexpectedly ingress drop on recv port (counter: {}), at step {} {}'.format(
                    port_counter_fields[cntr], step_id, step_desc)
            # xmit port no egress drop
            for cntr in egress_counters:
                assert(xmit_counters[cntr] == xmit_counters_base[cntr]), 'unexpectedly egress drop on xmit port 1 (counter: {}), at step {} {}'.format(port_counter_fields[cntr], step_id, step_desc)
                assert(xmit_2_counters[cntr] == xmit_2_counters_base[cntr]), 'unexpectedly egress drop on xmit port 2 (counter: {}), at step {} {}'.format(port_counter_fields[cntr], step_id, step_desc)
                assert(xmit_3_counters[cntr] == xmit_3_counters_base[cntr]), 'unexpectedly egress drop on xmit port 3 (counter: {}), at step {} {}'.format(port_counter_fields[cntr], step_id, step_desc)

            step_id += 1
            step_desc = 'enable TX for dst_port_3_id, to drain off buffer in dst_port_3'
            sys.stderr.write('step {}: {}\n'.format(step_id, step_desc))
            self.sai_thrift_port_tx_enable(self.dst_client, asic_type, [dst_port_3_id], last_port=False)

            # allow enough time for the dut to sync up the counter values in counters_db
            time.sleep(2)
            # get new base counter values at recv ports
            # queue counters value is not of our interest here
            recv_counters, _ = sai_thrift_read_port_counters(self.src_client, asic_type, port_list['src'][src_port_id])

            port_cnt_tbl = texttable.TextTable([''] + [port_counter_fields[idx] for idx in port_counter_indexes])
            port_cnt_tbl.add_row(['recv_counters_base'] + [recv_counters_base[idx] for idx in port_counter_indexes])
            port_cnt_tbl.add_row(['recv_counters'] + [recv_counters[idx] for idx in port_counter_indexes])
            sys.stderr.write('{}\n'.format(port_cnt_tbl))

            for cntr in ingress_counters:
                assert (recv_counters[cntr] <= recv_counters_base[cntr] + COUNTER_MARGIN),\
                    'unexpectedly ingress drop on recv port (counter: {}), at step {} {}'.format(
                    port_counter_fields[cntr], step_id, step_desc)
            recv_counters_base = recv_counters

            step_id += 1
            step_desc = 'sleep 30 seconds'
            sys.stderr.write('step {}: {}\n'.format(step_id, step_desc))

            time.sleep(30)
            # get a snapshot of counter values at recv and transmit ports
            # queue counters value is not of our interest here
            recv_counters, _ = sai_thrift_read_port_counters(self.src_client, asic_type, port_list['src'][src_port_id])
            xmit_counters, _ = sai_thrift_read_port_counters(self.dst_client, asic_type, port_list['dst'][dst_port_id])
            xmit_2_counters, _ = sai_thrift_read_port_counters(
                self.dst_client, asic_type, port_list['dst'][dst_port_2_id])
            xmit_3_counters, _ = sai_thrift_read_port_counters(
                self.dst_client, asic_type, port_list['dst'][dst_port_3_id])

            port_cnt_tbl = texttable.TextTable([''] + [port_counter_fields[idx] for idx in port_counter_indexes])
            port_cnt_tbl.add_row(['recv_counters_base'] + [recv_counters_base[idx] for idx in port_counter_indexes])
            port_cnt_tbl.add_row(['recv_counters'] + [recv_counters[idx] for idx in port_counter_indexes])
            port_cnt_tbl.add_row(['xmit_counters_base'] + [xmit_counters_base[idx] for idx in port_counter_indexes])
            port_cnt_tbl.add_row(['xmit_counters'] + [xmit_counters[idx] for idx in port_counter_indexes])
            port_cnt_tbl.add_row(['xmit_2_counters_base'] + [xmit_2_counters_base[idx] for idx in port_counter_indexes])
            port_cnt_tbl.add_row(['xmit_2_counters'] + [xmit_2_counters[idx] for idx in port_counter_indexes])
            port_cnt_tbl.add_row(['xmit_3_counters_base'] + [xmit_3_counters_base[idx] for idx in port_counter_indexes])
            port_cnt_tbl.add_row(['xmit_3_counters'] + [xmit_3_counters[idx] for idx in port_counter_indexes])
            sys.stderr.write('{}\n'.format(port_cnt_tbl))

           # recv port no pfc
            assert(recv_counters[pg] == recv_counters_base[pg]), 'unexpectedly trigger PFC for PG {} (counter: {}), at step {} {}'.format(pg, port_counter_fields[pg], step_id, step_desc)
            # recv port no ingress drop
            for cntr in ingress_counters:
                assert (recv_counters[cntr] <= recv_counters_base[cntr] + COUNTER_MARGIN),\
                    'unexpectedly ingress drop on recv port (counter: {}), at step {} {}'.format(
                    port_counter_fields[cntr], step_id, step_desc)
            # xmit port no egress drop
            for cntr in egress_counters:
                assert(xmit_counters[cntr] == xmit_counters_base[cntr]), 'unexpectedly egress drop on xmit port 1 (counter: {}), at step {} {}'.format(port_counter_fields[cntr], step_id, step_desc)
                assert(xmit_2_counters[cntr] == xmit_2_counters_base[cntr]), 'unexpectedly egress drop on xmit port 2 (counter: {}), at step {} {}'.format(port_counter_fields[cntr], step_id, step_desc)
                assert(xmit_3_counters[cntr] == xmit_3_counters_base[cntr]), 'unexpectedly egress drop on xmit port 3 (counter: {}), at step {} {}'.format(port_counter_fields[cntr], step_id, step_desc)

        finally:
            self.sai_thrift_port_tx_enable(self.dst_client, asic_type, [dst_port_id, dst_port_2_id, dst_port_3_id])


class HdrmPoolSizeTest(sai_base_test.ThriftInterfaceDataPlane):
    def setUp(self):
        sai_base_test.ThriftInterfaceDataPlane.setUp(self)
        time.sleep(5)
        switch_init(self.clients)

        # Parse input parameters
        self.testbed_type = self.test_params['testbed_type']
        self.dscps = self.test_params['dscps']
        self.ecn = self.test_params['ecn']
        self.router_mac = self.test_params['router_mac']
        self.sonic_version = self.test_params['sonic_version']
        # The pfc counter index starts from index 2 in sai_thrift_read_port_counters
        self.pgs = [pg + 2 for pg in self.test_params['pgs']]
        self.src_port_ids = self.test_params['src_port_ids']
        self.src_port_ips = self.test_params['src_port_ips']
        print(self.src_port_ips, file=sys.stderr)
        sys.stderr.flush()
        # get counter names to query
        self.ingress_counters, self.egress_counters = get_counter_names(
            self.sonic_version)

        self.dst_port_id = self.test_params['dst_port_id']
        self.dst_port_ip = self.test_params['dst_port_ip']
        self.pgs_num = self.test_params['pgs_num']
        self.asic_type = self.test_params['sonic_asic_type']
        self.pkts_num_leak_out = self.test_params['pkts_num_leak_out']
        self.pkts_num_trig_pfc = self.test_params.get('pkts_num_trig_pfc')
        if not self.pkts_num_trig_pfc:
            self.pkts_num_trig_pfc_shp = self.test_params.get(
                'pkts_num_trig_pfc_shp')
        self.pkts_num_trig_pfc_multi = self.test_params.get('pkts_num_trig_pfc_multi', None)
        self.pkts_num_hdrm_full = self.test_params['pkts_num_hdrm_full']
        self.pkts_num_hdrm_partial = self.test_params['pkts_num_hdrm_partial']
        packet_size = self.test_params.get('packet_size')

        if packet_size:
            self.pkt_size = packet_size
            cell_size = self.test_params.get('cell_size')
            self.pkt_size_factor = int(math.ceil(float(packet_size)/cell_size))
        else:
            self.pkt_size = 64
            self.pkt_size_factor = 1

        if self.pkts_num_trig_pfc:
            print("pkts num: leak_out: {}, trig_pfc: {}, hdrm_full: {}, hdrm_partial: {}, pkt_size {}".format(
                self.pkts_num_leak_out,
                self.pkts_num_trig_pfc_multi if self.pkts_num_trig_pfc_multi else self.pkts_num_trig_pfc,
                self.pkts_num_hdrm_full, self.pkts_num_hdrm_partial, self.pkt_size), file=sys.stderr)
        elif self.pkts_num_trig_pfc_shp:
            print(("pkts num: leak_out: {}, trig_pfc: {}, hdrm_full: {}, hdrm_partial: {}, pkt_size {}".format(
                self.pkts_num_leak_out, self.pkts_num_trig_pfc_shp, self.pkts_num_hdrm_full,
                self.pkts_num_hdrm_partial, self.pkt_size)), file=sys.stderr)

        # used only for headroom pool watermark
        if all(key in self.test_params for key in [
            'hdrm_pool_wm_multiplier', 'buf_pool_roid', 'cell_size', 'max_headroom']):
           self.cell_size = int(self.test_params['cell_size'])
           self.wm_multiplier = self.test_params['hdrm_pool_wm_multiplier']
           print("Wm multiplier: %d buf_pool_roid: %s" % (
               self.wm_multiplier, self.test_params['buf_pool_roid']), file=sys.stderr)
           self.buf_pool_roid = int(self.test_params['buf_pool_roid'], 0)
           print("buf_pool_roid: 0x%lx" %
                 (self.buf_pool_roid), file=sys.stderr)
           self.max_headroom = int(self.test_params['max_headroom'])
        else:
           self.wm_multiplier = None

        sys.stderr.flush()

        self.dst_port_mac = self.dataplane.get_mac(0, self.dst_port_id)
        self.src_port_macs = [self.dataplane.get_mac(
            0, ptid) for ptid in self.src_port_ids]

        if self.testbed_type in ['dualtor', 'dualtor-56', 't0', 't0-64', 't0-116', 't0-120']:
            # populate ARP
            # sender's MAC address is corresponding PTF port's MAC address
            # sender's IP address is caculated in tests/qos/qos_sai_base.py::QosSaiBase::__assignTestPortIps()
            # for dualtor: sender_IP_address = DUT_default_VLAN_interface_IP_address + portIndex + 1
            for idx, ptid in enumerate(self.src_port_ids):

                arpreq_pkt = simple_arp_packet(
                              eth_dst='ff:ff:ff:ff:ff:ff',
                              eth_src=self.src_port_macs[idx],
                              arp_op=1,
                              ip_snd=self.src_port_ips[idx],
                              ip_tgt='192.168.0.1',
                              hw_snd=self.src_port_macs[idx],
                              hw_tgt='00:00:00:00:00:00')
                send_packet(self, ptid, arpreq_pkt)
            arpreq_pkt = simple_arp_packet(
                          eth_dst='ff:ff:ff:ff:ff:ff',
                          eth_src=self.dst_port_mac,
                          arp_op=1,
                          ip_snd=self.dst_port_ip,
                          ip_tgt='192.168.0.1',
                          hw_snd=self.dst_port_mac,
                          hw_tgt='00:00:00:00:00:00')
            send_packet(self, self.dst_port_id, arpreq_pkt)
        time.sleep(8)

        # for dualtor, need to change test traffic's dest MAC address to point DUT's default VLAN interface
        # and then DUT is able to correctly forward test traffic to dest PORT on PTF
        # Reminder: need to change this dest MAC address after above ARP population to avoid corrupt ARP packet
        is_dualtor = self.test_params.get('is_dualtor', False)
        def_vlan_mac = self.test_params.get('def_vlan_mac', None)
        if is_dualtor and def_vlan_mac != None:
            self.dst_port_mac = def_vlan_mac

    def tearDown(self):
        sai_base_test.ThriftInterfaceDataPlane.tearDown(self)

    def show_port_counter(self, asic_type, rx_base, tx_base, banner):
        port_counter_indexes = [pg for pg in self.pgs]
        port_counter_indexes += self.ingress_counters
        port_counter_indexes += self.egress_counters
        port_counter_indexes += [TRANSMITTED_PKTS, RECEIVED_PKTS, RECEIVED_NON_UC_PKTS, TRANSMITTED_NON_UC_PKTS, EGRESS_PORT_QLEN]
        port_cnt_tbl = texttable.TextTable([''] + [port_counter_fields[fieldIdx] for fieldIdx in port_counter_indexes])
        for srcPortIdx, srcPortId in enumerate(self.src_port_ids):
            port_cnt_tbl.add_row(['base src_port{}_id{}'.format(srcPortIdx, srcPortId)] + [rx_base[srcPortIdx][fieldIdx] for fieldIdx in port_counter_indexes])
            rx_curr, _ = sai_thrift_read_port_counters(self.src_client, asic_type, port_list['src'][srcPortId])
            port_cnt_tbl.add_row(['     src_port{}_id{}'.format(srcPortIdx, srcPortId)] + [rx_curr[fieldIdx] for fieldIdx in port_counter_indexes])
        port_cnt_tbl.add_row(['base dst_port_id{}'.format(self.dst_port_id)] + [tx_base[fieldIdx] for fieldIdx in port_counter_indexes])
        tx_curr, _ = sai_thrift_read_port_counters(self.dst_client, asic_type, port_list['dst'][self.dst_port_id])
        port_cnt_tbl.add_row(['     dst_port_id{}'.format(self.dst_port_id)] + [tx_curr[fieldIdx] for fieldIdx in port_counter_indexes])
        sys.stderr.write('{}\n{}\n'.format(banner, port_cnt_tbl))

    def runTest(self):
        platform_asic = self.test_params['platform_asic']

        margin = self.test_params.get('margin')
        if not margin:
            margin = 0
        sidx_dscp_pg_tuples = [(sidx, dscp, self.pgs[pgidx]) for sidx, sid in enumerate(
            self.src_port_ids) for pgidx, dscp in enumerate(self.dscps)]
        assert(len(sidx_dscp_pg_tuples) >= self.pgs_num)
        print(sidx_dscp_pg_tuples, file=sys.stderr)
        sys.stderr.flush()

        # get a snapshot of counter values at recv and transmit ports
        # queue_counters value is not of our interest here
        recv_counters_bases = [sai_thrift_read_port_counters(self.src_client, self.asic_type, port_list['src'][sid])[0] for sid in self.src_port_ids]
        xmit_counters_base, _ = sai_thrift_read_port_counters(self.dst_client, self.asic_type, port_list['dst'][self.dst_port_id])

        # For TH3, some packets stay in egress memory and doesn't show up in shared buffer or leakout
        if 'pkts_num_egr_mem' in list(self.test_params.keys()):
            pkts_num_egr_mem = int(self.test_params['pkts_num_egr_mem'])

        # Pause egress of dut xmit port
        self.sai_thrift_port_tx_disable(self.dst_client, self.asic_type, [self.dst_port_id])

        try:
            # send packets to leak out
            sidx = 0
            pkt = simple_tcp_packet(pktlen=self.pkt_size,
                        eth_dst=self.router_mac if self.router_mac != '' else self.dst_port_mac,
                        eth_src=self.src_port_macs[sidx],
                        ip_src=self.src_port_ips[sidx],
                        ip_dst=self.dst_port_ip,
                        ip_ttl=64)

            hwsku = self.test_params['hwsku']
            if (hwsku == 'DellEMC-Z9332f-M-O16C64' or hwsku == 'DellEMC-Z9332f-O32'):
                send_packet(
                    self, self.src_port_ids[sidx], pkt, pkts_num_egr_mem + self.pkts_num_leak_out)
            else:
                send_packet(
                    self, self.src_port_ids[sidx], pkt, self.pkts_num_leak_out)

            # send packets to all pgs to fill the service pool
            # and trigger PFC on all pgs
            for i in range(0, self.pgs_num):
                # Prepare TCP packet data
                tos = sidx_dscp_pg_tuples[i][1] << 2
                tos |= self.ecn
                ttl = 64
                default_packet_length = self.pkt_size
                pkt = simple_tcp_packet(pktlen=default_packet_length,
                                        eth_dst=self.router_mac if self.router_mac != '' else self.dst_port_mac,
                                        eth_src=self.src_port_macs[sidx_dscp_pg_tuples[i][0]],
                                        ip_src=self.src_port_ips[sidx_dscp_pg_tuples[i][0]],
                                        ip_dst=self.dst_port_ip,
                                        ip_tos=tos,
                                        ip_ttl=ttl)
                if self.pkts_num_trig_pfc:
                    pkts_num_trig_pfc = self.pkts_num_trig_pfc_multi[i] \
                        if self.pkts_num_trig_pfc_multi else self.pkts_num_trig_pfc
                else:
                    pkts_num_trig_pfc = self.pkts_num_trig_pfc_shp[i]

                pkt_cnt = pkts_num_trig_pfc // self.pkt_size_factor
                send_packet(
                    self, self.src_port_ids[sidx_dscp_pg_tuples[i][0]], pkt, int(pkt_cnt))

                time.sleep(8)   # wait pfc counter refresh
                self.show_port_counter(self.asic_type, recv_counters_bases, xmit_counters_base,
                    'To fill service pool, send {} pkt with DSCP {} PG {} from src_port{} to dst_port'.format(pkt_cnt, sidx_dscp_pg_tuples[i][1], sidx_dscp_pg_tuples[i][2], sidx_dscp_pg_tuples[i][0]))

            print("Service pool almost filled", file=sys.stderr)
            sys.stderr.flush()
            # allow enough time for the dut to sync up the counter values in counters_db
            time.sleep(8)

            for i in range(0, self.pgs_num):
                # Prepare TCP packet data
                tos = sidx_dscp_pg_tuples[i][1] << 2
                tos |= self.ecn
                ttl = 64
                default_packet_length = self.pkt_size
                pkt = simple_tcp_packet(pktlen=default_packet_length,
                                        eth_dst=self.router_mac if self.router_mac != '' else self.dst_port_mac,
                                        eth_src=self.src_port_macs[sidx_dscp_pg_tuples[i][0]],
                                        ip_src=self.src_port_ips[sidx_dscp_pg_tuples[i][0]],
                                        ip_dst=self.dst_port_ip,
                                        ip_tos=tos,
                                        ip_ttl=ttl)
                pkt_cnt = 0

                recv_counters, _ = sai_thrift_read_port_counters(
                    self.src_client, self.asic_type, port_list['src'][self.src_port_ids[sidx_dscp_pg_tuples[i][0]]])
                while (recv_counters[sidx_dscp_pg_tuples[i][2]] ==
                       recv_counters_bases[sidx_dscp_pg_tuples[i][0]][sidx_dscp_pg_tuples[i][2]]) and (pkt_cnt < 10):
                    send_packet(
                        self, self.src_port_ids[sidx_dscp_pg_tuples[i][0]], pkt, 1)
                    pkt_cnt += 1
                    # allow enough time for the dut to sync up the counter values in counters_db
                    time.sleep(8)

                    # get a snapshot of counter values at recv and transmit ports
                    # queue_counters value is not of our interest here
                    recv_counters, _ = sai_thrift_read_port_counters(
                        self.src_client, self.asic_type, port_list['src'][self.src_port_ids[sidx_dscp_pg_tuples[i][0]]])
                time.sleep(8)   # wait pfc counter refresh
                self.show_port_counter(self.asic_type, recv_counters_bases, xmit_counters_base,
                    'To trigger PFC, send {} pkt with DSCP {} PG {} from src_port{} to dst_port'.format(pkt_cnt, sidx_dscp_pg_tuples[i][1], sidx_dscp_pg_tuples[i][2], sidx_dscp_pg_tuples[i][0]))

                if pkt_cnt == 10:
                    sys.exit("Too many pkts needed to trigger pfc: %d" %
                             (pkt_cnt))
                assert(recv_counters[sidx_dscp_pg_tuples[i][2]] >
                       recv_counters_bases[sidx_dscp_pg_tuples[i][0]][sidx_dscp_pg_tuples[i][2]])
                print("%d packets for sid: %d, pg: %d to trigger pfc" % (
                    pkt_cnt, self.src_port_ids[sidx_dscp_pg_tuples[i][0]], sidx_dscp_pg_tuples[i][2] - 2),
                      file=sys.stderr)
                sys.stderr.flush()

            print("PFC triggered", file=sys.stderr)
            sys.stderr.flush()

            upper_bound = 2 * margin + 1
            if self.wm_multiplier:
                hdrm_pool_wm = sai_thrift_read_headroom_pool_watermark(
                    self.src_client, self.buf_pool_roid)
                print("Actual headroom pool watermark value to start: %d" %
                      hdrm_pool_wm, file=sys.stderr)
                assert (hdrm_pool_wm <= (upper_bound *
                        self.cell_size * self.wm_multiplier))

            expected_wm = 0
            wm_pkt_num = 0
            upper_bound_wm = 0
            # send packets to all pgs to fill the headroom pool
            for i in range(0, self.pgs_num):
                # Prepare TCP packet data
                tos = sidx_dscp_pg_tuples[i][1] << 2
                tos |= self.ecn
                ttl = 64
                default_packet_length = self.pkt_size
                pkt = simple_tcp_packet(pktlen=default_packet_length,
                                        eth_dst=self.router_mac if self.router_mac != '' else self.dst_port_mac,
                                        eth_src=self.src_port_macs[sidx_dscp_pg_tuples[i][0]],
                                        ip_src=self.src_port_ips[sidx_dscp_pg_tuples[i][0]],
                                        ip_dst=self.dst_port_ip,
                                        ip_tos=tos,
                                        ip_ttl=ttl)

                pkt_cnt = self.pkts_num_hdrm_full // self.pkt_size_factor if i != self.pgs_num - 1 else self.pkts_num_hdrm_partial // self.pkt_size_factor
                send_packet(self, self.src_port_ids[sidx_dscp_pg_tuples[i][0]], pkt, pkt_cnt)
                # allow enough time for the dut to sync up the counter values in counters_db
                time.sleep(8)

                self.show_port_counter(self.asic_type, recv_counters_bases, xmit_counters_base,
                    'To fill headroom pool, send {} pkt with DSCP {} PG {} from src_port{} to dst_port'.format(pkt_cnt, sidx_dscp_pg_tuples[i][1], sidx_dscp_pg_tuples[i][2], sidx_dscp_pg_tuples[i][0]))

                recv_counters, _ = sai_thrift_read_port_counters(
                    self.src_client, self.asic_type, port_list['src'][self.src_port_ids[sidx_dscp_pg_tuples[i][0]]])
                # assert no ingress drop
                for cntr in self.ingress_counters:
                    # corner case: in previous step in which trigger PFC, a few packets were dropped, and dropping don't keep increasing constantaly.
                    # workaround: tolerates a few packet drop here, and output relevant information for offline analysis, to know if it's an issue
                    if recv_counters[cntr] != recv_counters_bases[sidx_dscp_pg_tuples[i][0]][cntr]:
                        sys.stderr.write('There are some unexpected {} packet drop\n'.format(recv_counters[cntr] - recv_counters_bases[sidx_dscp_pg_tuples[i][0]][cntr]))
                    assert(recv_counters[cntr] - recv_counters_bases[sidx_dscp_pg_tuples[i][0]][cntr] <= margin)

                if self.wm_multiplier:
                    wm_pkt_num += (self.pkts_num_hdrm_full if i !=
                                   self.pgs_num - 1 else self.pkts_num_hdrm_partial)
                    hdrm_pool_wm = sai_thrift_read_headroom_pool_watermark(
                        self.src_client, self.buf_pool_roid)
                    expected_wm = wm_pkt_num * self.cell_size * self.wm_multiplier
                    upper_bound_wm = expected_wm + \
                        (upper_bound * self.cell_size * self.wm_multiplier)
                    if upper_bound_wm > self.max_headroom:
                        upper_bound_wm = self.max_headroom

                    print("pkts sent: %d, lower bound: %d, actual headroom pool watermark: %d, upper_bound: %d" % (
                        wm_pkt_num, expected_wm, hdrm_pool_wm, upper_bound_wm), file=sys.stderr)
                    if 'innovium' not in self.asic_type:
                        assert(expected_wm <= hdrm_pool_wm)
                    assert(hdrm_pool_wm <= upper_bound_wm)

            print("all but the last pg hdrms filled", file=sys.stderr)
            sys.stderr.flush()

            # last pg
            i = self.pgs_num - 1
            # send 1 packet on last pg to trigger ingress drop
            pkt_cnt = 1 + 2 * margin
            send_packet(self, self.src_port_ids[sidx_dscp_pg_tuples[i][0]], pkt, pkt_cnt)
            # allow enough time for the dut to sync up the counter values in counters_db
            time.sleep(8)

            self.show_port_counter(self.asic_type, recv_counters_bases, xmit_counters_base,
                'To fill last PG and trigger ingress drop, send {} pkt with DSCP {} PG {} from src_port{} to dst_port'.format(pkt_cnt, sidx_dscp_pg_tuples[i][1], sidx_dscp_pg_tuples[i][2], sidx_dscp_pg_tuples[i][0]))

            recv_counters, _ = sai_thrift_read_port_counters(
                self.src_client, self.asic_type, port_list['src'][self.src_port_ids[sidx_dscp_pg_tuples[i][0]]])
            if platform_asic and platform_asic == "broadcom-dnx":
                logging.info("On J2C+ don't support port level drop counters - so ignoring this step for now")
            else:
                # assert ingress drop
                for cntr in self.ingress_counters:
                    assert(recv_counters[cntr] > recv_counters_bases[sidx_dscp_pg_tuples[i][0]][cntr])

            # assert no egress drop at the dut xmit port
            xmit_counters, _ = sai_thrift_read_port_counters(
                self.dst_client, self.asic_type, port_list['dst'][self.dst_port_id])

            if platform_asic and platform_asic == "broadcom-dnx":
                logging.info("On J2C+ don't support port level drop counters - so ignoring this step for now")
            else:
                for cntr in self.egress_counters:
                    assert(xmit_counters[cntr] == xmit_counters_base[cntr])

            print("pg hdrm filled", file=sys.stderr)
            if self.wm_multiplier:
                # assert hdrm pool wm still remains the same
                hdrm_pool_wm = sai_thrift_read_headroom_pool_watermark(self.src_client, self.buf_pool_roid)
                sys.stderr.write('After PG headroom filled, actual headroom pool watermark {}, upper_bound {}\n'.format(hdrm_pool_wm, upper_bound_wm))
                if 'innovium' not in self.asic_type:
                    assert(expected_wm <= hdrm_pool_wm)
                assert(hdrm_pool_wm <= upper_bound_wm)
                # at this point headroom pool should be full. send few more packets to continue causing drops
                print("overflow headroom pool", file=sys.stderr)
                send_packet(self, self.src_port_ids[sidx_dscp_pg_tuples[i][0]], pkt, 10)
                hdrm_pool_wm = sai_thrift_read_headroom_pool_watermark(self.src_client, self.buf_pool_roid)
                assert(hdrm_pool_wm <= self.max_headroom)
            sys.stderr.flush()

        finally:
            self.sai_thrift_port_tx_enable(self.dst_client, self.asic_type, [self.dst_port_id])


class SharedResSizeTest(sai_base_test.ThriftInterfaceDataPlane):
    def setUp(self):
        sai_base_test.ThriftInterfaceDataPlane.setUp(self)
        time.sleep(1)
        switch_init(self.clients)

         # Parse input parameters
        self.testbed_type = self.test_params['testbed_type']
        self.dscps = self.test_params['dscps']
        self.ecn = self.test_params['ecn']
        self.router_mac = self.test_params['router_mac']
        self.sonic_version = self.test_params['sonic_version']
        self.pgs = self.test_params['pgs']
        self.pg_cntr_indices = [pg + 2 for pg in self.pgs]
        self.queues = self.test_params['queues']
        self.src_port_ids = self.test_params['src_port_ids']
        self.src_port_ips = self.test_params['src_port_ips']
        print(self.src_port_ips, file=sys.stderr)
        sys.stderr.flush()
        # get counter names to query
        self.ingress_counters, self.egress_counters = get_counter_names(
            self.sonic_version)

        self.dst_port_ids = self.test_params['dst_port_ids']
        self.dst_port_ips = self.test_params['dst_port_ips']
        self.asic_type = self.test_params['sonic_asic_type']
        self.pkt_counts = self.test_params['pkt_counts']
        self.shared_limit_bytes = self.test_params['shared_limit_bytes']

        # LACP causes slow increase in memory consumption over duration of the test, thus
        # a margin may be needed.
        if 'pkts_num_margin' in self.test_params:
            self.margin = int(self.test_params['pkts_num_margin'])
        else:
            self.margin = 0

        if 'packet_size' in self.test_params:
            self.packet_size = self.test_params['packet_size']
            self.cell_size = self.test_params['cell_size']
        else:
            self.packet_size = 64
            self.cell_size = 350

        self.dst_port_macs = [self.dataplane.get_mac(
            0, ptid) for ptid in self.dst_port_ids]
        self.src_port_macs = [self.dataplane.get_mac(
            0, ptid) for ptid in self.src_port_ids]

        # Correct any destination ports that may be in a lag
        for i in range(len(self.dst_port_ids)):
            src_port_id = self.src_port_ids[i]
            dst_port_id = self.dst_port_ids[i]
            dst_port_mac = self.dst_port_macs[i]
            src_port_ip = self.src_port_ips[i]
            dst_port_ip = self.dst_port_ips[i]
            real_dst_port_id = get_rx_port(
                self,
                0,
                src_port_id,
                self.router_mac if self.router_mac != '' else dst_port_mac,
                dst_port_ip, src_port_ip
            )
            if real_dst_port_id != dst_port_id:
                print("Corrected dst port from {} to {}".format(dst_port_id, real_dst_port_id), file=sys.stderr)
                self.dst_port_ids[i] = real_dst_port_id

    def tearDown(self):
        sai_base_test.ThriftInterfaceDataPlane.tearDown(self)

    def runTest(self):
        assert len(self.dscps) == len(self.pgs) == len(
            self.src_port_ids) == len(self.dst_port_ids) == len(self.pkt_counts)

        # Need at least 2 packet send instructions
        assert len(self.pkt_counts) >= 2

        # Reservation limit should be indicated by single packet, which is then modified
        # by the given margin
        assert self.pkt_counts[-1] == 1
        self.pkt_counts[-1] += 2 * self.margin

        # Second to last pkt count instruction needs to be reduced by margin to avoid
        # triggering XOFF early.
        assert self.pkt_counts[-2] >= self.margin
        self.pkt_counts[-2] -= self.margin

        # Test configuration packet counts and sizing should accurately trigger shared limit
        cell_occupancy = (self.packet_size +
                          self.cell_size - 1) // self.cell_size
        assert sum(self.pkt_counts[:-1]) * cell_occupancy * \
                   self.cell_size < self.shared_limit_bytes
        assert sum(self.pkt_counts) * cell_occupancy * \
                   self.cell_size >= self.shared_limit_bytes

        # get a snapshot of counter values at unique recv and transmit ports
        uniq_srcs = set(self.src_port_ids)
        uniq_dsts = set(self.dst_port_ids)
        pg_drop_counters_bases = {port_id: sai_thrift_read_pg_drop_counters(
            self.src_client, port_list['src'][port_id]) for port_id in uniq_srcs}
        recv_counters_bases = {port_id: sai_thrift_read_port_counters(
            self.src_client, self.asic_type, port_list['src'][port_id])[0] for port_id in uniq_srcs}
        xmit_counters_bases = {port_id: sai_thrift_read_port_counters(
            self.dst_client, self.asic_type, port_list['dst'][port_id])[0] for port_id in uniq_dsts}

        # Disable all dst ports
        uniq_dst_ports = list(set(self.dst_port_ids))
        self.sai_thrift_port_tx_disable(self.dst_client, self.asic_type, uniq_dst_ports)

        try:
            for i in range(len(self.src_port_ids)):
                dscp = self.dscps[i]
                pg = self.pgs[i]
                queue = self.queues[i]
                src_port_id = self.src_port_ids[i]
                dst_port_id = self.dst_port_ids[i]
                src_port_mac = self.src_port_macs[i]
                dst_port_mac = self.dst_port_macs[i]
                src_port_ip = self.src_port_ips[i]
                dst_port_ip = self.dst_port_ips[i]
                pkt_count = self.pkt_counts[i]

                ttl = 64
                pkt = construct_ip_pkt(self.packet_size,
                                       self.router_mac if self.router_mac != '' else dst_port_mac,
                                       src_port_mac,
                                       src_port_ip,
                                       dst_port_ip,
                                       dscp,
                                       None,
                                       ecn=self.ecn,
                                       ttl=64)

                if i == len(self.src_port_ids) - 1:
                    # Verify XOFF has not been triggered on final port before sending traffic
                    print(
                        "Verifying XOFF hasn't been triggered yet on final iteration", file=sys.stderr)
                    sys.stderr.flush()
                    time.sleep(4)
                    recv_counters = sai_thrift_read_port_counters(
                        self.src_client, self.asic_type, port_list['src'][src_port_id])[0]
                    xoff_txd = recv_counters[self.pg_cntr_indices[i]] - \
                        recv_counters_bases[src_port_id][self.pg_cntr_indices[i]]
                    assert xoff_txd == 0, "XOFF triggered too early on final iteration, XOFF count is %d" % xoff_txd

                # Send requested number of packets
                print("Sending %d packets for dscp=%d, pg=%d, src_port_id=%d, dst_port_id=%d" % (
                    pkt_count, dscp, pg, src_port_id, dst_port_id), file=sys.stderr)
                sys.stderr.flush()
                if 'cisco-8000' in self.asic_type:
                    fill_leakout_plus_one(self, src_port_id,
                           dst_port_id, pkt, queue, self.asic_type)
                    pkt_count -= 1  # leakout adds 1 packet, subtract from current iteration

                send_packet(self, src_port_id, pkt, pkt_count)

                if i == len(self.src_port_ids) - 1:
                    # Verify XOFF has now been triggered on final port
                    print(
                        "Verifying XOFF has now been triggered on final iteration", file=sys.stderr)
                    sys.stderr.flush()
                    time.sleep(4)
                    recv_counters = sai_thrift_read_port_counters(
                        self.src_client, self.asic_type, port_list['src'][src_port_id])[0]
                    xoff_txd = recv_counters[self.pg_cntr_indices[i]] - \
                        recv_counters_bases[src_port_id][self.pg_cntr_indices[i]]
                    assert xoff_txd > 0, "Failed to trigger XOFF on final iteration"

            # Verify no ingress/egress drops for all ports
            pg_drop_counters = {port_id: sai_thrift_read_pg_drop_counters(
                self.src_client, port_list['src'][port_id]) for port_id in uniq_srcs}
            for src_port_id in uniq_srcs:
                for pg in range(len(pg_drop_counters[src_port_id])):
                    drops = pg_drop_counters[src_port_id][pg] - pg_drop_counters_bases[src_port_id][pg]
                    if pg in [3, 4]:
                        assert drops == 0, "Detected %d lossless drops on PG %d src port %d" % (drops, pg, src_port_id)
                    elif drops > 0:
                        # When memory is full, any new lossy background traffic is dropped.
                        print("Observed lossy drops %d on PG %d src port %d, expected." %
                              (drops, pg, src_port_id), file=sys.stderr)
            xmit_counters_list = {port_id: sai_thrift_read_port_counters(
                self.dst_client, self.asic_type, port_list['dst'][port_id])[0] for port_id in uniq_dsts}
            for dst_port_id in uniq_dsts:
                for cntr in self.egress_counters:
                    drops = xmit_counters_list[dst_port_id][cntr] - \
                        xmit_counters_bases[dst_port_id][cntr]
                    assert drops == 0, "Detected %d egress drops on dst port id %d" % (drops, dst_port_id)

        finally:
            self.sai_thrift_port_tx_enable(self.dst_client, self.asic_type, uniq_dst_ports)

# TODO: remove sai_thrift_clear_all_counters and change to use incremental counter values


class DscpEcnSend(sai_base_test.ThriftInterfaceDataPlane):
    def runTest(self):
        switch_init(self.clients)

        # Parse input parameters
        dscp = int(self.test_params['dscp'])
        ecn = int(self.test_params['ecn'])
        router_mac = self.test_params['router_mac']
        sonic_version = self.test_params['sonic_version']
        default_packet_length = 64
        dst_port_id = int(self.test_params['dst_port_id'])
        dst_port_ip = self.test_params['dst_port_ip']
        dst_port_mac = self.dataplane.get_mac(0, dst_port_id)
        src_port_id = int(self.test_params['src_port_id'])
        src_port_ip = self.test_params['src_port_ip']
        src_port_mac = self.dataplane.get_mac(0, src_port_id)
        num_of_pkts = self.test_params['num_of_pkts']
        limit = self.test_params['limit']
        min_limit = self.test_params['min_limit']
        cell_size = self.test_params['cell_size']
        asic_type = self.test_params['sonic_asic_type']
        # get counter names to query
        ingress_counters, egress_counters = get_counter_names(sonic_version)

        # STOP PORT FUNCTION
        sched_prof_id = sai_thrift_create_scheduler_profile(
            self.src_client, STOP_PORT_MAX_RATE)
        attr_value = sai_thrift_attribute_value_t(oid=sched_prof_id)
        attr = sai_thrift_attribute_t(
            id=SAI_PORT_ATTR_QOS_SCHEDULER_PROFILE_ID, value=attr_value)
        self.dst_client.sai_thrift_set_port_attribute(port_list['dst'][dst_port_id], attr)

        # Clear Counters
        sai_thrift_clear_all_counters(self.src_client, 'src')
        sai_thrift_clear_all_counters(self.dst_client, 'dst')

        # send packets
        try:
            tos = dscp << 2
            tos |= ecn
            ttl = 64
            for i in range(0, num_of_pkts):
                pkt = simple_tcp_packet(pktlen=default_packet_length,
                                    eth_dst=router_mac,
                                    eth_src=src_port_mac,
                                    ip_src=src_port_ip,
                                    ip_dst=dst_port_ip,
                                    ip_tos=tos,
                                    ip_ttl=ttl)
                send_packet(self, 0, pkt)

            leaking_pkt_number = 0
            for (rcv_port_number, pkt_str, pkt_time) in self.dataplane.packets(0, 1):
                leaking_pkt_number += 1
            print("leaking packet %d" % leaking_pkt_number)

            # Read Counters
            print("DST port counters: ")
            port_counters, queue_counters = sai_thrift_read_port_counters(self.dst_client, asic_type, port_list['dst'][dst_port_id])
            print(port_counters)
            print(queue_counters)

            # Clear Counters
            sai_thrift_clear_all_counters(self.src_client, 'src')
            sai_thrift_clear_all_counters(self.dst_client, 'dst')

            # Set receiving socket buffers to some big value
            for p in list(self.dataplane.ports.values()):
                p.socket.setsockopt(socket.SOL_SOCKET,
                                    socket.SO_RCVBUF, 41943040)

            # RELEASE PORT
            sched_prof_id = sai_thrift_create_scheduler_profile(
                self.src_client, RELEASE_PORT_MAX_RATE)
            attr_value = sai_thrift_attribute_value_t(oid=sched_prof_id)
            attr = sai_thrift_attribute_t(
                id=SAI_PORT_ATTR_QOS_SCHEDULER_PROFILE_ID, value=attr_value)
            self.dst_client.sai_thrift_set_port_attribute(
                port_list['dst'][dst_port_id], attr)

            # if (ecn == 1) - capture and parse all incoming packets
            marked_cnt = 0
            not_marked_cnt = 0
            if (ecn == 1):
                print("")
                print(
                    "ECN capable packets generated, releasing dst_port and analyzing traffic -")

                cnt = 0
                pkts = []
                for i in range(num_of_pkts):
                    (rcv_device, rcv_port, rcv_pkt, pkt_time) = dp_poll(
                        self, device_number=0, port_number=dst_port_id, timeout=0.2)
                    if rcv_pkt is not None:
                        cnt += 1
                        pkts.append(rcv_pkt)
                    else:  # Received less packets then expected
                        assert (cnt == num_of_pkts)
                print("    Received packets:    " + str(cnt))

                for pkt_to_inspect in pkts:
                    pkt_str = hex_dump_buffer(pkt_to_inspect)

                    # Count marked and not marked amount of packets
                    if ((int(pkt_str[ECN_INDEX_IN_HEADER]) & 0x03) == 1):
                        not_marked_cnt += 1
                    elif ((int(pkt_str[ECN_INDEX_IN_HEADER]) & 0x03) == 3):
                        assert (not_marked_cnt == 0)
                        marked_cnt += 1

                print("    ECN non-marked pkts: " + str(not_marked_cnt))
                print("    ECN marked pkts:     " + str(marked_cnt))
                print("")

            time.sleep(5)
            # Read Counters
            print("DST port counters: ")
            port_counters, queue_counters = sai_thrift_read_port_counters(self.dst_client, asic_type, port_list['dst'][dst_port_id])
            print(port_counters)
            print(queue_counters)
            if (ecn == 0):
                # num_of_pkts*pkt_size_in_cells*cell_size
                transmitted_data = port_counters[TRANSMITTED_PKTS] * \
                    2 * cell_size
                assert (port_counters[TRANSMITTED_OCTETS] <= limit * 1.05)
                assert (transmitted_data >= min_limit)
                assert (marked_cnt == 0)
            elif (ecn == 1):
                non_marked_data = not_marked_cnt * 2 * cell_size
                assert (non_marked_data <= limit*1.05)
                assert (non_marked_data >= limit*0.95)
                assert (marked_cnt == (num_of_pkts - not_marked_cnt))
                for cntr in egress_counters:
                    assert (port_counters[cntr] == 0)
                for cntr in ingress_counters:
                    assert (port_counters[cntr] == 0)

        finally:
            # RELEASE PORT
            sched_prof_id = sai_thrift_create_scheduler_profile(
                self.src_client, RELEASE_PORT_MAX_RATE)
            attr_value = sai_thrift_attribute_value_t(oid=sched_prof_id)
            attr = sai_thrift_attribute_t(
                id=SAI_PORT_ATTR_QOS_SCHEDULER_PROFILE_ID, value=attr_value)
            self.dst_client.sai_thrift_set_port_attribute(
                port_list['dst'][dst_port_id], attr)
            print("END OF TEST")


class WRRtest(sai_base_test.ThriftInterfaceDataPlane):
    def runTest(self):
        switch_init(self.clients)

        # Parse input parameters
        ecn = int(self.test_params['ecn'])
        router_mac = self.test_params['router_mac']
        dst_port_id = int(self.test_params['dst_port_id'])
        dst_port_ip = self.test_params['dst_port_ip']
        dst_port_mac = self.dataplane.get_mac(0, dst_port_id)
        src_port_id = int(self.test_params['src_port_id'])
        src_port_ip = self.test_params['src_port_ip']
        src_port_vlan = self.test_params['src_port_vlan']
        src_port_mac = self.dataplane.get_mac(0, src_port_id)
        qos_remap_enable = bool(self.test_params.get('qos_remap_enable', False))
        print("dst_port_id: %d, src_port_id: %d qos_remap_enable: %d" %
              (dst_port_id, src_port_id, qos_remap_enable))
        print("dst_port_mac: %s, src_port_mac: %s, src_port_ip: %s, dst_port_ip: %s" % (
            dst_port_mac, src_port_mac, src_port_ip, dst_port_ip))
        asic_type = self.test_params['sonic_asic_type']
        default_packet_length = 1500
        exp_ip_id = 110
        queue_0_num_of_pkts = int(self.test_params.get('q0_num_of_pkts', 0))
        queue_1_num_of_pkts = int(self.test_params.get('q1_num_of_pkts', 0))
        queue_2_num_of_pkts = int(self.test_params.get('q2_num_of_pkts', 0))
        queue_3_num_of_pkts = int(self.test_params.get('q3_num_of_pkts', 0))
        queue_4_num_of_pkts = int(self.test_params.get('q4_num_of_pkts', 0))
        queue_5_num_of_pkts = int(self.test_params.get('q5_num_of_pkts', 0))
        queue_6_num_of_pkts = int(self.test_params.get('q6_num_of_pkts', 0))
        queue_7_num_of_pkts = int(self.test_params.get('q7_num_of_pkts', 0))
        limit = int(self.test_params['limit'])
        pkts_num_leak_out = int(self.test_params['pkts_num_leak_out'])
        topo = self.test_params['topo']
        hwsku = self.test_params['hwsku']
        platform_asic = self.test_params['platform_asic']

        if 'backend' not in topo:
            if not qos_remap_enable:
                # When qos_remap is disabled, the map is as below
                # DSCP TC QUEUE
                # 3    3    3
                # 4    4    4
                # 8    0    0
                # 0    1    1
                # 5    2    2
                # 46   5    5
                # 48   6    6
                prio_list = [3, 4, 8, 0, 5, 46, 48]
                q_pkt_cnt = [queue_3_num_of_pkts, queue_4_num_of_pkts, queue_0_num_of_pkts,
                             queue_1_num_of_pkts, queue_2_num_of_pkts, queue_5_num_of_pkts, queue_6_num_of_pkts]
            else:
                # When qos_remap is enabled, the map is as below
                # DSCP TC QUEUE
                # 3    3    3
                # 4    4    4
                # 8    0    0
                # 0    1    1
                # 46   5    5
                # 48   7    7
                prio_list = [3, 4, 8, 0, 46, 48]
                q_pkt_cnt = [queue_3_num_of_pkts, queue_4_num_of_pkts, queue_0_num_of_pkts,
                             queue_1_num_of_pkts, queue_5_num_of_pkts, queue_7_num_of_pkts]
        else:
            prio_list = [3, 4, 1, 0, 2, 5, 6]
            q_pkt_cnt = [queue_3_num_of_pkts, queue_4_num_of_pkts, queue_1_num_of_pkts,
                         queue_0_num_of_pkts, queue_2_num_of_pkts, queue_5_num_of_pkts, queue_6_num_of_pkts]
        q_cnt_sum = sum(q_pkt_cnt)
        # Send packets to leak out
        pkt_dst_mac = router_mac if router_mac != '' else dst_port_mac

        is_dualtor = self.test_params.get('is_dualtor', False)
        def_vlan_mac = self.test_params.get('def_vlan_mac', None)
        if is_dualtor and def_vlan_mac != None:
            sys.stderr.write("Since it's dual-TOR testbed, modify pkt_dst_mac from {} to {}\n".format(pkt_dst_mac, def_vlan_mac))
            pkt_dst_mac = def_vlan_mac

        pkt = construct_ip_pkt(64,
                               pkt_dst_mac,
                               src_port_mac,
                               src_port_ip,
                               dst_port_ip,
                               0,
                               src_port_vlan,
                               ttl=64)

        print("dst_port_id: %d, src_port_id: %d, src_port_vlan: %s" %
              (dst_port_id, src_port_id, src_port_vlan), file=sys.stderr)
        # in case dst_port_id is part of LAG, find out the actual dst port
        # for given IP parameters
        dst_port_id = get_rx_port(
            self, 0, src_port_id, pkt_dst_mac, dst_port_ip, src_port_ip, src_port_vlan
        )
        print("actual dst_port_id: {}".format(dst_port_id), file=sys.stderr)

        self.sai_thrift_port_tx_disable(self.dst_client, asic_type, [dst_port_id], disable_port_by_block_queue=False)

        send_packet(self, src_port_id, pkt, pkts_num_leak_out)

        # Get a snapshot of counter values
        port_counters_base, queue_counters_base = sai_thrift_read_port_counters(self.dst_client, asic_type, port_list['dst'][dst_port_id])

        # Send packets to each queue based on priority/dscp field
        for prio, pkt_cnt in zip(prio_list, q_pkt_cnt):
            pkt = construct_ip_pkt(default_packet_length,
                                   pkt_dst_mac,
                                   src_port_mac,
                                   src_port_ip,
                                   dst_port_ip,
                                   prio,
                                   src_port_vlan,
                                   ip_id=exp_ip_id,
                                   ecn=ecn,
                                   ttl=64)
            send_packet(self, src_port_id, pkt, pkt_cnt)

        # Set receiving socket buffers to some big value
        for p in list(self.dataplane.ports.values()):
            p.socket.setsockopt(socket.SOL_SOCKET, socket.SO_RCVBUF, 41943040)

        # Release port
        self.sai_thrift_port_tx_enable(self.dst_client, asic_type, [dst_port_id], enable_port_by_unblock_queue=False)

        cnt = 0
        pkts = []
        recv_pkt = scapy.Ether()

        while recv_pkt:
            received = self.dataplane.poll(
                device_number=0, port_number=dst_port_id, timeout=2)
            if isinstance(received, self.dataplane.PollFailure):
                recv_pkt = None
                break
            recv_pkt = scapy.Ether(received.packet)

            try:
                if recv_pkt[scapy.IP].src == src_port_ip and recv_pkt[scapy.IP].dst == dst_port_ip and recv_pkt[scapy.IP].id == exp_ip_id:
                    cnt += 1
                    pkts.append(recv_pkt)
            except AttributeError:
                continue
            except IndexError:
                # Ignore captured non-IP packet
                continue

        queue_pkt_counters = [0] * (prio_list[-1] + 1)
        queue_num_of_pkts = [0] * (prio_list[-1] + 1)
        for prio, q_cnt in zip(prio_list, q_pkt_cnt):
            queue_num_of_pkts[prio] = q_cnt

        total_pkts = 0

        diff_list = []

        for pkt_to_inspect in pkts:
            if 'backend' in topo:
                dscp_of_pkt = pkt_to_inspect[scapy.Dot1Q].prio
            else:
                dscp_of_pkt = pkt_to_inspect.payload.tos >> 2
            total_pkts += 1

            # Count packet ordering

            queue_pkt_counters[dscp_of_pkt] += 1
            if queue_pkt_counters[dscp_of_pkt] == queue_num_of_pkts[dscp_of_pkt]:
                 diff_list.append((dscp_of_pkt, q_cnt_sum - total_pkts))

            print(queue_pkt_counters, file=sys.stderr)

        print("Difference for each dscp: ", file=sys.stderr)
        print(diff_list, file=sys.stderr)

        for dscp, diff in diff_list:
           if platform_asic and platform_asic == "broadcom-dnx":
                logging.info("On J2C+ can't control how packets are dequeued (CS00012272267) - so ignoring diff check now")
           else:
                assert diff < limit, "Difference for %d is %d which exceeds limit %d" % (dscp, diff, limit)

        # Read counters
        print("DST port counters: ")
        port_counters, queue_counters = sai_thrift_read_port_counters(self.dst_client, asic_type, port_list['dst'][dst_port_id])
        print(list(map(operator.sub, queue_counters,
              queue_counters_base)), file=sys.stderr)

        # All packets sent should be received intact
        assert(q_cnt_sum == total_pkts)


class LossyQueueTest(sai_base_test.ThriftInterfaceDataPlane):
    def runTest(self):
        switch_init(self.clients)

        # Parse input parameters
        dscp = int(self.test_params['dscp'])
        ecn = int(self.test_params['ecn'])
        # The pfc counter index starts from index 2 in sai_thrift_read_port_counters
        pg = int(self.test_params['pg']) + 2
        sonic_version = self.test_params['sonic_version']
        router_mac = self.test_params['router_mac']
        max_buffer_size = int(self.test_params['buffer_max_size'])
        headroom_size = int(self.test_params['headroom_size'])
        dst_port_id = int(self.test_params['dst_port_id'])
        dst_port_ip = self.test_params['dst_port_ip']
        dst_port_mac = self.dataplane.get_mac(0, dst_port_id)
        dst_port_2_id = int(self.test_params['dst_port_2_id'])
        dst_port_2_ip = self.test_params['dst_port_2_ip']
        dst_port_2_mac = self.dataplane.get_mac(0, dst_port_2_id)
        src_port_id = int(self.test_params['src_port_id'])
        src_port_ip = self.test_params['src_port_ip']
        src_port_vlan = self.test_params['src_port_vlan']
        src_port_mac = self.dataplane.get_mac(0, src_port_id)
        asic_type = self.test_params['sonic_asic_type']
        hwsku = self.test_params['hwsku']
        platform_asic = self.test_params['platform_asic']

        # get counter names to query
        ingress_counters, egress_counters = get_counter_names(sonic_version)

        # prepare tcp packet data
        ttl = 64

        pkts_num_leak_out = int(self.test_params['pkts_num_leak_out'])
        pkts_num_trig_egr_drp = int(self.test_params['pkts_num_trig_egr_drp'])
        if 'packet_size' in list(self.test_params.keys()):
            packet_length = int(self.test_params['packet_size'])
            cell_size = int(self.test_params['cell_size'])
            if packet_length != 64:
                cell_occupancy = (packet_length + cell_size - 1) // cell_size
                pkts_num_trig_egr_drp //= cell_occupancy
                # It is possible that pkts_num_trig_egr_drp * cell_occupancy < original pkts_num_trig_egr_drp,
                # which probably can fail the assert(xmit_counters[EGRESS_DROP] > xmit_counters_base[EGRESS_DROP])
                # due to not sending enough packets.
                # To avoid that we need a larger margin
        else:
            packet_length = 64

        pkt_dst_mac = router_mac if router_mac != '' else dst_port_mac
        pkt = construct_ip_pkt(packet_length,
                               pkt_dst_mac,
                               src_port_mac,
                               src_port_ip,
                               dst_port_ip,
                               dscp,
                               src_port_vlan,
                               ecn=ecn,
                               ttl=ttl)
        print("dst_port_id: %d, src_port_id: %d src_port_vlan: %s" %
              (dst_port_id, src_port_id, src_port_vlan), file=sys.stderr)
        # in case dst_port_id is part of LAG, find out the actual dst port
        # for given IP parameters
        dst_port_id = get_rx_port(
            self, 0, src_port_id, pkt_dst_mac, dst_port_ip, src_port_ip, src_port_vlan
        )
        print("actual dst_port_id: %d" % (dst_port_id), file=sys.stderr)

        # get a snapshot of counter values at recv and transmit ports
        # queue_counters value is not of our interest here
        recv_counters_base, queue_counters = sai_thrift_read_port_counters(self.src_client, asic_type, port_list['src'][src_port_id])
        xmit_counters_base, queue_counters = sai_thrift_read_port_counters(self.dst_client, asic_type, port_list['dst'][dst_port_id])
        # add slight tolerance in threshold characterization to consider
        # the case that cpu puts packets in the egress queue after we pause the egress
        # or the leak out is simply less than expected as we have occasionally observed
        if 'pkts_num_margin' in list(self.test_params.keys()):
            margin = int(self.test_params['pkts_num_margin'])
        else:
            margin = 2

        # For TH3, some packets stay in egress memory and doesn't show up in shared buffer or leakout
        if 'pkts_num_egr_mem' in list(self.test_params.keys()):
            pkts_num_egr_mem = int(self.test_params['pkts_num_egr_mem'])

        self.sai_thrift_port_tx_disable(self.dst_client, asic_type, [dst_port_id])

        try:
            # Since there is variability in packet leakout in hwsku Arista-7050CX3-32S-D48C8 and
            # Arista-7050CX3-32S-C32. Starting with zero pkts_num_leak_out and trying to find
            # actual leakout by sending packets and reading actual leakout from HW
            if hwsku == 'Arista-7050CX3-32S-D48C8' or hwsku == 'Arista-7050CX3-32S-C32' or \
                    hwsku == 'DellEMC-Z9332f-O32' or hwsku == 'DellEMC-Z9332f-M-O16C64':
                pkts_num_leak_out = 0

            if asic_type == 'cisco-8000':
                fill_leakout_plus_one(self, src_port_id, dst_port_id,
                       pkt, int(self.test_params['pg']), asic_type)

            if platform_asic and platform_asic == "broadcom-dnx":
                if check_leackout_compensation_support(asic_type, hwsku):
                    send_packet(self, src_port_id, pkt, pkts_num_leak_out)
                    time.sleep(5)
                    dynamically_compensate_leakout(self.dst_client, asic_type, sai_thrift_read_port_counters,
                                                   port_list['dst'][dst_port_id], TRANSMITTED_PKTS,
                                                   xmit_counters_base, self, src_port_id, pkt, 10)
                    pkts_num_leak_out = 0

            # send packets short of triggering egress drop
            if hwsku == 'DellEMC-Z9332f-O32' or hwsku == 'DellEMC-Z9332f-M-O16C64':
               # send packets short of triggering egress drop
                send_packet(self, src_port_id, pkt, pkts_num_egr_mem +
                            pkts_num_leak_out + pkts_num_trig_egr_drp - 1 - margin)
            else:
               # send packets short of triggering egress drop
                send_packet(self, src_port_id, pkt, pkts_num_leak_out +
                            pkts_num_trig_egr_drp - 1 - margin)


            if hwsku == 'Arista-7050CX3-32S-D48C8' or hwsku == 'Arista-7050CX3-32S-C32' or \
                    hwsku == 'DellEMC-Z9332f-O32' or hwsku == 'DellEMC-Z9332f-M-O16C64':
                xmit_counters, queue_counters = sai_thrift_read_port_counters(
                    self.dst_client, asic_type, port_list['dst'][dst_port_id])
                actual_pkts_num_leak_out = xmit_counters[TRANSMITTED_PKTS] - xmit_counters_base[TRANSMITTED_PKTS]
                send_packet(self, src_port_id, pkt, actual_pkts_num_leak_out)

            # allow enough time for the dut to sync up the counter values in counters_db
            time.sleep(8)
            # get a snapshot of counter values at recv and transmit ports
            # queue counters value is not of our interest here
            recv_counters, queue_counters = sai_thrift_read_port_counters(self.src_client, asic_type, port_list['src'][src_port_id])
            xmit_counters, queue_counters = sai_thrift_read_port_counters(self.dst_client, asic_type, port_list['dst'][dst_port_id])
            # recv port no pfc
            assert(recv_counters[pg] == recv_counters_base[pg])
            # recv port no ingress drop
            # For dnx few extra ipv6 NS/RA pkt received, adding to coutner value
            # & may give inconsistent test results
            # Adding COUNTER_MARGIN to provide room to 2 pkt incase, extra traffic received
            for cntr in ingress_counters:
                if platform_asic and platform_asic == "broadcom-dnx":
                    if cntr == 1:
                        print("recv_counters_base: %d, recv_counters: %d" % (recv_counters_base[cntr],
                                                                             recv_counters[cntr]), file=sys.stderr)
                        assert(recv_counters[cntr] <= recv_counters_base[cntr] + COUNTER_MARGIN)
                else:
                    assert(recv_counters[cntr] == recv_counters_base[cntr])
            # xmit port no egress drop
            for cntr in egress_counters:
                assert(xmit_counters[cntr] == xmit_counters_base[cntr])

            # send 1 packet to trigger egress drop
            send_packet(self, src_port_id, pkt, 1 + 2 * margin)
            # allow enough time for the dut to sync up the counter values in counters_db
            time.sleep(8)
            # get a snapshot of counter values at recv and transmit ports
            # queue counters value is not of our interest here
            recv_counters, queue_counters = sai_thrift_read_port_counters(self.src_client, asic_type, port_list['src'][src_port_id])
            xmit_counters, queue_counters = sai_thrift_read_port_counters(self.dst_client, asic_type, port_list['dst'][dst_port_id])
            # recv port no pfc
            assert(recv_counters[pg] == recv_counters_base[pg])
            # recv port no ingress drop
            for cntr in ingress_counters:
                if platform_asic and platform_asic == "broadcom-dnx":
                    if cntr == 1:
                        assert (recv_counters[cntr] > recv_counters_base[cntr])
                else:
                    assert (recv_counters[cntr] == recv_counters_base[cntr])

            # xmit port egress drop
            if platform_asic and platform_asic == "broadcom-dnx":
                logging.info("On J2C+ don't support egress drop stats - so ignoring this step for now")
            else:
                for cntr in egress_counters:
                    assert(xmit_counters[cntr] > xmit_counters_base[cntr])

        finally:
            self.sai_thrift_port_tx_enable(self.dst_client, asic_type, [dst_port_id])


class LossyQueueVoqTest(sai_base_test.ThriftInterfaceDataPlane):
    def setUp(self):
        sai_base_test.ThriftInterfaceDataPlane.setUp(self)
        time.sleep(5)
        switch_init(self.clients)
        # Parse input parameters
        self.dscp = int(self.test_params['dscp'])
        self.ecn = int(self.test_params['ecn'])
        # The pfc counter index starts from index 2 in sai_thrift_read_port_counters
        self.pg = int(self.test_params['pg']) + 2
        self.sonic_version = self.test_params['sonic_version']
        self.dst_port_id = int(self.test_params['dst_port_id'])
        self.dst_port_ip = self.test_params['dst_port_ip']
        self.dst_port_mac = self.dataplane.get_mac(0, self.dst_port_id)
        router_mac = self.test_params['router_mac']
        if router_mac != '':
            self.dst_port_mac = router_mac
        self.dst_port_mac = router_mac if router_mac != '' else self.dst_port_mac
        self.src_port_id = int(self.test_params['src_port_id'])
        self.src_port_ip = self.test_params['src_port_ip']
        self.src_port_mac = self.dataplane.get_mac(0, self.src_port_id)
        self.asic_type = self.test_params['sonic_asic_type']
        self.flow_config = self.test_params['flow_config']
        self.pkts_num_leak_out = int(self.test_params['pkts_num_leak_out'])
        self.pkts_num_trig_egr_drp = int(self.test_params['pkts_num_trig_egr_drp'])
        if 'packet_size' in self.test_params.keys():
            self.packet_length = int(self.test_params['packet_size'])
            cell_size = int(self.test_params['cell_size'])
            if self.packet_length != 64:
                cell_occupancy = (self.packet_length + cell_size - 1) // cell_size
                self.pkts_num_trig_egr_drp //= cell_occupancy
        else:
            self.packet_length = 64
        self.ttl = 64

    def _build_testing_pkt(self, udp_dport):
        return simple_udp_packet(pktlen=self.packet_length,
                                 eth_dst=self.dst_port_mac,
                                 eth_src=self.src_port_mac,
                                 ip_src=self.src_port_ip,
                                 ip_dst=self.dst_port_ip,
                                 ip_tos=((self.dscp << 2) | self.ecn),
                                 udp_sport=1024,
                                 udp_dport=udp_dport,
                                 ip_ecn=self.ecn,
                                 ip_ttl=self.ttl)

    def _get_rx_port(self, src_port_id, pkt):
        masked_exp_pkt = Mask(pkt, ignore_extra_bytes=True)
        masked_exp_pkt.set_do_not_care_scapy(scapy.Ether, "dst")
        masked_exp_pkt.set_do_not_care_scapy(scapy.Ether, "src")
        masked_exp_pkt.set_do_not_care_scapy(scapy.IP, "chksum")
        masked_exp_pkt.set_do_not_care_scapy(scapy.IP, "ttl")
        masked_exp_pkt.set_do_not_care_scapy(scapy.IP, "len")

        send_packet(self, src_port_id, pkt, 1)

        result = self.dataplane.poll(
            device_number=0, exp_pkt=masked_exp_pkt, timeout=3)
        if isinstance(result, self.dataplane.PollFailure):
            self.fail("Expected packet was not received. Received on port:{} {}".format(
                result.port, result.format()))

        return result.port

    def runTest(self):
        print("dst_port_id: {}, src_port_id: {}".format(self.dst_port_id, self.src_port_id), file=sys.stderr)
        # get counter names to query
        ingress_counters, egress_counters = get_counter_names(self.sonic_version)

        # craft first udp packet with unique udp_dport for traffic to go through different flows
        flow_1_udp = 2048
        pkt = self._build_testing_pkt(flow_1_udp)
        self.dst_port_id = self._get_rx_port(self.src_port_id, pkt)

        # find out udp ports which use the same dst port in port-channel
        udp_ports = []
        max_iters = 50
        for i in range(max_iters):
            flow_2_udp = flow_1_udp + (10 * i)
            pkt2 = self._build_testing_pkt(flow_2_udp)
            dst_port_id_2 = self._get_rx_port(self.src_port_id, pkt2)
            if dst_port_id_2 == self.dst_port_id:
                udp_ports.append(flow_2_udp)
        print("Found udp_ports {}".format(udp_ports), file=sys.stderr)

        xmit_counters_base, _ = sai_thrift_read_port_counters(self.dst_client, self.asic_type,
                                                              port_list['dst'][self.dst_port_id])
        # add slight tolerance in threshold characterization to consider
        # the case that npu puts packets in the egress queue after we pause the egress
        # or the leak out is simply less than expected as we have occasionally observed
        if 'pkts_num_margin' in self.test_params.keys():
            margin = int(self.test_params['pkts_num_margin'])
        else:
            margin = 2

        self.sai_thrift_port_tx_disable(self.dst_client, self.asic_type, [self.dst_port_id])

        try:
            # send packets to begin egress drop on flow1, requires sending the "single"
            # flow packet count to cause a drop with 1 flow.
            fill_leakout_plus_one(self, self.src_port_id, self.dst_port_id, pkt,
                                  int(self.test_params['pg']), self.asic_type)
            send_packet(self, self.src_port_id, pkt, self.pkts_num_trig_egr_drp)
            time.sleep(2)
            # Verify egress drop
            xmit_counters, _ = sai_thrift_read_port_counters(self.dst_client, self.asic_type,
                                                             port_list['dst'][self.dst_port_id])
            for cntr in egress_counters:
                diff = xmit_counters[cntr] - xmit_counters_base[cntr]
                assert diff > 0, "Failed to cause TX drop on port {}".format(self.dst_port_id)
            xmit_counters_base = xmit_counters
            # Find a separate flow that uses alternate queue
            for flow_2_udp in udp_ports:
                pkt2 = self._build_testing_pkt(flow_2_udp)
                xmit_counters_base = xmit_counters
                send_packet(self, self.src_port_id, pkt2, 1)
                time.sleep(2)
                xmit_counters, _ = sai_thrift_read_port_counters(self.dst_client, self.asic_type,
                                                                 port_list['dst'][self.dst_port_id])
                drop_counts = [xmit_counters[cntr] - xmit_counters_base[cntr] for cntr in egress_counters]
                assert len(set(drop_counts)) == 1, \
                    "Egress drop counters were different at port {}, counts: {}".format(self.dst_port_id, drop_counts)
                drop_count = drop_counts[0]
                if flow_2_udp == flow_1_udp:
                    assert drop_count == 1, "Failed to reproduce drop to detect alternate flow"
                else:
                    assert drop_count in [0, 1], \
                        "Unexpected drop count when sending a single packet, drops {}".format(drop_count)
                    if drop_count == 0:
                        print("Second flow detected on udp_dport {} in mode '{}'".format(flow_2_udp, self.flow_config), file=sys.stderr)
                        assert self.flow_config == "separate", "Identified a second flow despite being in mode '{}'".format(flow_config)
                        break
            else:
                print("Did not find a second flow in mode '{}'".format(self.flow_config), file=sys.stderr)
                assert self.flow_config == "shared", "Failed to find a flow that uses a second queue despite being in mode '{}'".format(self.flow_config)
            # Cleanup for multi-flow test
            self.sai_thrift_port_tx_enable(self.dst_client, self.asic_type, [self.dst_port_id])
            time.sleep(2)
            # Test multi-flow with detected multi-flow udp ports
            self.sai_thrift_port_tx_disable(self.dst_client, self.asic_type, [self.dst_port_id])
            recv_counters_base, _ = sai_thrift_read_port_counters(self.src_client, self.asic_type,
                                                                  port_list['src'][self.src_port_id])
            xmit_counters_base, _ = sai_thrift_read_port_counters(self.dst_client, self.asic_type,
                                                                  port_list['dst'][self.dst_port_id])
            fill_leakout_plus_one(self, self.src_port_id, self.dst_port_id, pkt,
                                  int(self.test_params['pg']), self.asic_type)
            multi_flow_drop_pkt_count = self.pkts_num_trig_egr_drp
            if self.flow_config == 'shared':
                # When sharing queueing space for multiple flows, divide by the number of flows
                multi_flow_drop_pkt_count //= 2
            # send packets short of triggering egress drop on both flows, uses the
            # "multiple" packet count to cause a drop when 2 flows are present.
            short_of_drop_npkts = self.pkts_num_leak_out + multi_flow_drop_pkt_count - 1 - margin
            print("Sending {} packets on each of 2 streams to approach drop".format(short_of_drop_npkts), file=sys.stderr)
            send_packet(self, self.src_port_id, pkt, short_of_drop_npkts)
            send_packet(self, self.src_port_id, pkt2, short_of_drop_npkts)
            # allow enough time for counters to update
            time.sleep(2)
            recv_counters, _ = sai_thrift_read_port_counters(self.src_client, self.asic_type,
                                                             port_list['src'][self.src_port_id])
            xmit_counters, _ = sai_thrift_read_port_counters(self.dst_client, self.asic_type,
                                                             port_list['dst'][self.dst_port_id])
            # recv port no pfc
            diff = recv_counters[self.pg] - recv_counters_base[self.pg]
            assert diff == 0, "Unexpected PFC frames {}".format(diff)
            # recv port no ingress drop
            for cntr in ingress_counters:
                diff = recv_counters[cntr] - recv_counters_base[cntr]
                assert diff == 0, "Unexpected ingress drop {} on port {}".format(diff, self.src_port_id)
            # xmit port no egress drop
            for cntr in egress_counters:
                diff = xmit_counters[cntr] - xmit_counters_base[cntr]
                assert diff == 0, "Unexpected TX drop {} on port {}".format(diff, self.dst_port_id)

            # send 1 packet to trigger egress drop
            npkts = 1 + 2 * margin
            print("Sending {} packets on 2 streams to trigger drop".format(npkts), file=sys.stderr)
            send_packet(self, self.src_port_id, pkt, npkts)
            send_packet(self, self.src_port_id, pkt2, npkts)
            # allow enough time for counters to update
            time.sleep(2)
            recv_counters, _ = sai_thrift_read_port_counters(self.src_client, self.asic_type, port_list['src'][self.src_port_id])
            xmit_counters, _ = sai_thrift_read_port_counters(self.dst_client, self.asic_type, port_list['dst'][self.dst_port_id])
            # recv port no pfc
            diff = recv_counters[self.pg] - recv_counters_base[self.pg]
            assert diff == 0, "Unexpected PFC frames {}".format(diff)
            # recv port no ingress drop
            for cntr in ingress_counters:
                diff = recv_counters[cntr] - recv_counters_base[cntr]
                assert diff == 0, "Unexpected ingress drop {} on port {}".format(diff, self.src_port_id)
            # xmit port egress drop
            for cntr in egress_counters:
                drops = xmit_counters[cntr] - xmit_counters_base[cntr]
                assert drops > 0, "Failed to detect egress drops ({})".format(drops)
            print("Successfully dropped {} packets".format(drops), file=sys.stderr)
        finally:
            self.sai_thrift_port_tx_enable(self.dst_client, self.asic_type, [self.dst_port_id])


# pg shared pool applied to both lossy and lossless traffic


class PGSharedWatermarkTest(sai_base_test.ThriftInterfaceDataPlane):

    def show_stats(self, banner,
                   asic_type, pg, src_port_id, dst_port_id, ingress_counters, egress_counters,
                   sport_cntr_base, sport_pg_cntr_base, sport_pg_share_wm_base,
                   dport_cntr_base, dport_pg_cntr_base, dport_pg_share_wm_base,
                   sport_cntr, sport_pg_cntr, sport_pg_share_wm,
                   dport_cntr, dport_pg_cntr, dport_pg_share_wm):
        port_counter_indexes = [pg + 2]
        port_counter_indexes += ingress_counters
        port_counter_indexes += egress_counters
        port_counter_indexes += [TRANSMITTED_PKTS, RECEIVED_PKTS, RECEIVED_NON_UC_PKTS, TRANSMITTED_NON_UC_PKTS, EGRESS_PORT_QLEN]
        stats_tbl = texttable.TextTable(['']
                                      + [port_counter_fields[fieldIdx] for fieldIdx in port_counter_indexes]
                                      + ['Ing Pg{} Pkt'.format(pg)]
                                      + ['Ing Pg{} Share Wm'.format(pg)])
        if sport_cntr == None:
            sport_cntr, _ = sai_thrift_read_port_counters(self.src_client, asic_type, port_list['src'][src_port_id])
        if sport_pg_cntr == None:
            sport_pg_cntr = sai_thrift_read_pg_counters(self.src_client, port_list['src'][src_port_id])
        if sport_pg_share_wm == None:
            sport_pg_share_wm = sai_thrift_read_pg_shared_watermark(self.src_client, asic_type, port_list['src'][src_port_id])
        if dport_cntr == None:
            dport_cntr, _ = sai_thrift_read_port_counters(self.dst_client, asic_type, port_list['dst'][dst_port_id])
        if dport_pg_cntr == None:
            dport_pg_cntr = sai_thrift_read_pg_counters(self.dst_client, port_list['dst'][dst_port_id])
        if dport_pg_share_wm == None:
            dport_pg_share_wm = sai_thrift_read_pg_shared_watermark(self.dst_client, asic_type, port_list['dst'][dst_port_id])
        stats_tbl.add_row(['base src port']
                        + [sport_cntr_base[fieldIdx] for fieldIdx in port_counter_indexes]
                        + [sport_pg_cntr_base[pg]]
                        + [sport_pg_share_wm_base[pg]])
        stats_tbl.add_row(['     src port']
                        + [sport_cntr[fieldIdx] for fieldIdx in port_counter_indexes]
                        + [sport_pg_cntr[pg]]
                        + [sport_pg_share_wm[pg]])
        stats_tbl.add_row(['base dst port']
                        + [dport_cntr_base[fieldIdx] for fieldIdx in port_counter_indexes]
                        + [dport_pg_cntr_base[pg]]
                        + [dport_pg_share_wm_base[pg]])
        stats_tbl.add_row(['     dst port']
                        + [dport_cntr[fieldIdx] for fieldIdx in port_counter_indexes]
                        + [dport_pg_cntr[pg]]
                        + [dport_pg_share_wm[pg]])
        sys.stderr.write('{}\n{}\n'.format(banner, stats_tbl))

    def runTest(self):
        time.sleep(5)
        switch_init(self.clients)

        # Parse input parameters
        dscp = int(self.test_params['dscp'])
        ecn = int(self.test_params['ecn'])
        router_mac = self.test_params['router_mac']
        print("router_mac: %s" % (router_mac), file=sys.stderr)
        pg = int(self.test_params['pg'])
        ingress_counters, egress_counters = get_counter_names(self.test_params['sonic_version'])
        dst_port_id = int(self.test_params['dst_port_id'])
        dst_port_ip = self.test_params['dst_port_ip']
        dst_port_mac = self.dataplane.get_mac(0, dst_port_id)
        src_port_id = int(self.test_params['src_port_id'])
        src_port_ip = self.test_params['src_port_ip']
        src_port_vlan = self.test_params['src_port_vlan']
        src_port_mac = self.dataplane.get_mac(0, src_port_id)

        asic_type = self.test_params['sonic_asic_type']
        pkts_num_leak_out = int(self.test_params['pkts_num_leak_out'])
        pkts_num_fill_min = int(self.test_params['pkts_num_fill_min'])
        pkts_num_fill_shared = int(self.test_params['pkts_num_fill_shared'])
        cell_size = int(self.test_params['cell_size'])
        hwsku = self.test_params['hwsku']
        internal_hdr_size = self.test_params.get('internal_hdr_size', 0)
        platform_asic = self.test_params['platform_asic']

        if 'packet_size' in list(self.test_params.keys()):
            packet_length = int(self.test_params['packet_size'])
        else:
            packet_length = 64

        cell_occupancy = (packet_length + cell_size - 1) // cell_size

        # Prepare TCP packet data
        ttl = 64
        pkt_dst_mac = router_mac if router_mac != '' else dst_port_mac
        if asic_type in ['cisco-8000']:
            pkt_s = get_multiple_flows(
                    self,
                    pkt_dst_mac,
                    dst_port_id,
                    dst_port_ip,
                    None,
                    dscp,
                    ecn,
                    ttl,
                    packet_length,
                    [(src_port_id, src_port_ip)],
                    packets_per_port=1)[src_port_id][0]
            pkt = pkt_s[0]
            dst_port_id = pkt_s[2]
        else:
            pkt = construct_ip_pkt(packet_length,
                                   pkt_dst_mac,
                                   src_port_mac,
                                   src_port_ip,
                                   dst_port_ip,
                                   dscp,
                                   src_port_vlan,
                                   ecn=ecn,
                                   ttl=ttl)

            print("dst_port_id: %d, src_port_id: %d src_port_vlan: %s" %
                  (dst_port_id, src_port_id, src_port_vlan), file=sys.stderr)
            # in case dst_port_id is part of LAG, find out the actual dst port
            # for given IP parameters
            dst_port_id = get_rx_port(
                self, 0, src_port_id, pkt_dst_mac, dst_port_ip, src_port_ip, src_port_vlan
            )
            print("actual dst_port_id: %d" % (dst_port_id), file=sys.stderr)

        # Add slight tolerance in threshold characterization to consider
        # the case that cpu puts packets in the egress queue after we pause the egress
        # or the leak out is simply less than expected as we have occasionally observed
        if hwsku == 'DellEMC-Z9332f-O32' or hwsku == 'DellEMC-Z9332f-M-O16C64':
            margin = int(self.test_params['pkts_num_margin'])
        else:
            margin = int(self.test_params['pkts_num_margin']) if self.test_params.get(
                "pkts_num_margin") else 2

        # Get a snapshot of counter values
        recv_counters_base, _ = sai_thrift_read_port_counters(self.src_client, asic_type, port_list['src'][src_port_id])
        xmit_counters_base, _ = sai_thrift_read_port_counters(self.dst_client, asic_type, port_list['dst'][dst_port_id])

        # For TH3/cisco-8000, some packets stay in egress memory and doesn't show up in shared buffer or leakout
        if 'pkts_num_egr_mem' in list(self.test_params.keys()):
            pkts_num_egr_mem = int(self.test_params['pkts_num_egr_mem'])
        else:
            pkts_num_egr_mem = None

        self.sai_thrift_port_tx_disable(self.dst_client, asic_type, [dst_port_id])
        pg_cntrs_base = sai_thrift_read_pg_counters(self.src_client, port_list['src'][src_port_id])
        dst_pg_cntrs_base = sai_thrift_read_pg_counters(self.dst_client, port_list['dst'][dst_port_id])
        pg_shared_wm_res_base = sai_thrift_read_pg_shared_watermark(self.src_client, asic_type, port_list['src'][src_port_id])
        dst_pg_shared_wm_res_base = sai_thrift_read_pg_shared_watermark(self.dst_client, asic_type, port_list['dst'][dst_port_id])
        print("Initial watermark:{}".format(pg_shared_wm_res_base))

        # send packets
        try:
            # Since there is variability in packet leakout in hwsku Arista-7050CX3-32S-D48C8 and
            # Arista-7050CX3-32S-C32. Starting with zero pkts_num_leak_out and trying to find
            # actual leakout by sending packets and reading actual leakout from HW
            if check_leackout_compensation_support(asic_type, hwsku):
                pkts_num_leak_out = 0

            xmit_counters_history, _ = sai_thrift_read_port_counters(self.dst_client, asic_type, port_list['dst'][dst_port_id])
            pg_min_pkts_num = 0

            # send packets to fill pg min but not trek into shared pool
            # so if pg min is zero, it directly treks into shared pool by 1
            # this is the case for lossy traffic
            if hwsku == 'DellEMC-Z9332f-O32' or hwsku == 'DellEMC-Z9332f-M-O16C64':
                pg_min_pkts_num = pkts_num_egr_mem + pkts_num_leak_out + pkts_num_fill_min + margin
                send_packet(self, src_port_id, pkt, pg_min_pkts_num)
            elif 'cisco-8000' in asic_type:
                fill_leakout_plus_one(
                    self, src_port_id, dst_port_id, pkt, pg, asic_type, pkts_num_egr_mem)
            else:
                pg_min_pkts_num = pkts_num_leak_out + pkts_num_fill_min
                send_packet(self, src_port_id, pkt, pg_min_pkts_num)

            # allow enough time for the dut to sync up the counter values in counters_db
            time.sleep(8)

            if pg_min_pkts_num > 0 and check_leackout_compensation_support(asic_type, hwsku):
                dynamically_compensate_leakout(self.src_client, asic_type, sai_thrift_read_port_counters, port_list['dst'][dst_port_id], TRANSMITTED_PKTS, xmit_counters_history, self, src_port_id, pkt, 40)

            pg_cntrs = sai_thrift_read_pg_counters(
                self.src_client, port_list['src'][src_port_id])
            pg_shared_wm_res = sai_thrift_read_pg_shared_watermark(
                self.src_client, asic_type, port_list['src'][src_port_id])
            print("Received packets: %d" %
                  (pg_cntrs[pg] - pg_cntrs_base[pg]), file=sys.stderr)
            print("Init pkts num sent: %d, min: %d, actual watermark value to start: %d" % (
                pg_min_pkts_num, pkts_num_fill_min, pg_shared_wm_res[pg]), file=sys.stderr)

            self.show_stats('Filled PG min',
                   asic_type, pg, src_port_id, dst_port_id, ingress_counters, egress_counters,
                   recv_counters_base, pg_cntrs_base, pg_shared_wm_res_base,
                   xmit_counters_base, dst_pg_cntrs_base, dst_pg_shared_wm_res_base,
                   None, pg_cntrs, pg_shared_wm_res,
                   None, None, None)

            if pkts_num_fill_min:
                if platform_asic and platform_asic == "broadcom-dnx":
                    assert(pg_shared_wm_res[pg] <=
                           ((pkts_num_leak_out + pkts_num_fill_min) * (packet_length + internal_hdr_size)))
                else:
                    assert(pg_shared_wm_res[pg] == 0)
            else:
                # on t1-lag, we found vm will keep sending control
                # packets, this will cause the watermark to be 2 * 208 bytes
                # as all lossy packets are now mapped to single pg 0
                # so we remove the strict equity check, and use upper bound
                # check instead
                assert(pg_shared_wm_res[pg] <= margin * cell_size)

            # send packet batch of fixed packet numbers to fill pg shared
            # first round sends only 1 packet
            expected_wm = 0
            total_shared = pkts_num_fill_shared - pkts_num_fill_min
            pkts_inc = (total_shared // cell_occupancy) >> 2
            if 'cisco-8000' in asic_type:
                # No additional packet margin needed while sending,
                # but small margin still needed during boundary checks below
                pkts_num = 1
            else:
                pkts_num = 1 + margin
            fragment = 0
            while (expected_wm < total_shared - fragment):
                expected_wm += pkts_num * cell_occupancy
                if (expected_wm > total_shared):
                    diff = (expected_wm - total_shared +
                            cell_occupancy - 1) // cell_occupancy
                    pkts_num -= diff
                    expected_wm -= diff * cell_occupancy
                    fragment = total_shared - expected_wm
                print("pkts num to send: %d, expected wm: %d, pg shared: %d" %
                      (pkts_num, expected_wm, total_shared), file=sys.stderr)

                send_packet(self, src_port_id, pkt,int(pkts_num))
                time.sleep(8)

                if pg_min_pkts_num == 0 and pkts_num <= 1 + margin and check_leackout_compensation_support(asic_type, hwsku):
                    dynamically_compensate_leakout(self.src_client, asic_type, sai_thrift_read_port_counters, port_list['dst'][dst_port_id], TRANSMITTED_PKTS, xmit_counters_history, self, src_port_id, pkt, 40)

                # these counters are clear on read, ensure counter polling
                # is disabled before the test

                pg_shared_wm_res = sai_thrift_read_pg_shared_watermark(
                    self.src_client, asic_type, port_list['src'][src_port_id])
                pg_cntrs = sai_thrift_read_pg_counters(
                    self.src_client, port_list['src'][src_port_id])
                print("Received packets: %d" %
                      (pg_cntrs[pg] - pg_cntrs_base[pg]), file=sys.stderr)


                self.show_stats('To fill PG share pool, send {} pkt'.format(pkts_num),
                    asic_type, pg, src_port_id, dst_port_id, ingress_counters, egress_counters,
                    recv_counters_base, pg_cntrs_base, pg_shared_wm_res_base,
                    xmit_counters_base, dst_pg_cntrs_base, dst_pg_shared_wm_res_base,
                    None, pg_cntrs, pg_shared_wm_res,
                    None, None, None)

                if platform_asic and platform_asic == "broadcom-dnx":
                    print("lower bound: %d, actual value: %d, upper bound (+%d): %d" % (expected_wm * cell_size,
                                pg_shared_wm_res[pg], margin, (expected_wm + margin) * (packet_length + internal_hdr_size)),file=sys.stderr)
                    assert (pg_shared_wm_res[pg] <=
                            ((pkts_num_leak_out + pkts_num_fill_min + expected_wm + margin) * (packet_length + internal_hdr_size)))
                else:
                    msg = "lower bound: %d, actual value: %d, upper bound (+%d): %d" % (expected_wm * cell_size,
                                 pg_shared_wm_res[pg], margin, (expected_wm + margin) * cell_size)
                    assert pg_shared_wm_res[pg] <= (
                            expected_wm + margin) * cell_size, msg
                    assert expected_wm * cell_size <= pg_shared_wm_res[pg], msg

                pkts_num = pkts_inc

            # overflow the shared pool
            send_packet(self, src_port_id, pkt, pkts_num)
            time.sleep(8)
            pg_shared_wm_res = sai_thrift_read_pg_shared_watermark(
                self.src_client, asic_type, port_list['src'][src_port_id])
            pg_cntrs = sai_thrift_read_pg_counters(
                self.src_client, port_list['src'][src_port_id])
            print("Received packets: %d" %
                  (pg_cntrs[pg] - pg_cntrs_base[pg]), file=sys.stderr)

            self.show_stats('To overflow PG share pool, send {} pkt'.format(pkts_num),
                asic_type, pg, src_port_id, dst_port_id, ingress_counters, egress_counters,
                recv_counters_base, pg_cntrs_base, pg_shared_wm_res_base,
                xmit_counters_base, dst_pg_cntrs_base, dst_pg_shared_wm_res_base,
                None, pg_cntrs, pg_shared_wm_res,
                None, None, None)

            assert(fragment < cell_occupancy)

            if platform_asic and platform_asic == "broadcom-dnx":
                print("exceeded pkts num sent: %d, expected watermark: %d, actual value: %d" % (
                    pkts_num, ((expected_wm + cell_occupancy) * (packet_length + internal_hdr_size)), pg_shared_wm_res[pg]), file=sys.stderr)
                assert (expected_wm * (packet_length + internal_hdr_size) <= (
                        expected_wm + margin + cell_occupancy) * (packet_length + internal_hdr_size))
            else:
                print("exceeded pkts num sent: %d, expected watermark: %d, actual value: %d" % (
                    pkts_num, ((expected_wm + cell_occupancy) * cell_size), pg_shared_wm_res[pg]), file=sys.stderr)
                assert (expected_wm * cell_size <= pg_shared_wm_res[pg] <= (
                        expected_wm + margin + cell_occupancy) * cell_size)
        finally:
            self.sai_thrift_port_tx_enable(self.dst_client, asic_type, [dst_port_id])

# pg headroom is a notion for lossless traffic only


class PGHeadroomWatermarkTest(sai_base_test.ThriftInterfaceDataPlane):
    def runTest(self):
        time.sleep(5)
        switch_init(self.clients)

        # Parse input parameters
        dscp = int(self.test_params['dscp'])
        ecn = int(self.test_params['ecn'])
        router_mac = self.test_params['router_mac']
        print("router_mac: %s" % (router_mac), file=sys.stderr)
        pg = int(self.test_params['pg'])
        dst_port_id = int(self.test_params['dst_port_id'])
        dst_port_ip = self.test_params['dst_port_ip']
        dst_port_mac = self.dataplane.get_mac(0, dst_port_id)
        src_port_id = int(self.test_params['src_port_id'])
        src_port_ip = self.test_params['src_port_ip']
        src_port_vlan = self.test_params['src_port_vlan']
        src_port_mac = self.dataplane.get_mac(0, src_port_id)

        asic_type = self.test_params['sonic_asic_type']
        pkts_num_leak_out = int(self.test_params['pkts_num_leak_out'])
        pkts_num_trig_pfc = int(self.test_params['pkts_num_trig_pfc'])
        pkts_num_trig_ingr_drp = int(
            self.test_params['pkts_num_trig_ingr_drp'])
        cell_size = int(self.test_params['cell_size'])
        hwsku = self.test_params['hwsku']
        platform_asic = self.test_params['platform_asic']

        # Prepare TCP packet data
        ttl = 64
        if 'packet_size' in self.test_params:
            default_packet_length = self.test_params['packet_size']
        else:
            default_packet_length = 64

        cell_occupancy = (default_packet_length + cell_size - 1) // cell_size
        pkt_dst_mac = router_mac if router_mac != '' else dst_port_mac
        is_dualtor = self.test_params.get('is_dualtor', False)
        def_vlan_mac = self.test_params.get('def_vlan_mac', None)
        if is_dualtor and def_vlan_mac != None:
            pkt_dst_mac = def_vlan_mac
        pkt = construct_ip_pkt(default_packet_length,
                               pkt_dst_mac,
                               src_port_mac,
                               src_port_ip,
                               dst_port_ip,
                               dscp,
                               src_port_vlan,
                               ecn=ecn,
                               ttl=ttl)

        print("dst_port_id: %d, src_port_id: %d, src_port_vlan: %s" %
              (dst_port_id, src_port_id, src_port_vlan), file=sys.stderr)
        # in case dst_port_id is part of LAG, find out the actual dst port
        # for given IP parameters
        dst_port_id = get_rx_port(
            self, 0, src_port_id, pkt_dst_mac, dst_port_ip, src_port_ip, src_port_vlan
        )
        print("actual dst_port_id: %d" % (dst_port_id), file=sys.stderr)

        # Add slight tolerance in threshold characterization to consider
        # the case that cpu puts packets in the egress queue after we pause the egress
        # or the leak out is simply less than expected as we have occasionally observed
        if 'pkts_num_margin' in list(self.test_params.keys()):
            margin = int(self.test_params['pkts_num_margin'])
        else:
            margin = 0

        # For TH3, some packets stay in egress memory and doesn't show up in shared buffer or leakout
        if 'pkts_num_egr_mem' in list(self.test_params.keys()):
            pkts_num_egr_mem = int(self.test_params['pkts_num_egr_mem'])

        self.sai_thrift_port_tx_disable(self.dst_client, asic_type, [dst_port_id])

        xmit_counters_base, _ = sai_thrift_read_port_counters(self.dst_client, asic_type, port_list['dst'][dst_port_id])

        # send packets
        try:
            # Starting with zero pkts_num_leak_out and trying to find
            # actual leakout by sending packets and reading actual leakout from HW.
            if check_leackout_compensation_support(asic_type, hwsku):
                pkts_num_leak_out = 0

            # send packets to trigger pfc but not trek into headroom
            if hwsku == 'DellEMC-Z9332f-O32' or hwsku == 'DellEMC-Z9332f-M-O16C64':
                send_packet(self, src_port_id, pkt, (pkts_num_egr_mem +
                            pkts_num_leak_out + pkts_num_trig_pfc) // cell_occupancy - margin)
            else:
                send_packet(self, src_port_id, pkt, (pkts_num_leak_out +
                            pkts_num_trig_pfc) // cell_occupancy - margin)

            time.sleep(8)

            if check_leackout_compensation_support(asic_type, hwsku):
                dynamically_compensate_leakout(self.dst_client, asic_type, sai_thrift_read_port_counters, port_list['dst'][dst_port_id], TRANSMITTED_PKTS, xmit_counters_base, self, src_port_id, pkt, 30)

            q_wm_res, pg_shared_wm_res, pg_headroom_wm_res = sai_thrift_read_port_watermarks(self.src_client, port_list['src'][src_port_id])
            if platform_asic and platform_asic == "broadcom-dnx":
                logging.info ("On J2C+ don't support SAI_INGRESS_PRIORITY_GROUP_STAT_XOFF_ROOM_WATERMARK_BYTES " + \
                              "stat - so ignoring this step for now")
            else:
                assert(pg_headroom_wm_res[pg] == 0)

            send_packet(self, src_port_id, pkt, margin)

            # send packet batch of fixed packet numbers to fill pg headroom
            # first round sends only 1 packet
            expected_wm = 0
            total_hdrm = (pkts_num_trig_ingr_drp -
                          pkts_num_trig_pfc) // cell_occupancy - 1
            pkts_inc = total_hdrm >> 2
            pkts_num = 1 + margin
            while (expected_wm < total_hdrm):
                expected_wm += pkts_num
                if (expected_wm > total_hdrm):
                    pkts_num -= (expected_wm - total_hdrm)
                    expected_wm = total_hdrm
                print("pkts num to send: %d, total pkts: %d, pg headroom: %d" %
                      (pkts_num, expected_wm, total_hdrm), file=sys.stderr)

                send_packet(self, src_port_id, pkt, pkts_num)
                time.sleep(8)
                # these counters are clear on read, ensure counter polling
                # is disabled before the test
                q_wm_res, pg_shared_wm_res, pg_headroom_wm_res = sai_thrift_read_port_watermarks(
                    self.src_client, port_list['src'][src_port_id])

                print("lower bound: %d, actual value: %d, upper bound: %d" % ((expected_wm - margin) * cell_size *
                      cell_occupancy, pg_headroom_wm_res[pg], ((expected_wm + margin) * cell_size * cell_occupancy)), file=sys.stderr)

                if platform_asic and platform_asic == "broadcom-dnx":
                    logging.info("On J2C+ don't support SAI_INGRESS_PRIORITY_GROUP_STAT_XOFF_ROOM_WATERMARK_BYTES " + \
                                 "stat - so ignoring this step for now")
                else:
                    assert(pg_headroom_wm_res[pg] <= (
                         expected_wm + margin) * cell_size * cell_occupancy)
                    assert((expected_wm - margin) * cell_size *
                         cell_occupancy <= pg_headroom_wm_res[pg])

                pkts_num = pkts_inc

            # overflow the headroom
            send_packet(self, src_port_id, pkt, pkts_num)
            time.sleep(8)
            q_wm_res, pg_shared_wm_res, pg_headroom_wm_res = sai_thrift_read_port_watermarks(
                self.src_client, port_list['src'][src_port_id])
            print("exceeded pkts num sent: %d" % (pkts_num), file=sys.stderr)
            print("lower bound: %d, actual value: %d, upper bound: %d" %
                  ((expected_wm - margin) * cell_size * cell_occupancy, pg_headroom_wm_res[pg],
                   ((expected_wm + margin) * cell_size * cell_occupancy)), file=sys.stderr)
            assert(expected_wm == total_hdrm)

            if platform_asic and platform_asic == "broadcom-dnx":
                logging.info("On J2C+ don't support SAI_INGRESS_PRIORITY_GROUP_STAT_XOFF_ROOM_WATERMARK_BYTES " + \
                             "stat - so ignoring this step for now")
            else:
                assert(pg_headroom_wm_res[pg] <= (
                    expected_wm + margin) * cell_size * cell_occupancy)
                assert((expected_wm - margin) * cell_size *
                    cell_occupancy <= pg_headroom_wm_res[pg])

        finally:
            self.sai_thrift_port_tx_enable(self.dst_client, asic_type, [dst_port_id])

class PGDropTest(sai_base_test.ThriftInterfaceDataPlane):
    def runTest(self):
        time.sleep(5)
        switch_init(self.clients)

        # Parse input parameters
        dscp=int(self.test_params['dscp'])
        ecn=int(self.test_params['ecn'])
        router_mac=self.test_params['router_mac']
        pg=int(self.test_params['pg'])
        queue=int(self.test_params['queue'])
        dst_port_id=int(self.test_params['dst_port_id'])
        dst_port_ip=self.test_params['dst_port_ip']
        dst_port_mac=self.dataplane.get_mac(0, dst_port_id)
        src_port_id=int(self.test_params['src_port_id'])
        src_port_ip=self.test_params['src_port_ip']
        src_port_vlan=self.test_params['src_port_vlan']
        src_port_mac=self.dataplane.get_mac(0, src_port_id)
        asic_type=self.test_params['sonic_asic_type']
        pkts_num_trig_pfc=int(self.test_params['pkts_num_trig_pfc'])
        # Should be set to cause at least 1 drop at ingress
        pkts_num_trig_ingr_drp=int(self.test_params['pkts_num_trig_ingr_drp'])
        iterations=int(self.test_params['iterations'])
        margin=int(self.test_params['pkts_num_margin'])
        cell_size=int(self.test_params.get('cell_size', 0))
        is_multi_asic = (self.src_client != self.dst_client)

        pkt_dst_mac=router_mac if router_mac != '' else dst_port_mac
        dst_port_id=get_rx_port(
            self, 0, src_port_id, pkt_dst_mac, dst_port_ip, src_port_ip
        )

        # Prepare IP packet data
        ttl=64
        packet_length=64
        pkt=construct_ip_pkt(packet_length,
                               pkt_dst_mac,
                               src_port_mac,
                               src_port_ip,
                               dst_port_ip,
                               dscp,
                               src_port_vlan,
                               ecn=ecn,
                               ttl=ttl)

        print("test dst_port_id: {}, src_port_id: {}, src_vlan: {}".format(
            dst_port_id, src_port_id, src_port_vlan
        ), file=sys.stderr)

        try:
            pass_iterations=0
            assert iterations > 0, "Need at least 1 iteration"
            for test_i in range(iterations):
                self.sai_thrift_port_tx_disable(self.dst_client, asic_type, [dst_port_id])

                pg_dropped_cntrs_base=sai_thrift_read_pg_drop_counters(
                    self.src_client, port_list['src'][src_port_id])
                pkt_num = pkts_num_trig_pfc

                # Fill egress memory and leakout
                if 'cisco-8000' in asic_type and is_multi_asic:
                    pkts_num_egr_mem, extra_bytes_occupied = overflow_egress(self,
                                                    src_port_id, pkt, pg, asic_type)
                    pkt_num -= extra_bytes_occupied // cell_size

                # Send packets to trigger PFC
                print("Iteration {}/{}, sending {} packets to trigger PFC".format(
                    test_i + 1, iterations, pkts_num_trig_pfc), file=sys.stderr)
                send_packet(self, src_port_id, pkt, pkt_num)

                # Account for leakout
                if 'cisco-8000' in asic_type and not is_multi_asic:
                    queue_counters=sai_thrift_read_queue_occupancy(
                        self.dst_client, "dst", dst_port_id)
                    occ_pkts=queue_counters[queue] // (packet_length + 24)
                    leaked_pkts=pkts_num_trig_pfc - occ_pkts
                    print("resending leaked packets {}".format(
                        leaked_pkts))
                    send_packet(self, src_port_id, pkt, leaked_pkts)

                # Trigger drop
                pkt_inc=pkts_num_trig_ingr_drp + margin - pkts_num_trig_pfc
                print("sending {} additional packets to trigger ingress drop".format(
                    pkt_inc), file=sys.stderr)
                send_packet(self, src_port_id, pkt, pkt_inc)

                pg_dropped_cntrs=sai_thrift_read_pg_drop_counters(
                    self.src_client, port_list['src'][src_port_id])
                pg_drops=pg_dropped_cntrs[pg] - pg_dropped_cntrs_base[pg]

                actual_num_trig_ingr_drp=pkts_num_trig_ingr_drp + \
                    margin - (pg_drops - 1)
                ingr_drop_diff=actual_num_trig_ingr_drp - pkts_num_trig_ingr_drp
                if abs(ingr_drop_diff) < margin:
                    pass_iterations += 1
                print("expected trig drop: {}, actual trig drop: {}, diff: {}".format(
                    pkts_num_trig_ingr_drp, actual_num_trig_ingr_drp, ingr_drop_diff), file=sys.stderr)

                self.sai_thrift_port_tx_enable(self.dst_client, asic_type, [dst_port_id])
                time.sleep(4)

            print("pass iterations: {}, total iterations: {}, margin: {}".format(
                pass_iterations, iterations, margin), file=sys.stderr)
            assert pass_iterations >= int(
                0.75 * iterations), "Passed iterations {} insufficient to meet minimum required iterations {}".format(
                pass_iterations, int(0.75 * iterations))

        finally:
            self.sai_thrift_port_tx_enable(self.dst_client, asic_type, [dst_port_id])

class QSharedWatermarkTest(sai_base_test.ThriftInterfaceDataPlane):

    def show_stats(self, banner, asic_type,
                   que, src_port_id, dst_port_id, ingress_counters, egress_counters,
                   sport_cntr_base, sport_pg_cntr_base, sport_pg_share_wm_base, sport_pg_headroom_wm_base, sport_que_share_wm_base,
                   dport_cntr_base, dport_pg_cntr_base, dport_pg_share_wm_base, dport_pg_headroom_wm_base, dport_que_share_wm_base,
                   sport_cntr, sport_pg_cntr, sport_pg_share_wm, sport_pg_headroom_wm, sport_que_share_wm,
                   dport_cntr, dport_pg_cntr, dport_pg_share_wm, dport_pg_headroom_wm, dport_que_share_wm):
        port_counter_indexes = [que + 2]
        port_counter_indexes += ingress_counters
        port_counter_indexes += egress_counters
        port_counter_indexes += [TRANSMITTED_PKTS, RECEIVED_PKTS, RECEIVED_NON_UC_PKTS, TRANSMITTED_NON_UC_PKTS, EGRESS_PORT_QLEN]
        stats_tbl = texttable.TextTable(['']
                                      + [port_counter_fields[fieldIdx] for fieldIdx in port_counter_indexes]
                                      + ['Ing Pg{} Pkt'.format(que)]
                                      + ['Ing Pg{} Share Wm'.format(que)]
                                      + ['Ing Pg{} headroom Wm'.format(que)]
                                      + ['Que{} Share Wm'.format(que)])

        if sport_cntr == None:
            sport_cntr, _ = sai_thrift_read_port_counters(self.src_client, asic_type, port_list['src'][src_port_id])
        if sport_pg_cntr == None:
            sport_pg_cntr = sai_thrift_read_pg_counters(self.src_client, port_list['src'][src_port_id])
        if None in [sport_pg_share_wm, sport_pg_headroom_wm, sport_que_share_wm]:
            sport_que_share_wm, sport_pg_share_wm, sport_pg_headroom_wm = \
                sai_thrift_read_port_watermarks(self.src_client, port_list['src'][src_port_id])

        if dport_cntr == None:
            dport_cntr, _ = sai_thrift_read_port_counters(self.dst_client, asic_type, port_list['dst'][dst_port_id])
        if dport_pg_cntr == None:
            dport_pg_cntr = sai_thrift_read_pg_counters(self.dst_client, port_list['dst'][dst_port_id])
        if None in [dport_pg_share_wm, dport_pg_headroom_wm, dport_que_share_wm]:
            dport_que_share_wm, dport_pg_share_wm, dport_pg_headroom_wm = \
                sai_thrift_read_port_watermarks(self.src_client, port_list['dst'][dst_port_id])

        stats_tbl.add_row(['base src port']
                        + [sport_cntr_base[fieldIdx] for fieldIdx in port_counter_indexes]
                        + [sport_pg_cntr_base[que]]
                        + [sport_pg_share_wm_base[que]]
                        + [sport_pg_headroom_wm_base[que]]
                        + [sport_que_share_wm_base[que]])
        stats_tbl.add_row(['     src port']
                        + [sport_cntr[fieldIdx] for fieldIdx in port_counter_indexes]
                        + [sport_pg_cntr[que]]
                        + [sport_pg_share_wm[que]]
                        + [sport_pg_headroom_wm[que]]
                        + [sport_que_share_wm[que]])
        stats_tbl.add_row(['base dst port']
                        + [dport_cntr_base[fieldIdx] for fieldIdx in port_counter_indexes]
                        + [dport_pg_cntr_base[que]]
                        + [dport_pg_share_wm_base[que]]
                        + [dport_pg_headroom_wm_base[que]]
                        + [dport_que_share_wm_base[que]])
        stats_tbl.add_row(['     dst port']
                        + [dport_cntr[fieldIdx] for fieldIdx in port_counter_indexes]
                        + [dport_pg_cntr[que]]
                        + [dport_pg_share_wm[que]]
                        + [dport_pg_headroom_wm[que]]
                        + [dport_que_share_wm[que]])
        sys.stderr.write('{}\n{}\n'.format(banner, stats_tbl))

    def runTest(self):
        time.sleep(5)
        switch_init(self.clients)

        # Parse input parameters
        ingress_counters, egress_counters = get_counter_names(self.test_params['sonic_version'])
        dscp=int(self.test_params['dscp'])
        ecn=int(self.test_params['ecn'])
        router_mac=self.test_params['router_mac']
        print("router_mac: %s" % (router_mac), file=sys.stderr)
        queue=int(self.test_params['queue'])
        dst_port_id=int(self.test_params['dst_port_id'])
        dst_port_ip=self.test_params['dst_port_ip']
        dst_port_mac=self.dataplane.get_mac(0, dst_port_id)
        src_port_id=int(self.test_params['src_port_id'])
        src_port_ip=self.test_params['src_port_ip']
        src_port_vlan=self.test_params['src_port_vlan']
        src_port_mac=self.dataplane.get_mac(0, src_port_id)

        asic_type=self.test_params['sonic_asic_type']
        pkts_num_leak_out=int(self.test_params['pkts_num_leak_out'])
        pkts_num_fill_min=int(self.test_params['pkts_num_fill_min'])
        pkts_num_trig_drp=int(self.test_params['pkts_num_trig_drp'])
        cell_size=int(self.test_params['cell_size'])
        hwsku=self.test_params['hwsku']
        platform_asic = self.test_params['platform_asic']

        if 'packet_size' in list(self.test_params.keys()):
            packet_length=int(self.test_params['packet_size'])
        else:
            packet_length=64

        cell_occupancy=(packet_length + cell_size - 1) // cell_size

        # Prepare TCP packet data
        ttl=64
        pkt_dst_mac=router_mac if router_mac != '' else dst_port_mac

        is_dualtor = self.test_params.get('is_dualtor', False)
        def_vlan_mac = self.test_params.get('def_vlan_mac', None)
        if is_dualtor and def_vlan_mac != None:
            pkt_dst_mac = def_vlan_mac

        pkt=construct_ip_pkt(packet_length,
                               pkt_dst_mac,
                               src_port_mac,
                               src_port_ip,
                               dst_port_ip,
                               dscp,
                               src_port_vlan,
                               ecn=ecn,
                               ttl=ttl)

        print("dst_port_id: %d, src_port_id: %d, src_port_vlan: %s" %
              (dst_port_id, src_port_id, src_port_vlan), file=sys.stderr)
        # in case dst_port_id is part of LAG, find out the actual dst port
        # for given IP parameters
        dst_port_id=get_rx_port(
            self, 0, src_port_id, pkt_dst_mac, dst_port_ip, src_port_ip, src_port_vlan
        )
        print("actual dst_port_id: %d" % (dst_port_id), file=sys.stderr)

        # Add slight tolerance in threshold characterization to consider
        # the case that cpu puts packets in the egress queue after we pause the egress
        # or the leak out is simply less than expected as we have occasionally observed
        #
        # On TH2 using scheduler-based TX enable, we find the Q min being inflated
        # to have 0x10 = 16 cells. This effect is captured in lossy traffic queue
        # shared test, so the margin here actually means extra capacity margin
        margin=int(self.test_params['pkts_num_margin']) if self.test_params.get(
            'pkts_num_margin') else 8

        # For TH3, some packets stay in egress memory and doesn't show up in shared buffer or leakout
        if 'pkts_num_egr_mem' in list(self.test_params.keys()):
            pkts_num_egr_mem=int(self.test_params['pkts_num_egr_mem'])

        recv_counters_base, _ = sai_thrift_read_port_counters(self.src_client, asic_type, port_list['src'][src_port_id])
        xmit_counters_base, _ = sai_thrift_read_port_counters(self.dst_client, asic_type, port_list['dst'][dst_port_id])
        self.sai_thrift_port_tx_disable(self.dst_client, asic_type, [dst_port_id])
        pg_cntrs_base = sai_thrift_read_pg_counters(self.src_client, port_list['src'][src_port_id])
        dst_pg_cntrs_base = sai_thrift_read_pg_counters(self.dst_client, port_list['dst'][dst_port_id])
        q_wm_res_base, pg_shared_wm_res_base, pg_headroom_wm_res_base = sai_thrift_read_port_watermarks(self.src_client, port_list['src'][src_port_id])
        dst_q_wm_res_base, dst_pg_shared_wm_res_base, dst_pg_headroom_wm_res_base = sai_thrift_read_port_watermarks(self.dst_client, port_list['dst'][dst_port_id])

        # send packets
        try:
            # Since there is variability in packet leakout in hwsku Arista-7050CX3-32S-D48C8 and
            # Arista-7050CX3-32S-C32. Starting with zero pkts_num_leak_out and trying to find
            # actual leakout by sending packets and reading actual leakout from HW
            if check_leackout_compensation_support(asic_type, hwsku):
                pkts_num_leak_out = 0

            xmit_counters_history, _ = sai_thrift_read_port_counters(self.dst_client, asic_type, port_list['dst'][dst_port_id])
            que_min_pkts_num = 0

            # send packets to fill queue min but not trek into shared pool
            # so if queue min is zero, it will directly trek into shared pool by 1
            # TH2 uses scheduler-based TX enable, this does not require sending packets
            # to leak out
            if hwsku == 'DellEMC-Z9332f-O32' or hwsku == 'DellEMC-Z9332f-M-O16C64':
                que_min_pkts_num = pkts_num_egr_mem + pkts_num_leak_out + pkts_num_fill_min
                send_packet(self, src_port_id, pkt, que_min_pkts_num)
            else:
                que_min_pkts_num = pkts_num_leak_out + pkts_num_fill_min
                send_packet(self, src_port_id, pkt, que_min_pkts_num)

            # allow enough time for the dut to sync up the counter values in counters_db
            time.sleep(8)

            if que_min_pkts_num > 0 and check_leackout_compensation_support(asic_type, hwsku):
                dynamically_compensate_leakout(self.dst_client, asic_type, sai_thrift_read_port_counters,
                                               port_list['dst'][dst_port_id], TRANSMITTED_PKTS,
                                               xmit_counters_history, self, src_port_id, pkt, 40)

            q_wm_res, pg_shared_wm_res, pg_headroom_wm_res=sai_thrift_read_port_watermarks(
                self.dst_client, port_list['dst'][dst_port_id])
            pg_cntrs=sai_thrift_read_pg_counters(
                self.src_client, port_list['src'][src_port_id])
            print("Init pkts num sent: %d, min: %d, actual watermark value to start: %d" % (
                que_min_pkts_num, pkts_num_fill_min, q_wm_res[queue]), file=sys.stderr)
            print("Received packets: %d" %
                  (pg_cntrs[queue] - pg_cntrs_base[queue]), file=sys.stderr)

            self.show_stats('Filled queue min', asic_type,
                   queue, src_port_id, dst_port_id, ingress_counters, egress_counters,
                   recv_counters_base, pg_cntrs_base, pg_shared_wm_res_base, pg_headroom_wm_res_base, q_wm_res_base,
                   xmit_counters_base, dst_pg_cntrs_base, dst_pg_shared_wm_res_base, dst_pg_headroom_wm_res_base, dst_q_wm_res_base,
                   None, pg_cntrs, None, None, None,
                   None, None, pg_shared_wm_res, pg_headroom_wm_res, q_wm_res)

            if pkts_num_fill_min:
                assert(q_wm_res[queue] == 0)
            elif 'cisco-8000' in asic_type or "ACS-SN5600" in hwsku:
                assert(q_wm_res[queue] <= (margin + 1) * cell_size)
            else:
                if platform_asic and platform_asic == "broadcom-dnx":
                    logging.info("On J2C+ don't support SAI_INGRESS_PRIORITY_GROUP_STAT_XOFF_ROOM_WATERMARK_BYTES " + \
                                 "stat - so ignoring this step for now")
                else:
                    assert(q_wm_res[queue] <= 1 * cell_size)

            # send packet batch of fixed packet numbers to fill queue shared
            # first round sends only 1 packet
            expected_wm=0
            total_shared=pkts_num_trig_drp - pkts_num_fill_min - 1
            pkts_inc=(total_shared // cell_occupancy) >> 2
            if 'cisco-8000' in asic_type:
                pkts_total=0  # track total desired queue fill level
                pkts_num=1
            else:
                pkts_num=1 + margin
            fragment=0
            while (expected_wm < total_shared - fragment):
                expected_wm += pkts_num * cell_occupancy
                if (expected_wm > total_shared):
                    diff=(expected_wm - total_shared + \
                          cell_occupancy - 1) // cell_occupancy
                    pkts_num -= diff
                    expected_wm -= diff * cell_occupancy
                    fragment=total_shared - expected_wm

                if 'cisco-8000' in asic_type:
                    self.sai_thrift_port_tx_disable(self.dst_client, asic_type, [dst_port_id])
                    fill_leakout_plus_one(
                        self, src_port_id, dst_port_id, pkt, queue, asic_type)
                    pkts_total += pkts_num
                    pkts_num=pkts_total - 1

                print("pkts num to send: %d, total pkts: %d, queue shared: %d" % (
                    pkts_num, expected_wm, total_shared), file=sys.stderr)

                send_packet(self, src_port_id, pkt, pkts_num)

                if 'cisco-8000' in asic_type:
                    self.sai_thrift_port_tx_enable(
                        self.dst_client, asic_type, [dst_port_id])

                time.sleep(8)

                if que_min_pkts_num == 0 and pkts_num <= 1 + margin and check_leackout_compensation_support(asic_type, hwsku):
                    dynamically_compensate_leakout(self.dst_client, asic_type, sai_thrift_read_port_counters,
                                                   port_list['dst'][dst_port_id], TRANSMITTED_PKTS,
                                                   xmit_counters_history, self, src_port_id, pkt, 40)

                # these counters are clear on read, ensure counter polling
                # is disabled before the test
                q_wm_res, pg_shared_wm_res, pg_headroom_wm_res=sai_thrift_read_port_watermarks(
                    self.dst_client, port_list['dst'][dst_port_id])
                pg_cntrs=sai_thrift_read_pg_counters(
                    self.src_client, port_list['src'][src_port_id])
                print("Received packets: %d" %
                      (pg_cntrs[queue] - pg_cntrs_base[queue]), file=sys.stderr)
                print("lower bound: %d, actual value: %d, upper bound: %d" % ((expected_wm - margin)
                      * cell_size, q_wm_res[queue], (expected_wm + margin) * cell_size), file=sys.stderr)

                self.show_stats('Fill queue shared', asic_type,
                       queue, src_port_id, dst_port_id, ingress_counters, egress_counters,
                       recv_counters_base, pg_cntrs_base, pg_shared_wm_res_base, pg_headroom_wm_res_base, q_wm_res_base,
                       xmit_counters_base, dst_pg_cntrs_base, dst_pg_shared_wm_res_base, dst_pg_headroom_wm_res_base, dst_q_wm_res_base,
                       None, pg_cntrs, None, None, None,
                       None, None, pg_shared_wm_res, pg_headroom_wm_res, q_wm_res)

                if platform_asic and platform_asic == "broadcom-dnx":
                    logging.info("On J2C+ don't support SAI_INGRESS_PRIORITY_GROUP_STAT_XOFF_ROOM_WATERMARK_BYTES " + \
                                 "stat - so ignoring this step for now")
                else:
                    assert(q_wm_res[queue] <= (expected_wm + margin) * cell_size)
                    assert((expected_wm - margin) * cell_size <= q_wm_res[queue])

                pkts_num=pkts_inc

            if 'cisco-8000' in asic_type:
                self.sai_thrift_port_tx_disable(self.dst_client, asic_type, [dst_port_id])
                fill_leakout_plus_one(self, src_port_id,
                       dst_port_id, pkt, queue, asic_type)
                pkts_total += pkts_num
                pkts_num=pkts_total - 1

            # overflow the shared pool
            send_packet(self, src_port_id, pkt, pkts_num)

            if 'cisco-8000' in asic_type:
                self.sai_thrift_port_tx_enable(self.dst_client, asic_type, [dst_port_id])

            time.sleep(8)
            q_wm_res, pg_shared_wm_res, pg_headroom_wm_res=sai_thrift_read_port_watermarks(
                self.dst_client, port_list['dst'][dst_port_id])
            pg_cntrs=sai_thrift_read_pg_counters(
                self.src_client, port_list['src'][src_port_id])
            print("Received packets: %d" %
                  (pg_cntrs[queue] - pg_cntrs_base[queue]), file=sys.stderr)
            print("exceeded pkts num sent: %d, actual value: %d, lower bound: %d, upper bound: %d" % (
                pkts_num, q_wm_res[queue], expected_wm * cell_size, (expected_wm + margin) * cell_size), file=sys.stderr)

            self.show_stats('Overflow queue shared', asic_type,
                   queue, src_port_id, dst_port_id, ingress_counters, egress_counters,
                   recv_counters_base, pg_cntrs_base, pg_shared_wm_res_base, pg_headroom_wm_res_base, q_wm_res_base,
                   xmit_counters_base, dst_pg_cntrs_base, dst_pg_shared_wm_res_base, dst_pg_headroom_wm_res_base, dst_q_wm_res_base,
                   None, pg_cntrs, None, None, None,
                   None, None, pg_shared_wm_res, pg_headroom_wm_res, q_wm_res)

            assert(fragment < cell_occupancy)

            if platform_asic and platform_asic == "broadcom-dnx":
                logging.info("On J2C+ don't support SAI_INGRESS_PRIORITY_GROUP_STAT_XOFF_ROOM_WATERMARK_BYTES " + \
                             "stat - so ignoring this step for now")
            else:
                assert(expected_wm * cell_size <= q_wm_res[queue])
                assert(q_wm_res[queue] <= (expected_wm + margin) * cell_size)

        finally:
            self.sai_thrift_port_tx_enable(self.dst_client, asic_type, [dst_port_id])

# TODO: buffer pool roid should be obtained via rpc calls
# based on the pg or queue index
# rather than fed in as test parameters due to the lack in SAI implement
class BufferPoolWatermarkTest(sai_base_test.ThriftInterfaceDataPlane):
    def runTest(self):
        time.sleep(5)
        switch_init(self.clients)

        # Parse input parameters
        dscp=int(self.test_params['dscp'])
        ecn=int(self.test_params['ecn'])
        router_mac=self.test_params['router_mac']
        print("router_mac: %s" % (router_mac), file=sys.stderr)
        pg=self.test_params['pg']
        queue=self.test_params['queue']
        print("pg: %s, queue: %s, buffer pool type: %s" %
              (pg, queue, 'egress' if not pg else 'ingress'), file=sys.stderr)
        dst_port_id=int(self.test_params['dst_port_id'])
        dst_port_ip=self.test_params['dst_port_ip']
        dst_port_mac=self.dataplane.get_mac(0, dst_port_id)
        src_port_id=int(self.test_params['src_port_id'])
        src_port_ip=self.test_params['src_port_ip']
        src_port_mac=self.dataplane.get_mac(0, src_port_id)

        asic_type=self.test_params['sonic_asic_type']
        pkts_num_leak_out=int(self.test_params['pkts_num_leak_out'])
        pkts_num_fill_min=int(self.test_params['pkts_num_fill_min'])
        pkts_num_fill_shared=int(self.test_params['pkts_num_fill_shared'])
        cell_size=int(self.test_params['cell_size'])
        pkts_num_margin = int(self.test_params['pkts_num_margin'])
        if pkts_num_margin == 0:
            pkts_num_margin = 2

        print("buf_pool_roid: %s" %
              (self.test_params['buf_pool_roid']), file=sys.stderr)
        buf_pool_roid=int(self.test_params['buf_pool_roid'], 0)
        print("buf_pool_roid: 0x%lx" % (buf_pool_roid), file=sys.stderr)

        buffer_pool_wm_base=0
        if 'cisco-8000' in asic_type:
            # We use dst client for cisco 8000.
            client_to_use = self.dst_client
            # Some small amount of memory is always occupied
            buffer_pool_wm_base=sai_thrift_read_buffer_pool_watermark(
                client_to_use, buf_pool_roid)
        else:
            client_to_use = self.src_client
        print("Initial watermark: {}".format(buffer_pool_wm_base))

        # Prepare TCP packet data
        tos=dscp << 2
        tos |= ecn
        ttl=64

        if 'packet_size' in list(self.test_params.keys()):
            packet_length=int(self.test_params['packet_size'])
        else:
            packet_length=64

        cell_occupancy=(packet_length + cell_size - 1) // cell_size

        if 'cisco-8000' in asic_type:
            pkt_s = get_multiple_flows(
                self,
                router_mac if router_mac != '' else dst_port_mac,
                dst_port_id,
                dst_port_ip,
                None,
                dscp,
                ecn,
                ttl,
                packet_length,
                [(src_port_id, src_port_ip)],
                packets_per_port=1)[src_port_id][0]
            pkt = pkt_s[0]
            dst_port_id = pkt_s[2]
        else:
            src_port_mac = self.dataplane.get_mac(0, src_port_id)
            pkt = simple_tcp_packet(pktlen=packet_length,
                                    eth_dst=router_mac if router_mac != '' else dst_port_mac,
                                    eth_src=src_port_mac,
                                    ip_src=src_port_ip,
                                    ip_dst=dst_port_ip,
                                    ip_tos=tos,
                                    ip_ttl=ttl)

        # Add slight tolerance in threshold characterization to consider
        # the case that cpu puts packets in the egress queue after we pause the egress
        # or the leak out is simply less than expected as we have occasionally observed
        upper_bound_margin = pkts_num_margin * cell_occupancy
        if 'cisco-8000' in asic_type:
            lower_bound_margin = pkts_num_margin * cell_occupancy
        else:
            # On TD2, we found the watermark value is always short of the expected
            # value by 1
            lower_bound_margin=1

        # On TH2 using scheduler-based TX enable, we find the Q min being inflated
        # to have 0x10 = 16 cells. This effect is captured in lossy traffic ingress
        # buffer pool test and lossy traffic egress buffer pool test to illusively
        # have extra capacity in the buffer pool space
        extra_cap_margin=8 * cell_occupancy

        # Adjust the methodology to enable TX for each incremental watermark value test
        # To this end, send the total # of packets instead of the incremental amount
        # to refill the buffer to the exepected level
        pkts_num_to_send=0
        # send packets
        try:
            # send packets to fill min but not trek into shared pool
            # so if min is zero, it directly treks into shared pool by 1
            # this is the case for lossy traffic at ingress and lossless traffic at egress (on td2)
            # Because lossy and lossless traffic use the same pool at ingress, even if
            # lossless traffic has pg min not equal to zero, we still need to consider
            # the impact caused by lossy traffic
            #
            # TH2 uses scheduler-based TX enable, this does not require sending packets to leak out
            self.sai_thrift_port_tx_disable(self.dst_client, asic_type, [dst_port_id])
            pkts_num_to_send += (pkts_num_leak_out + pkts_num_fill_min)
            send_packet(self, src_port_id, pkt, pkts_num_to_send)
            self.sai_thrift_port_tx_enable(self.dst_client, asic_type, [dst_port_id])
            time.sleep(8)
            buffer_pool_wm=sai_thrift_read_buffer_pool_watermark(
                client_to_use, buf_pool_roid) - buffer_pool_wm_base
            print("Init pkts num sent: %d, min: %d, actual watermark value to start: %d" % (
                (pkts_num_leak_out + pkts_num_fill_min), pkts_num_fill_min, buffer_pool_wm), file=sys.stderr)
            if pkts_num_fill_min:
                assert(buffer_pool_wm <= upper_bound_margin * cell_size)
            else:
                # on t1-lag, we found vm will keep sending control
                # packets, this will cause the watermark to be 2 * 208 bytes
                # as all lossy packets are now mapped to single pg 0
                # so we remove the strict equity check, and use upper bound
                # check instead
                assert(buffer_pool_wm <= upper_bound_margin * cell_size)

            # send packet batch of fixed packet numbers to fill shared
            # first round sends only 1 packet
            expected_wm=0
            total_shared=(pkts_num_fill_shared - \
                          pkts_num_fill_min) * cell_occupancy
            pkts_inc=(total_shared >> 2) // cell_occupancy
            if 'cisco-8000' in asic_type:
                # No additional packet margin needed while sending,
                # but small margin still needed during boundary checks below
                pkts_num=1
                expected_wm = pkts_num_fill_min * cell_occupancy
                total_shared = pkts_num_fill_shared * cell_occupancy
            else:
                pkts_num=(1 + upper_bound_margin) // cell_occupancy
            while (expected_wm < total_shared):
                expected_wm += pkts_num * cell_occupancy
                if (expected_wm > total_shared):
                    pkts_num -= (expected_wm - total_shared + \
                                 cell_occupancy - 1) // cell_occupancy
                    expected_wm=total_shared
                print("pkts num to send: %d, total pkts: %d, shared: %d" %
                      (pkts_num, expected_wm, total_shared), file=sys.stderr)

                self.sai_thrift_port_tx_disable(self.dst_client, asic_type, [dst_port_id])
                pkts_num_to_send += pkts_num
                if 'cisco-8000' in asic_type:
                    fill_leakout_plus_one(self, src_port_id,
                           dst_port_id, pkt, queue, asic_type)
                    send_packet(self, src_port_id, pkt, pkts_num_to_send - 1)
                else:
                    send_packet(self, src_port_id, pkt, pkts_num_to_send)
                self.sai_thrift_port_tx_enable(self.dst_client, asic_type, [dst_port_id])
                time.sleep(8)
                buffer_pool_wm=sai_thrift_read_buffer_pool_watermark(
                    client_to_use, buf_pool_roid) - buffer_pool_wm_base
                msg = "lower bound (-%d): %d, actual value: %d, upper bound (+%d): %d" % (lower_bound_margin, (expected_wm - lower_bound_margin)
                      * cell_size, buffer_pool_wm, upper_bound_margin, (expected_wm + upper_bound_margin) * cell_size)
                print(msg, file=sys.stderr)
                assert buffer_pool_wm <= (expected_wm + \
                       upper_bound_margin) * cell_size, msg
                assert (expected_wm - lower_bound_margin) * cell_size <= buffer_pool_wm, msg
                pkts_num=pkts_inc

            # overflow the shared pool
            self.sai_thrift_port_tx_disable(self.dst_client, asic_type, [dst_port_id])
            pkts_num_to_send += pkts_num
            if 'cisco-8000' in asic_type:
                fill_leakout_plus_one(self, src_port_id,
                       dst_port_id, pkt, queue, asic_type)
                send_packet(self, src_port_id, pkt, pkts_num_to_send - 1)
            else:
                send_packet(self, src_port_id, pkt, pkts_num_to_send)

            buffer_pool_wm_before_tx_enable = sai_thrift_read_buffer_pool_watermark(
                client_to_use, buf_pool_roid) - buffer_pool_wm_base
            self.sai_thrift_port_tx_enable(self.dst_client, asic_type, [dst_port_id])
            time.sleep(8)
            buffer_pool_wm=sai_thrift_read_buffer_pool_watermark(
                client_to_use, buf_pool_roid) - buffer_pool_wm_base
            if (self.src_client != self.dst_client and
                    asic_type == "cisco-8000"):
                # Due to the presence of fabric, there may be more packets
                # held up in fabric, and they add to the watermark after
                # tx_enabled. So we use the watermark before tx is enabled.
                buffer_pool_wm = buffer_pool_wm_before_tx_enable

            msg = "exceeded pkts num sent: %d, expected watermark: %d, actual value: %d" % (
                pkts_num, (expected_wm * cell_size), buffer_pool_wm)
            print(msg, file=sys.stderr)
            assert expected_wm == total_shared, msg
            assert (expected_wm - lower_bound_margin) \
                   * cell_size <= buffer_pool_wm, msg
            assert buffer_pool_wm <= (expected_wm + extra_cap_margin) * cell_size, msg

        finally:
            self.sai_thrift_port_tx_enable(self.dst_client, asic_type, [dst_port_id])


class PacketTransmit(sai_base_test.ThriftInterfaceDataPlane):
    """
    Transmit packets from a given source port to destination port. If no
    packet count is provided, default_count is used
    """

    def runTest(self):
        default_count=300

        # Parse input parameters
        router_mac=self.test_params['router_mac']
        dst_port_id=int(self.test_params['dst_port_id'])
        dst_port_ip=self.test_params['dst_port_ip']
        dst_port_mac=self.dataplane.get_mac(0, dst_port_id)
        src_port_id=int(self.test_params['src_port_id'])
        src_port_ip=self.test_params['src_port_ip']
        src_port_mac=self.dataplane.get_mac(0, src_port_id)
        packet_count=self.test_params.get("count", default_count)

        print("dst_port_id: {}, src_port_id: {}".format(
            dst_port_id, src_port_id
        ), file=sys.stderr)
        print(("dst_port_mac: {}, src_port_mac: {},"
            "src_port_ip: {}, dst_port_ip: {}").format(
                dst_port_mac, src_port_mac, src_port_ip, dst_port_ip
            ), file=sys.stderr)

        # Send packets to leak out
        pkt_dst_mac=router_mac if router_mac != '' else dst_port_mac
        pkt=simple_ip_packet(pktlen=64,
                    eth_dst=pkt_dst_mac,
                    eth_src=src_port_mac,
                    ip_src=src_port_ip,
                    ip_dst=dst_port_ip,
                    ip_ttl=64)

        print("Sending {} packets to port {}".format(
            packet_count, src_port_id
        ), file=sys.stderr)
        send_packet(self, src_port_id, pkt, packet_count)


# PFC test on tunnel traffic (dualtor specific test case)
class PCBBPFCTest(sai_base_test.ThriftInterfaceDataPlane):

    def _build_testing_ipinip_pkt(self, active_tor_mac, standby_tor_mac, active_tor_ip, standby_tor_ip, inner_dscp, outer_dscp, dst_ip, ecn=1, packet_size=64):
        pkt = simple_tcp_packet(
                pktlen=packet_size,
                eth_dst=standby_tor_mac,
                ip_src='1.1.1.1',
                ip_dst=dst_ip,
                ip_dscp=inner_dscp,
                ip_ecn=ecn,
                ip_ttl=64
                )
        # The pktlen is ignored if inner_frame is not None
        ipinip_packet = simple_ipv4ip_packet(
                            eth_dst=active_tor_mac,
                            eth_src=standby_tor_mac,
                            ip_src=standby_tor_ip,
                            ip_dst=active_tor_ip,
                            ip_dscp=outer_dscp,
                            ip_ecn=ecn,
                            inner_frame=pkt[scapy.IP]
                            )
        return ipinip_packet

    def _build_testing_pkt(self, active_tor_mac, dscp, dst_ip, ecn=1, packet_size=64):
        pkt = simple_tcp_packet(
                pktlen=packet_size,
                eth_dst=active_tor_mac,
                ip_src='1.1.1.1',
                ip_dst=dst_ip,
                ip_dscp=dscp,
                ip_ecn=ecn,
                ip_ttl=64
                )
        return pkt

    def runTest(self):
        """
        This test case is to verify PFC for tunnel traffic.
        Traffic is ingressed from IPinIP tunnel(LAG port), and then being decaped at active tor, and then egress to server.
        Tx is disabled on the egress port to trigger PFC pause.
        """
        switch_init(self.clients)

        # Parse input parameters
        active_tor_mac = self.test_params['active_tor_mac']
        active_tor_ip = self.test_params['active_tor_ip']
        standby_tor_mac = self.test_params['standby_tor_mac']
        standby_tor_ip = self.test_params['standby_tor_ip']
        src_port_id = self.test_params['src_port_id']
        dst_port_id = self.test_params['dst_port_id']
        dst_port_ip = self.test_params['dst_port_ip']

        inner_dscp = int(self.test_params['dscp'])
        tunnel_traffic_test = False
        if 'outer_dscp' in self.test_params:
            outer_dscp = int(self.test_params['outer_dscp'])
            tunnel_traffic_test = True
        ecn = int(self.test_params['ecn'])
        pkts_num_trig_pfc = int(self.test_params['pkts_num_trig_pfc'])
        # The pfc counter index starts from index 2 in sai_thrift_read_port_counters
        pg = int(self.test_params['pg']) + 2

        asic_type = self.test_params['sonic_asic_type']
        if 'packet_size' in list(self.test_params.keys()):
            packet_size = int(self.test_params['packet_size'])
        else:
            packet_size = 64
        if 'pkts_num_margin' in list(self.test_params.keys()):
            pkts_num_margin = int(self.test_params['pkts_num_margin'])
        else:
            pkts_num_margin = 2
        if 'cell_size' in self.test_params:
            cell_size = self.test_params['cell_size']
            cell_occupancy = (packet_size + cell_size - 1) // cell_size
        else:
            cell_occupancy = 1
        try:
            # Disable tx on EGRESS port so that headroom buffer cannot be free
            self.sai_thrift_port_tx_disable(self.dst_client, asic_type, [dst_port_id])
            # Make a snapshot of transmitted packets
            tx_counters_base, _ = sai_thrift_read_port_counters(self.dst_client, asic_type, port_list['dst'][dst_port_id])
            # Make a snapshot of received packets
            rx_counters_base, _ = sai_thrift_read_port_counters(self.src_client, asic_type, port_list['src'][src_port_id])
            if tunnel_traffic_test:
                # Build IPinIP packet for testing
                pkt = self._build_testing_ipinip_pkt(active_tor_mac=active_tor_mac,
                                                    standby_tor_mac=standby_tor_mac,
                                                    active_tor_ip=active_tor_ip,
                                                    standby_tor_ip=standby_tor_ip,
                                                    inner_dscp=inner_dscp,
                                                    outer_dscp=outer_dscp,
                                                    dst_ip=dst_port_ip,
                                                    ecn=ecn,
                                                    packet_size=packet_size
                                                    )
            else:
                # Build regular packet
                pkt = self._build_testing_pkt(active_tor_mac=active_tor_mac,
                                            dscp=inner_dscp,
                                            dst_ip=dst_port_ip,
                                            ecn=ecn,
                                            packet_size=packet_size)

            # Send packets short of triggering pfc while compensating for leakout
            if 'cisco-8000' in asic_type:
                # Queue is always the inner_dscp due to the TC_TO_QUEUE_MAP redirection
                queue = inner_dscp
                assert(fill_leakout_plus_one(self, src_port_id,
                       dst_port_id, pkt, queue, asic_type))
                num_pkts = pkts_num_trig_pfc - pkts_num_margin - 1
                send_packet(self, src_port_id, pkt, num_pkts)
                print("Sending {} packets to port {}".format(num_pkts, src_port_id), file=sys.stderr)
            else:
                # Send packets short of triggering pfc
                send_packet(self, src_port_id, pkt, pkts_num_trig_pfc // cell_occupancy - 1 - pkts_num_margin)
                time.sleep(8)
                # Read TX_OK again to calculate leaked packet number
                if 'mellanox' == asic_type:
                    # There are not leaked packets on Nvidia dualtor devices
                    leaked_packet_number = 0
                else:
                    tx_counters, _ = sai_thrift_read_port_counters(self.dst_client,
                                                                   asic_type, port_list['dst'][dst_port_id])
                    leaked_packet_number = tx_counters[TRANSMITTED_PKTS] - tx_counters_base[TRANSMITTED_PKTS]
                # Send packets to compensate the leaked packets
                send_packet(self, src_port_id, pkt, leaked_packet_number)
            time.sleep(8)
            # Read rx counter again. No PFC pause frame should be triggered
            rx_counters, _ = sai_thrift_read_port_counters(self.src_client, asic_type, port_list['src'][src_port_id])
            # Verify no pfc
            assert(rx_counters[pg] == rx_counters_base[pg])
            rx_counters_base = rx_counters
            # Send some packets to trigger PFC
            send_packet(self, src_port_id, pkt, 1 + 2 * pkts_num_margin)
            print("Sending {} packets to port {} to trigger PFC".format(1 + 2 * pkts_num_margin, src_port_id),
                  file=sys.stderr)
            time.sleep(8)
            rx_counters, _ = sai_thrift_read_port_counters(self.src_client, asic_type, port_list['src'][src_port_id])
            # Verify PFC pause frame is generated on expected PG
            assert(rx_counters[pg] > rx_counters_base[pg])
        finally:
            # Enable tx on dest port
            self.sai_thrift_port_tx_enable(
                self.dst_client, asic_type, [dst_port_id])


class QWatermarkAllPortTest(sai_base_test.ThriftInterfaceDataPlane):

    def runTest(self):
        time.sleep(5)
        switch_init(self.clients)
        # Parse input parameters
        ingress_counters, egress_counters = get_counter_names(self.test_params['sonic_version'])
        ecn = int(self.test_params['ecn'])
        router_mac = self.test_params['router_mac']
        src_port_id = int(self.test_params['src_port_id'])
        src_port_ip = self.test_params['src_port_ip']
        src_port_vlan = self.test_params['src_port_vlan']
        src_port_mac = self.dataplane.get_mac(0, src_port_id)
        dst_port_ids = self.test_params['dst_port_ids']
        dst_port_ips = self.test_params['dst_port_ips']
        dst_port_macs = [self.dataplane.get_mac(
            0, ptid) for ptid in dst_port_ids]
        dscp_to_q_map = self.test_params['dscp_to_q_map']

        asic_type = self.test_params['sonic_asic_type']
        pkt_count = int(self.test_params['pkt_count'])
        cell_size = int(self.test_params['cell_size'])
        prio_list = dscp_to_q_map.keys()
        queue_list = [dscp_to_q_map[p] for p in prio_list]
        prio_list = [int(x) for x in prio_list]
        queue_list = [int(x) for x in queue_list]
        if 'packet_size' in list(self.test_params.keys()):
            packet_length = int(self.test_params['packet_size'])
        else:
            packet_length = 64

        cell_occupancy = (packet_length + cell_size - 1) // cell_size
        ttl = 64

        # Correct any destination ports that may be in a lag
        pkts = {}
        for i in range(len(dst_port_ids)):
            pkts[dst_port_ids[i]] = []
            for pri in prio_list:
                pkts[dst_port_ids[i]].append(get_multiple_flows(self,
                    router_mac if router_mac else self.dataplane.get_mac(0, dst_port_ids[i]),
                    dst_port_ids[i],
                    dst_port_ips[i],
                    src_port_vlan,
                    pri,
                    ecn,
                    ttl,
                    packet_length,
                    [(src_port_id, src_port_ip)],
                    packets_per_port=1)[src_port_id][0][0])

        margin = int(self.test_params['pkts_num_margin']) if self.test_params.get(
            'pkts_num_margin') else 8

        recv_counters_base, _ = sai_thrift_read_port_counters(self.src_client, asic_type, port_list['src'][src_port_id])
        dst_q_wm_res_bases = [sai_thrift_read_port_watermarks(self.dst_client, port_list['dst'][sid])[0] for sid in dst_port_ids]
        print("queue watermark base for all port is {}".format(dst_q_wm_res_bases), file=sys.stderr)

        try:
            for i in range(len(prio_list)):
                dscp = prio_list[i]
                queue = queue_list[i]
                for p_cnt in range(len(dst_port_ids)):
                    dst_port = dst_port_ids[p_cnt]
                    self.sai_thrift_port_tx_disable(self.dst_client, asic_type, [dst_port])

                    # leakout
                    if 'cisco-8000' in asic_type:
                        fill_leakout_plus_one(self, src_port_id,
                               dst_port, pkts[dst_port][i], queue, asic_type)

                    # send packet
                    send_packet(self, src_port_id, pkts[dst_port][i], pkt_count)
                    self.sai_thrift_port_tx_enable(self.dst_client, asic_type, [dst_port])

            time.sleep(2)
            # get all q_wm values for all port
            dst_q_wm_res_all_port = [sai_thrift_read_port_watermarks(self.dst_client, port_list['dst'][sid])[0]
                                     for sid in dst_port_ids]
            print("queue watermark for all port is {}".format(dst_q_wm_res_all_port), file=sys.stderr)
            expected_wm = pkt_count * cell_occupancy
            # verification of queue watermark for all ports
            for qwms in dst_q_wm_res_all_port:
                for queue in queue_list:
                    qwm = qwms[queue]
                    msg = "Queue:{}, queue_wm value is {}, lower limit:{}, upper limit:{}".format(
                            queue, qwm,
                            (expected_wm - margin) * cell_size,
                            (expected_wm + margin) * cell_size)

                    assert (expected_wm - margin) * cell_size <= qwm\
                            <= (expected_wm + margin) * cell_size, msg

        finally:
            self.sai_thrift_port_tx_enable(self.dst_client, asic_type, dst_port_ids)<|MERGE_RESOLUTION|>--- conflicted
+++ resolved
@@ -1516,17 +1516,11 @@
             xmit_counters, _ = sai_thrift_read_port_counters(
                 self.dst_client, asic_type, port_list['dst'][dst_port_id])
             test_stage = 'after send packets short of ingress drop'
-<<<<<<< HEAD
-            sys.stderr.write(('{}:\n\trecv_counters {}\n\trecv_counters_base {}\n\t' + \
-                             'xmit_counters {}\n\txmit_counters_base {}\n').format(
-                                 test_stage, recv_counters, recv_counters_base, xmit_counters, xmit_counters_base))
-=======
             sys.stderr.write('{}:\n\trecv_counters {}\n\trecv_counters_base {}\n\t'
                              'xmit_counters {}\n\txmit_counters_base {}\n'.format(
                                  test_stage, recv_counters,
                                  recv_counters_base, xmit_counters,
                                  xmit_counters_base))
->>>>>>> 7b69e6ad
             # recv port pfc
             assert(recv_counters[pg] > recv_counters_base[pg]), \
                 'unexpectedly PFC counter not increase, {}'.format(test_stage)
@@ -1558,16 +1552,10 @@
             xmit_counters, _ = sai_thrift_read_port_counters(
                 self.dst_client, asic_type, port_list['dst'][dst_port_id])
             test_stage = 'after send a few packets to trigger drop'
-<<<<<<< HEAD
-            sys.stderr.write(('{}:\n\trecv_counters {}\n\trecv_counters_base {}\n\t' + \
-                             'xmit_counters {}\n\txmit_counters_base {}\n').format(
-                                 test_stage, recv_counters, recv_counters_base, xmit_counters, xmit_counters_base))
-=======
             sys.stderr.write('{}:\n\trecv_counters {}\n\trecv_counters_base {}\n\t'
                              'xmit_counters {}\n\txmit_counters_base {}\n'.format(
                                  test_stage, recv_counters, recv_counters_base,
                                  xmit_counters, xmit_counters_base))
->>>>>>> 7b69e6ad
             # recv port pfc
             assert(recv_counters[pg] > recv_counters_base[pg]), \
                 'unexpectedly PFC counter not increase, {}'.format(test_stage)
