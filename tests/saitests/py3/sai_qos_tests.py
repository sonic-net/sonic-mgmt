"""
SONiC Dataplane Qos tests
"""
import time
import logging
import ptf.packet as scapy
from scapy.all import Ether, IP
import socket
import sai_base_test
import operator
import sys
import texttable
import math
import os
from ptf.testutils import (ptf_ports,
                           dp_poll,
                           simple_arp_packet,
                           send_packet,
                           simple_tcp_packet,
                           simple_qinq_tcp_packet,
                           simple_ip_packet,
                           simple_ipv4ip_packet,
                           hex_dump_buffer,
                           verify_packet_any_port)
from ptf.mask import Mask
from switch import (switch_init,
                    sai_thrift_create_scheduler_profile,
                    sai_thrift_clear_all_counters,
                    sai_thrift_read_port_counters,
                    port_list,
                    sai_thrift_read_port_watermarks,
                    sai_thrift_read_pg_counters,
                    sai_thrift_read_pg_drop_counters,
                    sai_thrift_read_pg_shared_watermark,
                    sai_thrift_read_buffer_pool_watermark,
                    sai_thrift_read_headroom_pool_watermark,
                    sai_thrift_read_queue_occupancy,
                    sai_thrift_read_pg_occupancy)
from switch_sai_thrift.ttypes import (sai_thrift_attribute_value_t,
                                      sai_thrift_attribute_t)
from switch_sai_thrift.sai_headers import SAI_PORT_ATTR_QOS_SCHEDULER_PROFILE_ID


# Counters
# The index number comes from the append order in sai_thrift_read_port_counters
EGRESS_DROP = 0
INGRESS_DROP = 1
PFC_PRIO_0 = 2
PFC_PRIO_1 = 3
PFC_PRIO_2 = 4
PFC_PRIO_3 = 5
PFC_PRIO_4 = 6
PFC_PRIO_5 = 7
PFC_PRIO_6 = 8
PFC_PRIO_7 = 9
TRANSMITTED_OCTETS = 10
TRANSMITTED_PKTS = 11
INGRESS_PORT_BUFFER_DROP = 12
EGRESS_PORT_BUFFER_DROP = 13
RECEIVED_PKTS = 14
RECEIVED_NON_UC_PKTS = 15
TRANSMITTED_NON_UC_PKTS = 16
EGRESS_PORT_QLEN = 17
port_counter_fields = ['0 OutDiscard',
                       '1 InDiscard',
                       '2 Pfc0TxPkt',
                       '3 Pfc1TxPkt',
                       '4 Pfc2TxPkt',
                       '5 Pfc3TxPkt',
                       '6 Pfc4TxPkt',
                       '7 Pfc5TxPkt',
                       '8 Pfc6TxPkt',
                       '9 Pfc7TxPkt',
                       '10 OutOct',
                       '11 OutUcPkt',
                       '12 InDropPkt',
                       '13 OutDropPkt',
                       '14 InUcPkt',
                       '15 InNonUcPkt',
                       '16 OutNonUcPkt',
                       '17 OutQlen']
QUEUE_0 = 0
QUEUE_1 = 1
QUEUE_2 = 2
QUEUE_3 = 3
QUEUE_4 = 4
QUEUE_5 = 5
QUEUE_6 = 6
QUEUE_7 = 7
PG_NUM = 8
QUEUE_NUM = 8

# Constants
STOP_PORT_MAX_RATE = 1
RELEASE_PORT_MAX_RATE = 0
ECN_INDEX_IN_HEADER = 53  # Fits the ptf hex_dump_buffer() parse function
DSCP_INDEX_IN_HEADER = 52  # Fits the ptf hex_dump_buffer() parse function
COUNTER_MARGIN = 2  # Margin for counter check

# Constants for the IP IP DSCP to PG mapping test
DEFAULT_DSCP = 4
DEFAULT_TTL = 64
DEFAULT_ECN = 1
DEFAULT_PKT_COUNT = 10
PG_TOLERANCE = 2


def check_leackout_compensation_support(asic, hwsku):
    if 'broadcom' in asic.lower():
        return True
    return False


def get_ip_addr():
    val = 1
    while True:
        val = max(val, (val+1) % 250)
        yield "192.0.0.{}".format(val)


def get_tcp_port():
    val = 1234
    while True:
        if val == 65535:
            raise RuntimeError("We ran out of tcp ports!")
        val = max(val, (val+10) % 65535)
        yield val


TCP_PORT_GEN = get_tcp_port()
IP_ADDR = get_ip_addr()


def construct_tcp_pkt(pkt_len, dst_mac, src_mac, src_ip, dst_ip, dscp, src_vlan, tcp_sport, tcp_dport, **kwargs):
    ecn = kwargs.get('ecn', 1)
    ip_id = kwargs.get('ip_id', None)
    ttl = kwargs.get('ttl', None)
    exp_pkt = kwargs.get('exp_pkt', False)

    tos = (dscp << 2) | ecn
    pkt_args = {
        'pktlen': pkt_len,
        'eth_dst': dst_mac,
        'eth_src': src_mac,
        'ip_src': src_ip,
        'ip_dst': dst_ip,
        'ip_tos': tos,
        'tcp_sport': tcp_sport,
        'tcp_dport': tcp_dport
    }
    if ip_id is not None:
        pkt_args['ip_id'] = ip_id

    if ttl is not None:
        pkt_args['ip_ttl'] = ttl

    if src_vlan is not None:
        pkt_args['dl_vlan_enable'] = True
        pkt_args['vlan_vid'] = int(src_vlan)
        pkt_args['vlan_pcp'] = dscp

    pkt = simple_tcp_packet(**pkt_args)

    if exp_pkt:
        masked_exp_pkt = Mask(pkt, ignore_extra_bytes=True)
        masked_exp_pkt.set_do_not_care_scapy(scapy.Ether, "dst")
        masked_exp_pkt.set_do_not_care_scapy(scapy.Ether, "src")
        masked_exp_pkt.set_do_not_care_scapy(scapy.IP, "chksum")
        masked_exp_pkt.set_do_not_care_scapy(scapy.IP, "ttl")
        masked_exp_pkt.set_do_not_care_scapy(scapy.IP, "len")
        masked_exp_pkt.set_do_not_care_scapy(scapy.IP, "len")
        if src_vlan is not None:
            masked_exp_pkt.set_do_not_care_scapy(scapy.Dot1Q, "vlan")
        return masked_exp_pkt
    else:
        return pkt


def get_multiple_flows(dp, dst_mac, dst_id, dst_ip, src_vlan, dscp, ecn, ttl, pkt_len, src_details, packets_per_port=1):
    '''
        Returns a dict of format:
        src_id : [list of (pkt, exp_pkt) pairs that go to the given dst_id]
    '''

    def get_rx_port_pkt(dp, src_port_id, pkt, exp_pkt):
        send_packet(dp, src_port_id, pkt, 1)

        result = dp.dataplane.poll(
            device_number=0, exp_pkt=exp_pkt, timeout=3)
        if isinstance(result, dp.dataplane.PollFailure):
            dp.fail("Expected packet was not received. Received on port:{} {}".format(
                result.port, result.format()))

        return result.port

    print("Need : {} flows total, {} sources, {} packets per port".format(
        len(src_details)*packets_per_port, len(src_details), packets_per_port))
    all_pkts = {}
    for src_tuple in src_details:
        num_of_pkts = 0
        while (num_of_pkts < packets_per_port):
            attempts = 0
            while (attempts < 20):
                ip_Addr = next(IP_ADDR)
                pkt_args = {
                    'ip_ecn': ecn,
                    'ip_ttl': ttl,
                    'pktlen': pkt_len,
                    'eth_dst': dst_mac or dp.dataplane.get_mac(0, dst_id),
                    'eth_src': dp.dataplane.get_mac(0, src_tuple[0]),
                    'ip_src': ip_Addr,
                    'ip_dst': dst_ip,
                    'ip_dscp': dscp,
                    'tcp_sport': 1234,
                    'tcp_dport': next(TCP_PORT_GEN)}
                if src_vlan:
                    pkt_args.update({'dl_vlan_enable': True})
                    pkt_args.update({'vlan_vid': int(src_vlan)})
                pkt = simple_tcp_packet(**pkt_args)

                masked_exp_pkt = Mask(pkt, ignore_extra_bytes=True)
                masked_exp_pkt.set_do_not_care_scapy(scapy.Ether, "dst")
                masked_exp_pkt.set_do_not_care_scapy(scapy.Ether, "src")
                masked_exp_pkt.set_do_not_care_scapy(scapy.IP, "chksum")
                masked_exp_pkt.set_do_not_care_scapy(scapy.IP, "ttl")
                masked_exp_pkt.set_do_not_care_scapy(scapy.IP, "len")

                if src_vlan is not None:
                    masked_exp_pkt.set_do_not_care_scapy(scapy.Dot1Q, "vlan")
                try:
                    all_pkts[src_tuple[0]]
                except KeyError:
                    all_pkts[src_tuple[0]] = []
                actual_dst_id = get_rx_port_pkt(dp, src_tuple[0], pkt, masked_exp_pkt)
                if actual_dst_id == dst_id:
                    all_pkts[src_tuple[0]].append((pkt, masked_exp_pkt, dst_id))
                    num_of_pkts += 1
                    break
                else:
                    attempts += 1
                    if attempts > 20:
                        # We exceeded the number of attempts to get a
                        # packet for this particular dest port. This
                        # means the packets are going to a different port
                        # consistently. Lets use that other port as dest
                        # port.
                        print("Warn: The packets are not going to the dst_port_id.")
                        all_pkts[src_tuple[0]].append((
                            pkt, masked_exp_pkt, actual_dst_id))

    return all_pkts


def dynamically_compensate_leakout(
        thrift_client, asic_type, counter_checker, check_port, check_field,
        base, ptf_test, compensate_port, compensate_pkt, max_retry):
    prev = base
    time.sleep(1.5)
    curr, _ = counter_checker(thrift_client, asic_type, check_port)
    leakout_num = curr[check_field] - prev[check_field]
    retry = 0
    num = 0
    while leakout_num > 0 and retry < max_retry:
        send_packet(ptf_test, compensate_port, compensate_pkt, leakout_num)
        num += leakout_num
        prev = curr
        curr, _ = counter_checker(thrift_client, asic_type, check_port)
        leakout_num = curr[check_field] - prev[check_field]
        retry += 1
    sys.stderr.write('Compensate {} packets to port {}, and retry {} times\n'.format(
        num, compensate_port, retry))
    return num


def construct_ip_pkt(pkt_len, dst_mac, src_mac, src_ip, dst_ip, dscp, src_vlan, **kwargs):
    ecn = kwargs.get('ecn', 1)
    ip_id = kwargs.get('ip_id', None)
    ttl = kwargs.get('ttl', None)
    exp_pkt = kwargs.get('exp_pkt', False)

    tos = (dscp << 2) | ecn
    pkt_args = {
        'pktlen': pkt_len,
        'eth_dst': dst_mac,
        'eth_src': src_mac,
        'ip_src': src_ip,
        'ip_dst': dst_ip,
        'ip_tos': tos
    }
    if ip_id is not None:
        pkt_args['ip_id'] = ip_id

    if ttl is not None:
        pkt_args['ip_ttl'] = ttl

    if src_vlan is not None:
        pkt_args['dl_vlan_enable'] = True
        pkt_args['vlan_vid'] = int(src_vlan)
        pkt_args['vlan_pcp'] = dscp

    pkt = simple_ip_packet(**pkt_args)

    if exp_pkt:
        masked_exp_pkt = Mask(pkt, ignore_extra_bytes=True)
        masked_exp_pkt.set_do_not_care_scapy(scapy.Ether, "dst")
        masked_exp_pkt.set_do_not_care_scapy(scapy.Ether, "src")
        masked_exp_pkt.set_do_not_care_scapy(scapy.IP, "chksum")
        masked_exp_pkt.set_do_not_care_scapy(scapy.IP, "ttl")
        masked_exp_pkt.set_do_not_care_scapy(scapy.IP, "len")
        masked_exp_pkt.set_do_not_care_scapy(scapy.IP, "len")
        if src_vlan is not None:
            masked_exp_pkt.set_do_not_care_scapy(scapy.Dot1Q, "vlan")
        return masked_exp_pkt
    else:
        return pkt


def construct_arp_pkt(eth_dst, eth_src, arp_op, src_ip, dst_ip, hw_dst, src_vlan):
    pkt_args = {
        'eth_dst': eth_dst,
        'eth_src': eth_src,
        'arp_op': arp_op,
        'ip_snd': src_ip,
        'ip_tgt': dst_ip,
        'hw_snd': eth_src,
        'hw_tgt': hw_dst
    }

    if src_vlan is not None:
        pkt_args['vlan_vid'] = int(src_vlan)
        pkt_args['vlan_pcp'] = 0

    pkt = simple_arp_packet(**pkt_args)
    return pkt


def get_rx_port(dp, device_number, src_port_id, dst_mac, dst_ip, src_ip, src_vlan=None):
    ip_id = 0xBABE
    src_port_mac = dp.dataplane.get_mac(device_number, src_port_id)
    pkt = construct_ip_pkt(64, dst_mac, src_port_mac,
                           src_ip, dst_ip, 0, src_vlan, ip_id=ip_id)
    # Send initial packet for any potential ARP resolution, which may cause the LAG
    # destination to change. Can occur especially when running tests in isolation on a
    # first test attempt.
    send_packet(dp, src_port_id, pkt, 1)
    # Observed experimentally this sleep needs to be at least 0.02 seconds. Setting higher.
    time.sleep(0.5)
    send_packet(dp, src_port_id, pkt, 1)

    masked_exp_pkt = construct_ip_pkt(
        48, dst_mac, src_port_mac, src_ip, dst_ip, 0, src_vlan, ip_id=ip_id, exp_pkt=True)

    pre_result = dp.dataplane.poll(
        device_number=0, exp_pkt=masked_exp_pkt, timeout=3)
    result = dp.dataplane.poll(
        device_number=0, exp_pkt=masked_exp_pkt, timeout=3)
    if pre_result.port != result.port:
        logging.debug("During get_rx_port, corrected LAG destination from {} to {}".format(
            pre_result.port, result.port))
    if isinstance(result, dp.dataplane.PollFailure):
        dp.fail("Expected packet was not received. Received on port:{} {}".format(
            result.port, result.format()))

    return result.port


def get_counter_names(sonic_version):
    ingress_counters = [INGRESS_DROP]
    egress_counters = [EGRESS_DROP]

    if '201811' not in sonic_version:
        ingress_counters.append(INGRESS_PORT_BUFFER_DROP)
        egress_counters.append(EGRESS_PORT_BUFFER_DROP)

    return ingress_counters, egress_counters


def fill_leakout_plus_one(
        test_case, src_port_id, dst_port_id, pkt, queue, asic_type,
        pkts_num_egr_mem=None):
    # Attempts to queue 1 packet while compensating for a varying packet leakout.
    # Returns whether 1 packet was successfully enqueued.
    if pkts_num_egr_mem is not None:
        if test_case.clients['dst'] != test_case.clients['src']:
            fill_egress_plus_one(
                test_case, src_port_id, pkt, queue,
                asic_type, int(pkts_num_egr_mem))
        return

    if asic_type in ['cisco-8000']:
        queue_counters_base = sai_thrift_read_queue_occupancy(
            test_case.dst_client, "dst", dst_port_id)
        max_packets = 500
        for packet_i in range(max_packets):
            send_packet(test_case, src_port_id, pkt, 1)
            queue_counters = sai_thrift_read_queue_occupancy(
                test_case.clients['dst'], "dst", dst_port_id)
            if queue_counters[queue] > queue_counters_base[queue]:
                print("fill_leakout_plus_one: Success, sent %d packets, "
                      "queue occupancy bytes rose from %d to %d" % (
                           packet_i + 1,
                           queue_counters_base[queue], queue_counters[queue]),
                      file=sys.stderr)
                return True
        raise RuntimeError(
            "fill_leakout_plus_one: Fail: src_port_id:{}"
            " dst_port_id:{}, pkt:{}, queue:{}".format(
                src_port_id, dst_port_id, pkt.__repr__()[0:180], queue))
    return False


def fill_egress_plus_one(
        test_case, src_port_id, pkt, queue, asic_type, pkts_num_egr_mem=0,
        dst_port_id=None, pkt2=None):
    # Attempts to queue 1 packet while compensating for a varying packet leakout and egress queues.
    # pkts_num_egr_mem is the number of packets in full egress queues, to provide an initial filling boost
    # Returns whether 1 packet was successfully enqueued.
    #
    # pkts_num_egr_mem=0 is not applicable for multi-src-port cases
    # for multi-src-port case, get pkts_num_egr_mem via overflow_egress(),
    # then call fill_egress_plus_one() with pkts_num_egr_mem
    if asic_type in ['cisco-8000']:
        # if pkts_num_egr_mem unknown, get estimated pkts_num_egr_mem
        if pkts_num_egr_mem == 0:
            if dst_port_id is None:
                raise RuntimeError(
                    "fill_egress_plus_one: please input pkts_num_egr_mem or "
                    "dst_port_id", file=sys.stderr)
            pkts_num_egr_mem, extra_bytes_occupied = overflow_egress(
                test_case, src_port_id, pkt, queue, asic_type)
            # tx enable
            test_case.sai_thrift_port_tx_enable(
                test_case.dst_client, asic_type, [dst_port_id])
            # tx disable
            test_case.sai_thrift_port_tx_disable(test_case.dst_client, asic_type, [dst_port_id])

        pkt_list = [pkt]
        if pkt2:
            pkt_list.append(pkt2)
        for packet in pkt_list:
            # send 1 packet, if pg occupancy increases, return
            pg_cntrs_base = sai_thrift_read_pg_occupancy(
                test_case.src_client, port_list['src'][src_port_id])
            send_packet(test_case, src_port_id, packet, 1)
            pg_cntrs = sai_thrift_read_pg_occupancy(
                test_case.src_client, port_list['src'][src_port_id])
            if pg_cntrs[queue] > pg_cntrs_base[queue]:
                print("fill_egress_plus_one: Success, sent 1 packets, SQ occupancy bytes rose from %d to %d" % (
                    pg_cntrs_base[queue], pg_cntrs[queue]), file=sys.stderr)
                continue

            # fill egress plus one
            pg_cntrs_base = sai_thrift_read_pg_occupancy(
                test_case.src_client, port_list['src'][src_port_id])
            send_packet(test_case, src_port_id, packet, pkts_num_egr_mem)
            max_packets = 1000
            for packet_i in range(max_packets):
                send_packet(test_case, src_port_id, packet, 1)
                pg_cntrs = sai_thrift_read_pg_occupancy(
                    test_case.src_client, port_list['src'][src_port_id])
                if pg_cntrs[queue] > pg_cntrs_base[queue]:
                    print("fill_egress_plus_one: Success, sent %d packets, SQ occupancy bytes rose from %d to %d" % (
                        pkts_num_egr_mem + packet_i + 1, pg_cntrs_base[queue], pg_cntrs[queue]), file=sys.stderr)
                    break
            if pg_cntrs[queue] <= pg_cntrs_base[queue]:
                raise RuntimeError(
                    "fill_egress_plus_one: Failure, sent %d packets, SQ "
                    "occupancy bytes rose from %d to %d" % (
                        pkts_num_egr_mem + max_packets,
                        pg_cntrs_base[queue],
                        pg_cntrs[queue]),
                    file=sys.stderr)
                return False

    return True


def overflow_egress(test_case, src_port_id, pkt, queue, asic_type):
    # Attempts to queue 1 packet while compensating for a varying packet
    # leakout and egress queues. Returns pkts_num_egr_mem: number of packets
    # short of filling egress memory and leakout.
    # Returns extra_bytes_occupied:
    #    extra number of bytes occupied in source port
    pkts_num_egr_mem = 0
    extra_bytes_occupied = 0
    if asic_type not in ['cisco-8000']:
        return pkts_num_egr_mem, extra_bytes_occupied

    pg_cntrs_base = sai_thrift_read_pg_occupancy(
        test_case.src_client, port_list['src'][src_port_id])
    max_cycles = 1000
    for cycle_i in range(max_cycles):
        send_packet(test_case, src_port_id, pkt, 1000)
        pg_cntrs = sai_thrift_read_pg_occupancy(
            test_case.src_client, port_list['src'][src_port_id])
        if pg_cntrs[queue] > pg_cntrs_base[queue]:
            print("get_pkts_num_egr_mem: Success, sent %d packets, "
                  "SQ occupancy bytes rose from %d to %d" % (
                      (cycle_i + 1) * 1000, pg_cntrs_base[queue],
                      pg_cntrs[queue]), file=sys.stderr)
            pkts_num_egr_mem = cycle_i * 1000
            extra_bytes_occupied = pg_cntrs[queue] - pg_cntrs_base[queue]
            print("overflow_egress:pkts_num_egr_mem:{}, extra_bytes_occupied:{}".format(
                pkts_num_egr_mem, extra_bytes_occupied))
            return pkts_num_egr_mem, extra_bytes_occupied
    raise RuntimeError("Couldn't overflow the egress memory after 1000 iterations.")


def get_peer_addresses(data):
    def get_peer_addr(data, addr):
        if isinstance(data, dict) and 'peer_addr' in data:
            addr.add(data['peer_addr'])
        elif isinstance(data, dict):
            for val in data.values():
                get_peer_addr(val, addr)
    addresses = set()
    get_peer_addr(data, addresses)
    return list(addresses)


def tprint(msg, *args, header_level=0, **kwargs):
    ''' Commonized test print utility for PTF tests, with optional header line styling '''
    if header_level == 1:
        underline_char = '-'
    elif header_level == 2:
        underline_char = '='
    else:
        underline_char = ''
    underline = '\n' + (underline_char * len(msg)) if underline_char != '' else ''
    print(msg + underline, *args, **kwargs, file=sys.stderr)
    sys.stderr.flush()


class ARPpopulate(sai_base_test.ThriftInterfaceDataPlane):
    def setUp(self):
        sai_base_test.ThriftInterfaceDataPlane.setUp(self)
        time.sleep(5)
        switch_init(self.clients)

        # Parse input parameters
        self.router_mac = self.test_params['router_mac']
        self.dst_port_id = int(self.test_params['dst_port_id'])
        self.dst_port_ip = self.test_params['dst_port_ip']
        self.dst_port_mac = self.dataplane.get_mac(0, self.dst_port_id)
        self.dst_vlan = self.test_params['dst_port_vlan']
        self.src_port_id = int(self.test_params['src_port_id'])
        self.src_port_ip = self.test_params['src_port_ip']
        self.src_port_mac = self.dataplane.get_mac(0, self.src_port_id)
        self.src_vlan = self.test_params['src_port_vlan']
        self.dst_port_2_id = int(self.test_params['dst_port_2_id'])
        self.dst_port_2_ip = self.test_params['dst_port_2_ip']
        self.dst_port_2_mac = self.dataplane.get_mac(0, self.dst_port_2_id)
        self.dst_vlan_2 = self.test_params['dst_port_2_vlan']
        self.dst_port_3_id = int(self.test_params['dst_port_3_id'])
        self.dst_port_3_ip = self.test_params['dst_port_3_ip']
        self.dst_port_3_mac = self.dataplane.get_mac(0, self.dst_port_3_id)
        self.dst_vlan_3 = self.test_params['dst_port_3_vlan']
        self.test_port_ids = self.test_params.get("testPortIds", None)
        self.test_port_ips = self.test_params.get("testPortIps", None)
        self.src_dut_index = self.test_params['src_dut_index']
        self.src_asic_index = self.test_params.get('src_asic_index', None)
        self.dst_dut_index = self.test_params['dst_dut_index']
        self.dst_asic_index = self.test_params.get('dst_asic_index', None)
        self.testbed_type = self.test_params['testbed_type']
        self.is_multi_asic = (self.clients['src'] != self.clients['dst'])

    def tearDown(self):
        sai_base_test.ThriftInterfaceDataPlane.tearDown(self)

    def runTest(self):
        # ARP Populate
        # Ping only  required for testports
        if 't2' in self.testbed_type and self.is_multi_asic:
            stdOut, stdErr, retValue = self.exec_cmd_on_dut(self.dst_server_ip, self.test_params['dut_username'],
                                                            self.test_params['dut_password'],
                                                            'sudo ip netns exec asic{} ping -q -c 3 {}'.format(
                                                            self.dst_asic_index, self.dst_port_ip))
            assert ' 0% packet loss' in stdOut[3], "Ping failed for IP:'{}' on asic '{}' on Dut '{}'".format(
                self.dst_port_ip, self.dst_asic_index, self.dst_server_ip)
            stdOut, stdErr, retValue = self.exec_cmd_on_dut(self.dst_server_ip, self.test_params['dut_username'],
                                                            self.test_params['dut_password'],
                                                            'sudo ip netns exec asic{} ping -q -c 3 {}'.format(
                                                            self.dst_asic_index, self.dst_port_2_ip))
            assert ' 0% packet loss' in stdOut[3], "Ping failed for IP:'{}' on asic '{}' on Dut '{}'".format(
                self.dst_port_2_ip, self.dst_asic_index, self.dst_server_ip)
            stdOut, stdErr, retValue = self.exec_cmd_on_dut(self.dst_server_ip, self.test_params['dut_username'],
                                                            self.test_params['dut_password'],
                                                            'sudo ip netns exec asic{} ping -q -c 3 {}'.format(
                                                            self.dst_asic_index, self.dst_port_3_ip))
            assert ' 0% packet loss' in stdOut[3], "Ping failed for IP:'{}' on asic '{}' on Dut '{}'".format(
                self.dst_port_3_ip, self.dst_asic_index, self.dst_server_ip)
            stdOut, stdErr, retValue = self.exec_cmd_on_dut(self.src_server_ip, self.test_params['dut_username'],
                                                            self.test_params['dut_password'],
                                                            'sudo ip netns exec asic{} ping -q -c 3 {}'.format(
                                                            self.src_asic_index, self.src_port_ip))
            assert ' 0% packet loss' in stdOut[3], "Ping failed for IP:'{}' on asic '{}' on Dut '{}'".format(
                self.src_port_ip, self.src_asic_index, self.src_server_ip)
        else:
            arpreq_pkt = construct_arp_pkt('ff:ff:ff:ff:ff:ff', self.src_port_mac,
                                           1, self.src_port_ip, '192.168.0.1', '00:00:00:00:00:00', self.src_vlan)

            send_packet(self, self.src_port_id, arpreq_pkt)
            arpreq_pkt = construct_arp_pkt('ff:ff:ff:ff:ff:ff', self.dst_port_mac,
                                           1, self.dst_port_ip, '192.168.0.1', '00:00:00:00:00:00', self.dst_vlan)
            send_packet(self, self.dst_port_id, arpreq_pkt)
            arpreq_pkt = construct_arp_pkt('ff:ff:ff:ff:ff:ff', self.dst_port_2_mac, 1,
                                           self.dst_port_2_ip, '192.168.0.1', '00:00:00:00:00:00', self.dst_vlan_2)
            send_packet(self, self.dst_port_2_id, arpreq_pkt)
            arpreq_pkt = construct_arp_pkt('ff:ff:ff:ff:ff:ff', self.dst_port_3_mac, 1,
                                           self.dst_port_3_ip, '192.168.0.1', '00:00:00:00:00:00', self.dst_vlan_3)
            send_packet(self, self.dst_port_3_id, arpreq_pkt)

            for dut_i in self.test_port_ids:
                for asic_i in self.test_port_ids[dut_i]:
                    for dst_port_id in self.test_port_ids[dut_i][asic_i]:
                        dst_port_ip = self.test_port_ips[dut_i][asic_i][dst_port_id]
                        dst_port_mac = self.dataplane.get_mac(0, dst_port_id)
                        arpreq_pkt = construct_arp_pkt('ff:ff:ff:ff:ff:ff', dst_port_mac,
                                                       1, dst_port_ip['peer_addr'], '192.168.0.1',
                                                       '00:00:00:00:00:00', None)
                        send_packet(self, dst_port_id, arpreq_pkt)

            # ptf don't know the address of neighbor, use ping to learn relevant arp entries instead of send arp request
            if self.test_port_ips:
                ips = [ip for ip in get_peer_addresses(self.test_port_ips)]
                if ips:
                    cmd = 'for ip in {}; do ping -c 4 -i 0.2 -W 1 -q $ip > /dev/null 2>&1 & done'.format(' '.join(ips))
                    self.exec_cmd_on_dut(self.server, self.test_params['dut_username'],
                                         self.test_params['dut_password'], cmd)

        time.sleep(8)


class ARPpopulatePTF(sai_base_test.ThriftInterfaceDataPlane):
    def runTest(self):
        # ARP Populate
        index = 0
        for port in ptf_ports():
            arpreq_pkt = simple_arp_packet(
                eth_dst='ff:ff:ff:ff:ff:ff',
                eth_src=self.dataplane.get_mac(port[0], port[1]),
                arp_op=1,
                ip_snd='10.0.0.%d' % (index * 2 + 1),
                ip_tgt='10.0.0.%d' % (index * 2),
                hw_snd=self.dataplane.get_mac(port[0], port[1]),
                hw_tgt='ff:ff:ff:ff:ff:ff')
            send_packet(self, port[1], arpreq_pkt)
            index += 1


class ReleaseAllPorts(sai_base_test.ThriftInterfaceDataPlane):
    def runTest(self):
        switch_init(self.clients)

        asic_type = self.test_params['sonic_asic_type']

        for target, a_client in self.clients.items():
            self.sai_thrift_port_tx_enable(a_client, asic_type, list(port_list[target].keys()), target=target)

# DSCP to queue mapping


class DscpMappingPB(sai_base_test.ThriftInterfaceDataPlane):

    def get_port_id(self, client, port_name):
        sai_port_id = client.sai_thrift_get_port_id_by_front_port(
            port_name
        )
        print("Port name {}, SAI port id {}".format(
            port_name, sai_port_id
        ), file=sys.stderr)
        return sai_port_id

    def runTest(self):
        switch_init(self.clients)

        router_mac = self.test_params['router_mac']
        dst_port_id = int(self.test_params['dst_port_id'])
        dst_port_ip = self.test_params['dst_port_ip']
        dst_port_mac = self.dataplane.get_mac(0, dst_port_id)
        src_port_id = int(self.test_params['src_port_id'])
        src_port_ip = self.test_params['src_port_ip']
        src_port_mac = self.dataplane.get_mac(0, src_port_id)
        dual_tor_scenario = self.test_params.get('dual_tor_scenario', None)
        dual_tor = self.test_params.get('dual_tor', None)
        leaf_downstream = self.test_params.get('leaf_downstream', None)
        asic_type = self.test_params['sonic_asic_type']
        exp_ip_id = 101
        exp_ttl = 63
        pkt_dst_mac = router_mac if router_mac != '' else dst_port_mac
        print("dst_port_id: %d, src_port_id: %d" %
              (dst_port_id, src_port_id), file=sys.stderr)

        # in case dst_port_id is part of LAG, find out the actual dst port
        # for given IP parameters
        dst_port_id = get_rx_port(
            self, 0, src_port_id, pkt_dst_mac, dst_port_ip, src_port_ip
        )
        print("actual dst_port_id: %d" % (dst_port_id), file=sys.stderr)
        print("dst_port_mac: %s, src_port_mac: %s, src_port_ip: %s, dst_port_ip: %s" % (
            dst_port_mac, src_port_mac, src_port_ip, dst_port_ip), file=sys.stderr)
        print("port list {}".format(port_list), file=sys.stderr)
        # Get a snapshot of counter values

        # Destination port on a backend ASIC is provide as a port name
        test_dst_port_name = self.test_params.get("test_dst_port_name")
        sai_dst_port_id = None
        if test_dst_port_name is not None:
            sai_dst_port_id = self.get_port_id(self.dst_client, test_dst_port_name)
        else:
            sai_dst_port_id = port_list['dst'][dst_port_id]

        time.sleep(10)
        # port_results is not of our interest here
        port_results, queue_results_base = sai_thrift_read_port_counters(self.dst_client, asic_type, sai_dst_port_id)
        masic = self.clients['src'] != self.clients['dst']

        # DSCP Mapping test
        try:
            ip_ttl = exp_ttl + 1 if router_mac != '' else exp_ttl
            # TTL changes on multi ASIC platforms,
            # add 2 for additional backend and frontend routing
            ip_ttl = ip_ttl if test_dst_port_name is None else ip_ttl + 2
            if asic_type in ["cisco-8000"] and masic:
                ip_ttl = ip_ttl + 1 if masic else ip_ttl

            for dscp in range(0, 64):
                tos = (dscp << 2)
                tos |= 1
                pkt = simple_ip_packet(pktlen=64,
                                       eth_dst=pkt_dst_mac,
                                       eth_src=src_port_mac,
                                       ip_src=src_port_ip,
                                       ip_dst=dst_port_ip,
                                       ip_tos=tos,
                                       ip_id=exp_ip_id,
                                       ip_ttl=ip_ttl)
                send_packet(self, src_port_id, pkt, 1)
                print("dscp: %d, calling send_packet()" %
                      (tos >> 2), file=sys.stderr)

                cnt = 0
                dscp_received = False
                while not dscp_received:
                    result = self.dataplane.poll(
                        device_number=0, port_number=dst_port_id, timeout=3)
                    if isinstance(result, self.dataplane.PollFailure):
                        self.fail("Expected packet was not received on port %d. Total received: %d.\n%s" % (
                            dst_port_id, cnt, result.format()))

                    recv_pkt = scapy.Ether(result.packet)
                    cnt += 1

                    # Verify dscp flag
                    try:
                        if (recv_pkt.payload.tos == tos and
                                recv_pkt.payload.src == src_port_ip and
                                recv_pkt.payload.dst == dst_port_ip and
                                recv_pkt.payload.ttl == exp_ttl and
                                recv_pkt.payload.id == exp_ip_id):
                            dscp_received = True
                            print("dscp: %d, total received: %d" %
                                  (tos >> 2, cnt), file=sys.stderr)
                    except AttributeError:
                        print("dscp: %d, total received: %d, attribute error!" % (
                            tos >> 2, cnt), file=sys.stderr)
                        continue

            # Read Counters
            time.sleep(3)
            port_results, queue_results = sai_thrift_read_port_counters(self.dst_client, asic_type, sai_dst_port_id)

            print(list(map(operator.sub, queue_results,
                  queue_results_base)), file=sys.stderr)
            # dual_tor_scenario: represents whether the device is deployed into a dual ToR scenario
            # dual_tor: represents whether the source and
            #           destination ports are configured with additional lossless queues
            # According to SONiC configuration all dscp are classified to queue 1 except:
            #            Normal scenario   Dual ToR scenario                                               Leaf router with separated DSCP_TO_TC_MAP                            # noqa E501
            #            All ports         Normal ports    Ports with additional lossless queues           downstream (source is T2)                upstream (source is T0)     # noqa E501
            # dscp  8 -> queue 0           queue 0         queue 0                                         queue 0                                  queue 0                     # noqa E501
            # dscp  5 -> queue 2           queue 1         queue 1                                         queue 1                                  queue 1                     # noqa E501
            # dscp  3 -> queue 3           queue 3         queue 3                                         queue 3                                  queue 3                     # noqa E501
            # dscp  4 -> queue 4           queue 4         queue 4                                         queue 4                                  queue 4                     # noqa E501
            # dscp 46 -> queue 5           queue 5         queue 5                                         queue 5                                  queue 5                     # noqa E501
            # dscp 48 -> queue 6           queue 7         queue 7                                         queue 7                                  queue 7                     # noqa E501
            # dscp  2 -> queue 1           queue 1         queue 2                                         queue 1                                  queue 2                     # noqa E501
            # dscp  6 -> queue 1           queue 1         queue 6                                         queue 1                                  queue 6                     # noqa E501
            # rest 56 dscps -> queue 1
            # So for the 64 pkts sent the mapping should be the following:
            # queue 1    56 + 2 = 58       56 + 3 = 59     56 + 1 = 57                                     59                                        57                         # noqa E501
            # queue 2/6  1                 0               1                                                0                                         0                         # noqa E501
            # queue 3/4  1                 1               1                                                1                                         1                         # noqa E501
            # queue 5    1                 1               1                                                1                                         1                         # noqa E501
            # queue 7    0                 1               1                                                1                                         1                         # noqa E501
            assert (queue_results[QUEUE_0] == 1 + queue_results_base[QUEUE_0])
            assert (queue_results[QUEUE_3] == 1 + queue_results_base[QUEUE_3])
            assert (queue_results[QUEUE_4] == 1 + queue_results_base[QUEUE_4])
            assert (queue_results[QUEUE_5] == 1 + queue_results_base[QUEUE_5])
            if dual_tor or (dual_tor_scenario is False) or (leaf_downstream is False):
                assert (queue_results[QUEUE_2] == 1 +
                        queue_results_base[QUEUE_2])
                assert (queue_results[QUEUE_6] == 1 +
                        queue_results_base[QUEUE_6])
            else:
                assert (queue_results[QUEUE_2] == queue_results_base[QUEUE_2])
                assert (queue_results[QUEUE_6] == queue_results_base[QUEUE_6])
            if dual_tor_scenario:
                if (dual_tor is False) or leaf_downstream:
                    assert (queue_results[QUEUE_1] ==
                            59 + queue_results_base[QUEUE_1])
                else:
                    assert (queue_results[QUEUE_1] ==
                            57 + queue_results_base[QUEUE_1])
                # LAG ports can have LACP packets on queue 7, hence using >= comparison
                assert (queue_results[QUEUE_7] >= 1 +
                        queue_results_base[QUEUE_7])
            else:
                assert (queue_results[QUEUE_1] == 58 +
                        queue_results_base[QUEUE_1])
                # LAG ports can have LACP packets on queue 7, hence using >= comparison
                assert (queue_results[QUEUE_7] >= queue_results_base[QUEUE_7])

        finally:
            print("END OF TEST", file=sys.stderr)

# DOT1P to queue mapping


class Dot1pToQueueMapping(sai_base_test.ThriftInterfaceDataPlane):
    def runTest(self):
        switch_init(self.clients)

        # Parse input parameters
        router_mac = self.test_params['router_mac']
        print("router_mac: %s" % (router_mac), file=sys.stderr)

        dst_port_id = int(self.test_params['dst_port_id'])
        dst_port_ip = self.test_params['dst_port_ip']
        dst_port_mac = self.dataplane.get_mac(0, dst_port_id)
        src_port_id = int(self.test_params['src_port_id'])
        src_port_ip = self.test_params['src_port_ip']
        src_port_mac = self.dataplane.get_mac(0, src_port_id)
        print("dst_port_id: %d, src_port_id: %d" %
              (dst_port_id, src_port_id), file=sys.stderr)
        print("dst_port_mac: %s, src_port_mac: %s, src_port_ip: %s, dst_port_ip: %s" % (
            dst_port_mac, src_port_mac, src_port_ip, dst_port_ip), file=sys.stderr)
        vlan_id = int(self.test_params['vlan_id'])
        asic_type = self.test_params['sonic_asic_type']

        exp_ttl = 63

        # According to SONiC configuration dot1ps are classified as follows:
        # dot1p 0 -> queue 1
        # dot1p 1 -> queue 0
        # dot1p 2 -> queue 2
        # dot1p 3 -> queue 3
        # dot1p 4 -> queue 4
        # dot1p 5 -> queue 5
        # dot1p 6 -> queue 6
        # dot1p 7 -> queue 7
        queue_dot1p_map = {
            0: [1],
            1: [0],
            2: [2],
            3: [3],
            4: [4],
            5: [5],
            6: [6],
            7: [7]
        }
        print(queue_dot1p_map, file=sys.stderr)

        try:
            for queue, dot1ps in list(queue_dot1p_map.items()):
                port_results, queue_results_base = sai_thrift_read_port_counters(
                    self.dst_client, asic_type, port_list['dst'][dst_port_id])

                # send pkts with dot1ps that map to the same queue
                for dot1p in dot1ps:
                    # ecn marked
                    tos = 1
                    # Note that vlan tag can be stripped by a switch.
                    # To embrace this situation, we assemble a q-in-q double-tagged packet,
                    # and write the dot1p info into both vlan tags so that
                    # when we receive the packet we do not need to make any assumption
                    # on whether the outer tag is stripped by the switch or not, or
                    # more importantly, we do not need to care about, as in the single-tagged
                    # case, whether the immediate payload is the vlan tag or the ip
                    # header to determine the valid fields for receive validation
                    # purpose. With a q-in-q packet, we are sure that the next layer of
                    # header in either switching behavior case is still a vlan tag
                    pkt = simple_qinq_tcp_packet(
                        pktlen=64,
                        eth_dst=router_mac if router_mac != '' else dst_port_mac,
                        eth_src=src_port_mac,
                        dl_vlan_outer=vlan_id,
                        dl_vlan_pcp_outer=dot1p,
                        vlan_vid=vlan_id,
                        vlan_pcp=dot1p,
                        ip_src=src_port_ip,
                        ip_dst=dst_port_ip,
                        ip_tos=tos,
                        ip_ttl=exp_ttl + 1 if router_mac != '' else exp_ttl)
                    send_packet(self, src_port_id, pkt, 1)
                    print("dot1p: %d, calling send_packet" %
                          (dot1p), file=sys.stderr)

                # validate queue counters increment by the correct pkt num
                time.sleep(8)
                port_results, queue_results = sai_thrift_read_port_counters(
                    self.dst_client, asic_type, port_list['dst'][dst_port_id])
                print(queue_results_base, file=sys.stderr)
                print(queue_results, file=sys.stderr)
                print(list(map(operator.sub, queue_results,
                      queue_results_base)), file=sys.stderr)
                for i in range(0, QUEUE_NUM):
                    if i == queue:
                        assert (
                            queue_results[queue] == queue_results_base[queue] + len(dot1ps))
                    else:
                        assert (queue_results[i] == queue_results_base[i])

                # confirm that dot1p pkts sent are received
                total_recv_cnt = 0
                dot1p_recv_cnt = 0
                while dot1p_recv_cnt < len(dot1ps):
                    result = self.dataplane.poll(
                        device_number=0, port_number=dst_port_id, timeout=3)
                    if isinstance(result, self.dataplane.PollFailure):
                        self.fail("Expected packet was not received on port %d. Total received: %d.\n%s" % (
                            dst_port_id, total_recv_cnt, result.format()))
                    recv_pkt = scapy.Ether(result.packet)
                    total_recv_cnt += 1

                    # verify dot1p priority
                    dot1p = dot1ps[dot1p_recv_cnt]
                    try:
                        if (recv_pkt.payload.prio == dot1p) and (recv_pkt.payload.vlan == vlan_id):

                            dot1p_recv_cnt += 1
                            print("dot1p: %d, total received: %d" %
                                  (dot1p, total_recv_cnt), file=sys.stderr)

                    except AttributeError:
                        print("dot1p: %d, total received: %d, attribute error!" % (
                            dot1p, total_recv_cnt), file=sys.stderr)
                        continue

        finally:
            print("END OF TEST", file=sys.stderr)

# DSCP to pg mapping


class DscpToPgMapping(sai_base_test.ThriftInterfaceDataPlane):
    def runTest(self):
        switch_init(self.clients)

        # Parse input parameters
        router_mac = self.test_params['router_mac']
        print("router_mac: %s" % (router_mac), file=sys.stderr)

        dst_port_id = int(self.test_params['dst_port_id'])
        dst_port_ip = self.test_params['dst_port_ip']
        dst_port_mac = self.dataplane.get_mac(0, dst_port_id)
        src_port_id = int(self.test_params['src_port_id'])
        src_port_ip = self.test_params['src_port_ip']
        src_port_mac = self.dataplane.get_mac(0, src_port_id)
        dscp_to_pg_map = self.test_params.get('dscp_to_pg_map', None)
        pkt_dst_mac = router_mac if router_mac != '' else dst_port_mac
        asic_type = self.test_params.get("sonic_asic_type")

        print("dst_port_id: %d, src_port_id: %d" %
              (dst_port_id, src_port_id), file=sys.stderr)
        print("dst_port_mac: %s, src_port_mac: %s, src_port_ip: %s, dst_port_ip: %s" % (
            dst_port_mac, src_port_mac, src_port_ip, dst_port_ip), file=sys.stderr)

        exp_ip_id = 100
        exp_ttl = 63

        if not dscp_to_pg_map:
            # According to SONiC configuration all dscps are classified to pg 0 except:
            # dscp  3 -> pg 3
            # dscp  4 -> pg 4
            # So for the 64 pkts sent the mapping should be -> 62 pg 0, 1 for pg 3, and 1 for pg 4
            lossy_dscps = list(range(0, 64))
            lossy_dscps.remove(3)
            lossy_dscps.remove(4)
            pg_dscp_map = {
                3: [3],
                4: [4],
                0: lossy_dscps
            }
        else:
            pg_dscp_map = {}
            for dscp, pg in dscp_to_pg_map.items():
                if pg in pg_dscp_map:
                    pg_dscp_map[int(pg)].append(int(dscp))
                else:
                    pg_dscp_map[int(pg)] = [int(dscp)]

        print(pg_dscp_map, file=sys.stderr)
        ttl = exp_ttl + 1 if router_mac != '' else exp_ttl
        if asic_type == "cisco-8000" and self.src_client != self.dst_client:
            ttl = exp_ttl + 2
        dst_port_id = get_rx_port(
            self, 0, src_port_id, pkt_dst_mac, dst_port_ip, src_port_ip)
        print("actual dst_port_id: %d" % (dst_port_id), file=sys.stderr)

        try:
            for pg, dscps in list(pg_dscp_map.items()):
                pg_cntrs_base = sai_thrift_read_pg_counters(
                    self.src_client, port_list['src'][src_port_id])

                # send pkts with dscps that map to the same pg
                for dscp in dscps:
                    tos = (dscp << 2)
                    tos |= 1
                    pkt = simple_ip_packet(pktlen=64,
                                           eth_dst=pkt_dst_mac,
                                           eth_src=src_port_mac,
                                           ip_src=src_port_ip,
                                           ip_dst=dst_port_ip,
                                           ip_tos=tos,
                                           ip_id=exp_ip_id,
                                           ip_ttl=ttl)
                    send_packet(self, src_port_id, pkt, 1)
                    print("dscp: %d, calling send_packet" %
                          (tos >> 2), file=sys.stderr)

                # validate pg counters increment by the correct pkt num
                time.sleep(8)
                pg_cntrs = sai_thrift_read_pg_counters(
                    self.src_client, port_list['src'][src_port_id])
                print(pg_cntrs_base, file=sys.stderr)
                print(pg_cntrs, file=sys.stderr)
                print(list(map(operator.sub, pg_cntrs, pg_cntrs_base)),
                      file=sys.stderr)
                for i in range(0, PG_NUM):
                    if i == pg:
                        if i == 0 or i == 4:
                            assert (pg_cntrs[pg] >=
                                    pg_cntrs_base[pg] + len(dscps))
                        else:
                            assert (pg_cntrs[pg] ==
                                    pg_cntrs_base[pg] + len(dscps))
                    else:
                        # LACP packets are mapped to queue0 and tcp syn packets for BGP to queue4
                        # So for those queues the count could be more
                        if i == 0 or i == 4:
                            assert (pg_cntrs[i] >= pg_cntrs_base[i])
                        else:
                            assert (pg_cntrs[i] == pg_cntrs_base[i])

                # confirm that dscp pkts are received
                total_recv_cnt = 0
                dscp_recv_cnt = 0
                while dscp_recv_cnt < len(dscps):
                    result = self.dataplane.poll(
                        device_number=0, port_number=dst_port_id, timeout=3)
                    if isinstance(result, self.dataplane.PollFailure):
                        self.fail("Expected packet was not received on port %d. Total received: %d.\n%s" % (
                            dst_port_id, total_recv_cnt, result.format()))
                    recv_pkt = scapy.Ether(result.packet)
                    total_recv_cnt += 1

                    # verify dscp flag
                    tos = dscps[dscp_recv_cnt] << 2
                    tos |= 1
                    try:
                        if (recv_pkt.payload.tos == tos) and (recv_pkt.payload.src == src_port_ip) and \
                            (recv_pkt.payload.dst == dst_port_ip) and \
                           (recv_pkt.payload.ttl == exp_ttl) and (recv_pkt.payload.id == exp_ip_id):

                            dscp_recv_cnt += 1
                            print("dscp: %d, total received: %d" %
                                  (tos >> 2, total_recv_cnt), file=sys.stderr)

                    except AttributeError:
                        print("dscp: %d, total received: %d, attribute error!" % (
                            tos >> 2, total_recv_cnt), file=sys.stderr)
                        continue

        finally:
            print("END OF TEST", file=sys.stderr)


# DSCP to PG mapping for IP-IP packets
class DscpToPgMappingIPIP(sai_base_test.ThriftInterfaceDataPlane):
    def runTest(self):
        switch_init(self.clients)
        output_table = []

        # Parse input parameters
        router_mac = self.test_params['router_mac']
        upstream_ptf_ports = self.test_params['upstream_ptf_ports']
        outer_src_port_ip = self.test_params['outer_src_port_ip']
        outer_dst_port_ip = self.test_params['outer_dst_port_ip']
        src_port_id = int(self.test_params['src_port_id'])
        inner_src_port_ip = self.test_params['inner_src_port_ip']
        inner_dst_port_ip = self.test_params['inner_dst_port_ip']
        src_port_mac = self.dataplane.get_mac(0, src_port_id)
        dscp_to_pg_map = self.test_params.get('dscp_to_pg_map', None)
        pkt_dst_mac = router_mac
        decap_mode = self.test_params['decap_mode']

        if not dscp_to_pg_map:
            # According to SONiC configuration all dscps are classified to pg 0 except:
            # dscp  3 -> pg 3
            # dscp  4 -> pg 4
            # So for the 64 pkts sent the mapping should be -> 62 pg 0, 1 for pg 3, and 1 for pg 4
            lossy_dscps = list(range(0, 64))
            lossy_dscps.remove(3)
            lossy_dscps.remove(4)
            pg_dscp_map = {
                3: [3],
                4: [4],
                0: lossy_dscps
            }
        else:
            pg_dscp_map = {}
            for dscp, pg in dscp_to_pg_map.items():
                if pg in pg_dscp_map:
                    pg_dscp_map[int(pg)].append(int(dscp))
                else:
                    pg_dscp_map[int(pg)] = [int(dscp)]

        cause_for_failure = [False, []]

        try:
            for pg, dscps in list(pg_dscp_map.items()):

                # send pkts with dscps that map to the same pg
                for dscp in dscps:
                    pg_cntrs_base = sai_thrift_read_pg_counters(self.src_client, port_list['src'][src_port_id])

                    if decap_mode == "uniform":
                        outer_dscp = dscp
                        inner_dscp = DEFAULT_DSCP
                        exp_dscp = outer_dscp
                    elif decap_mode == "pipe":
                        outer_dscp = DEFAULT_DSCP
                        inner_dscp = dscp
                        exp_dscp = inner_dscp

                    inner_pkt = simple_tcp_packet(ip_src=inner_src_port_ip,
                                                  ip_dst=inner_dst_port_ip,
                                                  ip_dscp=inner_dscp,
                                                  ip_ecn=DEFAULT_ECN,
                                                  ip_ttl=DEFAULT_TTL)

                    inner_pkt.ttl -= 1

                    outer_pkt = simple_ipv4ip_packet(eth_src=src_port_mac,
                                                     eth_dst=pkt_dst_mac,
                                                     ip_src=outer_src_port_ip,
                                                     ip_dst=outer_dst_port_ip,
                                                     ip_dscp=outer_dscp,
                                                     ip_ecn=DEFAULT_ECN,
                                                     inner_frame=inner_pkt[scapy.IP])

                    inner_pkt.ttl += 1

                    exp_pkt = simple_tcp_packet(ip_src=inner_src_port_ip,
                                                ip_dst=inner_dst_port_ip,
                                                ip_dscp=exp_dscp,
                                                ip_ecn=DEFAULT_ECN,
                                                ip_ttl=DEFAULT_TTL)

                    exp_pkt = Mask(exp_pkt)
                    exp_pkt.set_do_not_care_scapy(Ether, 'src')
                    exp_pkt.set_do_not_care_scapy(Ether, 'dst')
                    exp_pkt.set_do_not_care_scapy(IP, 'id')
                    exp_pkt.set_do_not_care_scapy(IP, 'ttl')
                    exp_pkt.set_do_not_care_scapy(IP, 'chksum')

                    send_packet(self, src_port_id, outer_pkt, DEFAULT_PKT_COUNT)

                    try:
                        port_index, _ = verify_packet_any_port(self, exp_pkt, ports=upstream_ptf_ports, timeout=3)
                    except AssertionError:
                        cause_for_failure[0] = True
                        cause_for_failure[1].append("Expected packet with DSCP {} was not received ".format(dscp) +
                                                    "on any of the ports: {}".format(upstream_ptf_ports))

                    # validate pg counters increment by the correct pkt num
                    time.sleep(1)
                    pg_cntrs = sai_thrift_read_pg_counters(self.src_client, port_list['src'][src_port_id])

                    for i in range(0, PG_NUM):
                        try:
                            if i == pg:
                                assert ((pg_cntrs[pg] >= pg_cntrs_base[pg] + DEFAULT_PKT_COUNT - PG_TOLERANCE) and
                                        (pg_cntrs[pg] <= pg_cntrs_base[pg] + DEFAULT_PKT_COUNT + PG_TOLERANCE))
                                output_table.append("{}, {}, {}, PASS".format(pg, dscp, pg_cntrs))
                            else:
                                assert ((pg_cntrs[i] >= pg_cntrs_base[i] - PG_TOLERANCE) and
                                        (pg_cntrs[i] <= pg_cntrs_base[i] + PG_TOLERANCE))
                        except Exception:
                            cause_for_failure[0] = True
                            cause_for_failure[1].append("PG counters are not incremented correctly for " +
                                                        "priority group {} and dscp value {}".format(i, dscp))
                            output_table.append("{}, {}, {}, FAIL".format(i, dscp, pg_cntrs))

        finally:
            headers = "Priority Group, DSCP, pg counters, Result"
            curr_dir = os.getcwd()
            with open(curr_dir + "/dscp_to_pg_mapping_ipip.txt", "w") as f:
                f.write(headers+"\n")
                f.write("\n".join(output_table))
            if cause_for_failure[0]:
                with open(curr_dir + "/dscp_to_pg_mapping_ipip_failures.txt", "w") as f:
                    f.write("\n".join(cause_for_failure[1]))

            print("END OF TEST")


# Tunnel DSCP to PG mapping test
class TunnelDscpToPgMapping(sai_base_test.ThriftInterfaceDataPlane):

    def _build_testing_pkt(self, active_tor_mac, standby_tor_mac, active_tor_ip, standby_tor_ip, inner_dscp,
                           outer_dscp, dst_ip, packet_size, ecn=1):
        pkt = simple_tcp_packet(
            eth_dst=standby_tor_mac,
            ip_src='1.1.1.1',
            ip_dst=dst_ip,
            ip_dscp=inner_dscp,
            ip_ecn=ecn,
            ip_ttl=64,
            pktlen=packet_size
        )

        ipinip_packet = simple_ipv4ip_packet(
            eth_dst=active_tor_mac,
            eth_src=standby_tor_mac,
            ip_src=standby_tor_ip,
            ip_dst=active_tor_ip,
            ip_dscp=outer_dscp,
            ip_ecn=ecn,
            inner_frame=pkt[scapy.IP]
        )
        return ipinip_packet

    def runTest(self):
        """
        This test case is to tx some ip_in_ip packet from Mux tunnel, and check if the traffic is
        mapped to expected PGs.
        """
        switch_init(self.clients)

        # Parse input parameters
        active_tor_mac = self.test_params['active_tor_mac']
        active_tor_ip = self.test_params['active_tor_ip']
        standby_tor_mac = self.test_params['standby_tor_mac']
        standby_tor_ip = self.test_params['standby_tor_ip']
        src_port_id = self.test_params['src_port_id']
        dst_port_id = self.test_params['dst_port_id']
        dst_port_ip = self.test_params['dst_port_ip']

        dscp_to_pg_map = self.test_params['inner_dscp_to_pg_map']
        dscp_to_queue_map = self.test_params['inner_dscp_to_queue_map']
        asic_type = self.test_params['sonic_asic_type']
        packet_size = self.test_params['packet_size']
        cell_size = self.test_params['cell_size']
        cell_occupancy = (packet_size + cell_size - 1) // cell_size
        PKT_NUM = 100
        # There is background traffic during test, so we need to add error tolerance to ignore such pakcets
        # and we send 100 packets every 10 seconds, if no backgound traffic impact counter value, and watermark is very
        #   accurate, expected wartermark increasing value is 100.
        # So for PG0, we increaset tolerance to 20, make sure it can work well even though background traffic, such as
        #   LACP, LLDP, is 2 packet per second.
        # For PG2/3/4/6, usually no background traffic, but watermark value's updating is a little bit inaccurate
        #   according to previously experiments: after send 100 packets, sometime watermark value is 99, sometime
        #   is 101. Since worry about worser scenario, we set tolerance to 10 for PG2/3/4/6. When figure out rootcause
        #   of this symptom, will change to more reasonable value.
        ERROR_TOLERANCE = {
            0: 20,
            1: 0,
            2: 10,
            3: 10,
            4: 10,
            5: 0,
            6: 10,
            7: 0
        }

        try:
            # Disable tx on EGRESS port so that headroom buffer cannot be free
            self.sai_thrift_port_tx_disable(self.dst_client, asic_type, [dst_port_id])

            # There are packet leak even port tx is disabled (18 packets leak on TD3 found)
            # Hence we send some packet to fill the leak before testing
            if asic_type != 'mellanox':
                leakout_failed = False
                if 'cisco-8000' in asic_type:
                    # Only fill queues once
                    queue_leakouts_filled = [False] * 8
                for dscp, _ in dscp_to_pg_map.items():
                    pkt = self._build_testing_pkt(
                        active_tor_mac=active_tor_mac,
                        standby_tor_mac=standby_tor_mac,
                        active_tor_ip=active_tor_ip,
                        standby_tor_ip=standby_tor_ip,
                        inner_dscp=dscp,
                        outer_dscp=0,
                        dst_ip=dst_port_ip,
                        packet_size=packet_size
                    )
                    if 'cisco-8000' in asic_type:
                        queue = dscp_to_queue_map[dscp]
                        if not queue_leakouts_filled[queue]:
                            status = fill_leakout_plus_one(self, src_port_id, dst_port_id, pkt, queue, asic_type)
                            if status:
                                queue_leakouts_filled[queue] = True
                                print("Filled leakout for dscp {} to queue {}".format(dscp, queue))
                            else:
                                print("Failed to fill leakout for dscp {} to queue {}".format(dscp, queue))
                                leakout_failed = True
                    else:
                        send_packet(self, src_port_id, pkt, 20)
                assert not leakout_failed, "Failed filling leakout"
                time.sleep(10)
            if 'cisco-8000' in asic_type:
                PKT_NUM = 50
            else:
                PKT_NUM = 100
            for inner_dscp, pg in dscp_to_pg_map.items():
                logging.info("Iteration: inner_dscp:{}, pg: {}".format(inner_dscp, pg))
                # Build and send packet to active tor.
                # The inner DSCP is set to testing value,
                # and the outer DSCP is set to 0 as it has no impact on remapping
                # On Nvidia platforms, the dscp mode is pipe and the PG is determined by the outer dscp before decap
                outer_dscp = inner_dscp if asic_type == 'mellanox' else 0  # noqa F841
                pkt = self._build_testing_pkt(
                    active_tor_mac=active_tor_mac,
                    standby_tor_mac=standby_tor_mac,
                    active_tor_ip=active_tor_ip,
                    standby_tor_ip=standby_tor_ip,
                    inner_dscp=inner_dscp,
                    outer_dscp=outer_dscp,
                    dst_ip=dst_port_ip,
                    packet_size=packet_size
                )
                pg_shared_wm_res_base = sai_thrift_read_pg_shared_watermark(
                    self.client, asic_type, port_list['src'][src_port_id])
                logging.info(pg_shared_wm_res_base)
                send_packet(self, src_port_id, pkt, PKT_NUM)
                # validate pg counters increment by the correct pkt num
                time.sleep(8)

                pg_shared_wm_res = sai_thrift_read_pg_shared_watermark(self.src_client, asic_type,
                                                                       port_list['src'][src_port_id])
                pg_wm_inc = pg_shared_wm_res[pg] - pg_shared_wm_res_base[pg]
                lower_bounds = (PKT_NUM - ERROR_TOLERANCE[pg]) * cell_size * cell_occupancy
                upper_bounds = (PKT_NUM + ERROR_TOLERANCE[pg]) * cell_size * cell_occupancy
                print("DSCP {}, PG {}, expectation: {} <= {} <= {}".format(
                    inner_dscp, pg, lower_bounds, pg_wm_inc, upper_bounds), file=sys.stderr)
                assert lower_bounds <= pg_wm_inc <= upper_bounds

        finally:
            # Enable tx on dest port
            self.sai_thrift_port_tx_enable(self.dst_client, asic_type, [dst_port_id])

# DOT1P to pg mapping


class Dot1pToPgMapping(sai_base_test.ThriftInterfaceDataPlane):
    def runTest(self):
        switch_init(self.clients)

        # Parse input parameters
        router_mac = self.test_params['router_mac']
        print("router_mac: %s" % (router_mac), file=sys.stderr)

        dst_port_id = int(self.test_params['dst_port_id'])
        dst_port_ip = self.test_params['dst_port_ip']
        dst_port_mac = self.dataplane.get_mac(0, dst_port_id)
        src_port_id = int(self.test_params['src_port_id'])
        src_port_ip = self.test_params['src_port_ip']
        src_port_mac = self.dataplane.get_mac(0, src_port_id)
        print("dst_port_id: %d, src_port_id: %d" %
              (dst_port_id, src_port_id), file=sys.stderr)
        print("dst_port_mac: %s, src_port_mac: %s, src_port_ip: %s, dst_port_ip: %s" % (
            dst_port_mac, src_port_mac, src_port_ip, dst_port_ip), file=sys.stderr)
        vlan_id = int(self.test_params['vlan_id'])

        # exp_ip_id = 103 # not used
        exp_ttl = 63

        # According to SONiC configuration dot1ps are classified as follows:
        # dot1p 0 -> pg 0
        # dot1p 1 -> pg 0
        # dot1p 2 -> pg 0
        # dot1p 3 -> pg 3
        # dot1p 4 -> pg 4
        # dot1p 5 -> pg 0
        # dot1p 6 -> pg 0
        # dot1p 7 -> pg 7
        pg_dot1p_map = {
            0: [0, 1, 2, 5, 6],
            3: [3],
            4: [4],
            7: [7]
        }
        print(pg_dot1p_map, file=sys.stderr)

        try:
            for pg, dot1ps in list(pg_dot1p_map.items()):
                pg_cntrs_base = sai_thrift_read_pg_counters(
                    self.src_client, port_list['src'][src_port_id])

                # send pkts with dot1ps that map to the same pg
                for dot1p in dot1ps:
                    # ecn marked
                    tos = 1
                    # Note that vlan tag can be stripped by a switch.
                    # To embrace this situation, we assemble a q-in-q double-tagged packet,
                    # and write the dot1p info into both vlan tags so that
                    # when we receive the packet we do not need to make any assumption
                    # on whether the outer tag is stripped by the switch or not, or
                    # more importantly, we do not need to care about, as in the single-tagged
                    # case, whether the immediate payload is the vlan tag or the ip
                    # header to determine the valid fields for receive validation
                    # purpose. With a q-in-q packet, we are sure that the next layer of
                    # header in either switching behavior case is still a vlan tag
                    pkt = simple_qinq_tcp_packet(pktlen=64,
                                                 eth_dst=router_mac if router_mac != '' else dst_port_mac,
                                                 eth_src=src_port_mac,
                                                 dl_vlan_outer=vlan_id,
                                                 dl_vlan_pcp_outer=dot1p,
                                                 vlan_vid=vlan_id,
                                                 vlan_pcp=dot1p,
                                                 ip_src=src_port_ip,
                                                 ip_dst=dst_port_ip,
                                                 ip_tos=tos,
                                                 ip_ttl=exp_ttl + 1 if router_mac != '' else exp_ttl)
                    send_packet(self, src_port_id, pkt, 1)
                    print("dot1p: %d, calling send_packet" %
                          (dot1p), file=sys.stderr)

                # validate pg counters increment by the correct pkt num
                time.sleep(8)
                pg_cntrs = sai_thrift_read_pg_counters(
                    self.src_client, port_list['src'][src_port_id])
                print(pg_cntrs_base, file=sys.stderr)
                print(pg_cntrs, file=sys.stderr)
                print(list(map(operator.sub, pg_cntrs, pg_cntrs_base)),
                      file=sys.stderr)
                for i in range(0, PG_NUM):
                    if i == pg:
                        assert (pg_cntrs[pg] ==
                                pg_cntrs_base[pg] + len(dot1ps))
                    else:
                        assert (pg_cntrs[i] == pg_cntrs_base[i])

                # confirm that dot1p pkts sent are received
                total_recv_cnt = 0
                dot1p_recv_cnt = 0
                while dot1p_recv_cnt < len(dot1ps):
                    result = self.dataplane.poll(
                        device_number=0, port_number=dst_port_id, timeout=3)
                    if isinstance(result, self.dataplane.PollFailure):
                        self.fail("Expected packet was not received on port %d. Total received: %d.\n%s" % (
                            dst_port_id, total_recv_cnt, result.format()))
                    recv_pkt = scapy.Ether(result.packet)
                    total_recv_cnt += 1

                    # verify dot1p priority
                    dot1p = dot1ps[dot1p_recv_cnt]
                    try:
                        if (recv_pkt.payload.prio == dot1p) and (recv_pkt.payload.vlan == vlan_id):

                            dot1p_recv_cnt += 1
                            print("dot1p: %d, total received: %d" %
                                  (dot1p, total_recv_cnt), file=sys.stderr)

                    except AttributeError:
                        print("dot1p: %d, total received: %d, attribute error!" % (
                            dot1p, total_recv_cnt), file=sys.stderr)
                        continue

        finally:
            print("END OF TEST", file=sys.stderr)

# This test is to measure the Xoff threshold, and buffer limit


class PFCtest(sai_base_test.ThriftInterfaceDataPlane):
    def runTest(self):
        time.sleep(5)
        switch_init(self.clients)

        # Parse input parameters
        dscp = int(self.test_params['dscp'])
        ecn = int(self.test_params['ecn'])
        router_mac = self.test_params['router_mac']
        sonic_version = self.test_params['sonic_version']
        # The pfc counter index starts from index 2 in sai_thrift_read_port_counters
        pg = int(self.test_params['pg']) + 2
        dst_port_id = int(self.test_params['dst_port_id'])
        dst_port_ip = self.test_params['dst_port_ip']
        dst_port_mac = self.dataplane.get_mac(0, dst_port_id)
        src_port_id = int(self.test_params['src_port_id'])
        src_port_ip = self.test_params['src_port_ip']
        src_port_vlan = self.test_params['src_port_vlan']
        src_port_mac = self.dataplane.get_mac(0, src_port_id)
        asic_type = self.test_params['sonic_asic_type']
        pkts_num_leak_out = int(self.test_params['pkts_num_leak_out'])
        pkts_num_trig_pfc = int(self.test_params['pkts_num_trig_pfc'])
        self.hwsku = self.test_params['hwsku']
        pkts_num_trig_ingr_drp = int(
            self.test_params['pkts_num_trig_ingr_drp'])
        hwsku = self.test_params['hwsku']
        platform_asic = self.test_params['platform_asic']

        pkt_dst_mac = router_mac if router_mac != '' else dst_port_mac
        # get counter names to query
        ingress_counters, egress_counters = get_counter_names(sonic_version)

        # get a snapshot of PG drop packets counter
        if '201811' not in sonic_version and ('mellanox' in asic_type or 'cisco-8000' in asic_type):
            # According to SONiC configuration lossless dscps are classified as follows:
            # dscp  3 -> pg 3
            # dscp  4 -> pg 4
            pg_dropped_cntrs_old = sai_thrift_read_pg_drop_counters(
                self.src_client, port_list['src'][src_port_id])

        # Prepare IP packet data
        ttl = 64
        if 'packet_size' in list(self.test_params.keys()):
            packet_length = int(self.test_params['packet_size'])
        else:
            packet_length = 64
        if 'cell_size' in self.test_params:
            cell_size = self.test_params['cell_size']
            cell_occupancy = (packet_length + cell_size - 1) // cell_size
        else:
            cell_occupancy = 1

        is_dualtor = self.test_params.get('is_dualtor', False)
        def_vlan_mac = self.test_params.get('def_vlan_mac', None)
        if is_dualtor and def_vlan_mac is not None:
            pkt_dst_mac = def_vlan_mac

        pkt = construct_ip_pkt(packet_length,
                               pkt_dst_mac,
                               src_port_mac,
                               src_port_ip,
                               dst_port_ip,
                               dscp,
                               src_port_vlan,
                               ecn=ecn,
                               ttl=ttl)

        print("test dst_port_id: {}, src_port_id: {}, src_vlan: {}".format(
            dst_port_id, src_port_id, src_port_vlan
        ), file=sys.stderr)
        # in case dst_port_id is part of LAG, find out the actual dst port
        # for given IP parameters
        dst_port_id = get_rx_port(
            self, 0, src_port_id, pkt_dst_mac, dst_port_ip, src_port_ip, src_port_vlan
        )
        print("actual dst_port_id: {}".format(dst_port_id), file=sys.stderr)

        # get a snapshot of counter values at recv and transmit ports
        # queue_counters value is not of our interest here
        recv_counters_base, _ = sai_thrift_read_port_counters(
            self.src_client, asic_type, port_list['src'][src_port_id])
        xmit_counters_base, _ = sai_thrift_read_port_counters(
            self.dst_client, asic_type, port_list['dst'][dst_port_id])
        # Add slight tolerance in threshold characterization to consider
        # the case that cpu puts packets in the egress queue after we pause the egress
        # or the leak out is simply less than expected as we have occasionally observed
        if 'pkts_num_margin' in list(self.test_params.keys()):
            margin = int(self.test_params['pkts_num_margin'])
        else:
            margin = 2

        # For TH3, some packets stay in egress memory and doesn't show up in shared buffer or leakout
        pkts_num_egr_mem = None
        if 'pkts_num_egr_mem' in list(self.test_params.keys()):
            pkts_num_egr_mem = int(self.test_params['pkts_num_egr_mem'])

        self.sai_thrift_port_tx_disable(self.dst_client, asic_type, [dst_port_id])

        try:
            # Since there is variability in packet leakout in hwsku Arista-7050CX3-32S-D48C8 and
            # Arista-7050CX3-32S-C32. Starting with zero pkts_num_leak_out and trying to find
            # actual leakout by sending packets and reading actual leakout from HW.
            # And apply dynamically compensation to all device using Broadcom ASIC.
            if check_leackout_compensation_support(asic_type, hwsku):
                pkts_num_leak_out = 0

            # send packets short of triggering pfc
            if hwsku == 'DellEMC-Z9332f-M-O16C64' or hwsku == 'DellEMC-Z9332f-O32':
                # send packets short of triggering pfc
                send_packet(self, src_port_id, pkt, (pkts_num_egr_mem +
                                                     pkts_num_leak_out +
                                                     pkts_num_trig_pfc) // cell_occupancy - 1 - margin)
            elif 'cisco-8000' in asic_type:
                fill_leakout_plus_one(
                    self, src_port_id, dst_port_id,
                    pkt, int(self.test_params['pg']), asic_type, pkts_num_egr_mem)

                # Send 1 less packet due to leakout filling
                send_packet(self, src_port_id, pkt, (pkts_num_leak_out +
                                                     pkts_num_trig_pfc) // cell_occupancy - 2 - margin)
            else:
                # send packets short of triggering pfc
                send_packet(self, src_port_id, pkt, (pkts_num_leak_out +
                                                     pkts_num_trig_pfc) // cell_occupancy - 1 - margin)

            # allow enough time for the dut to sync up the counter values in counters_db
            time.sleep(8)

            if check_leackout_compensation_support(asic_type, hwsku):
                dynamically_compensate_leakout(self.dst_client, asic_type, sai_thrift_read_port_counters,
                                               port_list['dst'][dst_port_id], TRANSMITTED_PKTS,
                                               xmit_counters_base, self, src_port_id, pkt, 10)

            # get a snapshot of counter values at recv and transmit ports
            # queue counters value is not of our interest here
            recv_counters, _ = sai_thrift_read_port_counters(
                self.src_client, asic_type, port_list['src'][src_port_id])
            xmit_counters, _ = sai_thrift_read_port_counters(
                self.dst_client, asic_type, port_list['dst'][dst_port_id])
            test_stage = 'after send packets short of triggering PFC'
            sys.stderr.write('{}:\n\trecv_counters {}\n\trecv_counters_base {}\n\t'
                             'xmit_counters {}\n\txmit_counters_base {}\n'.format(                     # noqa F523
                                 test_stage, recv_counters, recv_counters_base, xmit_counters, xmit_counters_base))
            # recv port no pfc
            assert(recv_counters[pg] == recv_counters_base[pg]), \
                'unexpectedly PFC counter increase, {}'.format(test_stage)
            # recv port no ingress drop
            # For dnx few extra ipv6 NS/RA pkt received from VM, adding to counter value
            # & may give inconsistent test results
            # Adding COUNTER_MARGIN to provide room to 2 pkt incase, extra traffic received
            for cntr in ingress_counters:
                if platform_asic and platform_asic == "broadcom-dnx":
                    assert (recv_counters[cntr] <= recv_counters_base[cntr] + COUNTER_MARGIN),\
                        'unexpectedly RX drop counter increase, {}'.format(test_stage)
                else:
                    assert(recv_counters[cntr] == recv_counters_base[cntr]),\
                        'unexpectedly RX drop counter increase, {}'.format(test_stage)
            # xmit port no egress drop
            for cntr in egress_counters:
                assert(xmit_counters[cntr] == xmit_counters_base[cntr]), \
                    'unexpectedly TX drop counter increase, {}'.format(test_stage)

            # send 1 packet to trigger pfc
            send_packet(self, src_port_id, pkt, 1 + 2 * margin)
            # allow enough time for the dut to sync up the counter values in counters_db
            time.sleep(8)
            # get a snapshot of counter values at recv and transmit ports
            # queue counters value is not of our interest here
            recv_counters_base = recv_counters
            recv_counters, _ = sai_thrift_read_port_counters(
                self.src_client, asic_type, port_list['src'][src_port_id])
            xmit_counters, _ = sai_thrift_read_port_counters(
                self.dst_client, asic_type, port_list['dst'][dst_port_id])
            test_stage = 'after send a few packets to trigger PFC'
            sys.stderr.write(
                '{}:\n\trecv_counters {}\n\trecv_counters_base {}\n\t'
                'xmit_counters {}\n\txmit_counters_base {}\n'.format(
                    test_stage,
                    recv_counters,
                    recv_counters_base,
                    xmit_counters,
                    xmit_counters_base))
            # recv port pfc
            assert(recv_counters[pg] > recv_counters_base[pg]), \
                'unexpectedly PFC counter not increase, {}'.format(test_stage)
            # recv port no ingress drop
            # For dnx few extra ipv6 NS/RA pkt received from VM, adding to counter value
            # & may give inconsistent test results
            # Adding COUNTER_MARGIN to provide room to 2 pkt incase, extra traffic received
            for cntr in ingress_counters:
                if platform_asic and platform_asic == "broadcom-dnx":
                    assert (recv_counters[cntr] <= recv_counters_base[cntr] + COUNTER_MARGIN),\
                        'unexpectedly RX drop counter increase, {}'.format(test_stage)
                else:
                    assert(recv_counters[cntr] == recv_counters_base[cntr]),\
                        'unexpectedly RX drop counter increase, {}'.format(test_stage)
            # xmit port no egress drop
            for cntr in egress_counters:
                assert(xmit_counters[cntr] == xmit_counters_base[cntr]), \
                    'unexpectedly TX drop counter increase, {}'.format(test_stage)

            # send packets short of ingress drop
            send_packet(self, src_port_id, pkt, (pkts_num_trig_ingr_drp -
                                                 pkts_num_trig_pfc) // cell_occupancy - 1 - 2 * margin)
            # allow enough time for the dut to sync up the counter values in counters_db
            time.sleep(8)
            # get a snapshot of counter values at recv and transmit ports
            # queue counters value is not of our interest here
            recv_counters_base = recv_counters
            recv_counters, _ = sai_thrift_read_port_counters(
                self.src_client, asic_type, port_list['src'][src_port_id])
            xmit_counters, _ = sai_thrift_read_port_counters(
                self.dst_client, asic_type, port_list['dst'][dst_port_id])
            test_stage = 'after send packets short of ingress drop'
            sys.stderr.write('{}:\n\trecv_counters {}\n\trecv_counters_base {}\n\t'
                             'xmit_counters {}\n\txmit_counters_base {}\n'.format(                        # noqa F841
                                 test_stage, recv_counters, recv_counters_base, xmit_counters, xmit_counters_base))
            # recv port pfc
            assert(recv_counters[pg] > recv_counters_base[pg]), \
                'unexpectedly PFC counter not increase, {}'.format(test_stage)
            # recv port no ingress drop
            # For dnx few extra ipv6 NS/RA pkt received from VM, adding to counter value
            # & may give inconsistent test results
            # Adding COUNTER_MARGIN to provide room to 2 pkt incase, extra traffic received
            for cntr in ingress_counters:
                if platform_asic and platform_asic == "broadcom-dnx":
                    assert (recv_counters[cntr] <= recv_counters_base[cntr] + COUNTER_MARGIN),\
                        'unexpectedly RX drop counter increase, {}'.format(test_stage)
                else:
                    assert(recv_counters[cntr] == recv_counters_base[cntr]),\
                        'unexpectedly RX drop counter increase, {}'.format(test_stage)
            # xmit port no egress drop
            for cntr in egress_counters:
                assert(xmit_counters[cntr] == xmit_counters_base[cntr]), \
                    'unexpectedly TX drop counter increase, {}'.format(test_stage)

            # send 1 packet to trigger ingress drop
            send_packet(self, src_port_id, pkt, 1 + 2 * margin)
            # allow enough time for the dut to sync up the counter values in counters_db
            time.sleep(8)
            # get a snapshot of counter values at recv and transmit ports
            # queue counters value is not of our interest here
            recv_counters_base = recv_counters
            recv_counters, _ = sai_thrift_read_port_counters(
                self.src_client, asic_type, port_list['src'][src_port_id])
            xmit_counters, _ = sai_thrift_read_port_counters(
                self.dst_client, asic_type, port_list['dst'][dst_port_id])
            test_stage = 'after send a few packets to trigger drop'
            sys.stderr.write('{}:\n\trecv_counters {}\n\trecv_counters_base {}\n\t'
                             'xmit_counters {}\n\txmit_counters_base {}\n'.format(                           # noqa F841
                                 test_stage, recv_counters, recv_counters_base, xmit_counters, xmit_counters_base))
            # recv port pfc
            assert(recv_counters[pg] > recv_counters_base[pg]), \
                'unexpectedly PFC counter not increase, {}'.format(test_stage)
            # recv port ingress drop
            if self.hwsku not in ['Cisco-8800-LC-48H-C48']:
                for cntr in ingress_counters:
                    if platform_asic and platform_asic == "broadcom-dnx":
                        if cntr == 1:
                            assert(recv_counters[cntr] > recv_counters_base[cntr]), \
                                'unexpectedly RX drop counter not increase, {}'.format(test_stage)
                    else:
                        assert(recv_counters[cntr] > recv_counters_base[cntr]), 'unexpectedly RX drop counter' \
                                                                            ' not increase, {}'.format(test_stage)
            # xmit port no egress drop
            for cntr in egress_counters:
                assert(xmit_counters[cntr] == xmit_counters_base[cntr]),\
                    'unexpectedly TX drop counter increase, {}'.format(test_stage)

            if '201811' not in sonic_version and 'mellanox' in asic_type:
                pg_dropped_cntrs = sai_thrift_read_pg_drop_counters(
                    self.src_client, port_list['src'][src_port_id])
                logging.info("Dropped packet counters on port #{} :{} {} packets, current dscp: {}".format(
                    src_port_id, pg_dropped_cntrs[dscp], pg_dropped_cntrs_old[dscp], dscp))
                # Check that counters per lossless PG increased
                assert pg_dropped_cntrs[dscp] > pg_dropped_cntrs_old[dscp]
            if '201811' not in sonic_version and 'cisco-8000' in asic_type:
                pg_dropped_cntrs = sai_thrift_read_pg_drop_counters(
                    self.src_client, port_list['src'][src_port_id])
                logging.info("Dropped packet counters on port #{} :{} {} packets, current dscp: {}".format(
                    src_port_id, pg_dropped_cntrs[dscp], pg_dropped_cntrs_old[dscp], dscp))
                # check that counters per lossless PG increased
                # Also make sure only relevant dropped pg counter increased and no other pg's
                for i in range(len(pg_dropped_cntrs)):
                    if i == dscp:
                        assert pg_dropped_cntrs[i] > pg_dropped_cntrs_old[i]
                    else:
                        assert pg_dropped_cntrs[i] == pg_dropped_cntrs_old[i]

        finally:
            self.sai_thrift_port_tx_enable(self.dst_client, asic_type, [dst_port_id])


class LosslessVoq(sai_base_test.ThriftInterfaceDataPlane):
    def runTest(self):
        time.sleep(5)
        switch_init(self.clients)

        # Parse input parameters
        dscp = int(self.test_params['dscp'])
        ecn = int(self.test_params['ecn'])
        router_mac = self.test_params['router_mac']
        sonic_version = self.test_params['sonic_version']
        cli_pg = int(self.test_params['pg'])
        # The pfc counter index starts from index 2 in sai_thrift_read_port_counters
        pg = cli_pg + 2
        dst_port_id = int(self.test_params['dst_port_id'])
        dst_port_ip = self.test_params['dst_port_ip']
        dst_port_mac = self.dataplane.get_mac(0, dst_port_id)
        src_port_1_id = int(self.test_params['src_port_1_id'])
        src_port_2_id = int(self.test_params['src_port_2_id'])
        num_of_flows = self.test_params['num_of_flows']
        asic_type = self.test_params['sonic_asic_type']
        pkts_num_leak_out = int(self.test_params['pkts_num_leak_out'])
        pkts_num_trig_pfc = int(self.test_params['pkts_num_trig_pfc'])

        pkt_dst_mac = router_mac if router_mac != '' else dst_port_mac
        # get counter names to query
        ingress_counters, egress_counters = get_counter_names(sonic_version)

        # Prepare IP packet data
        ttl = 64
        if 'packet_size' in self.test_params.keys():
            packet_length = int(self.test_params['packet_size'])
        else:
            packet_length = 64
        src_details = []
        src_details.append((
            int(self.test_params['src_port_1_id']),
            self.test_params['src_port_1_ip'],
            self.dataplane.get_mac(0, int(self.test_params['src_port_1_id']))))
        src_details.append((
            int(self.test_params['src_port_2_id']),
            self.test_params['src_port_2_ip'],
            self.dataplane.get_mac(0, int(self.test_params['src_port_2_id']))))

        all_pkts = get_multiple_flows(
                self,
                pkt_dst_mac,
                dst_port_id,
                dst_port_ip,
                None,
                dscp,
                ecn,
                ttl,
                packet_length,
                src_details,
                packets_per_port=2)

        # get a snapshot of counter values at recv and transmit ports
        def collect_counters():
            counter_details = []
            for src_tuple in src_details:
                counter_details.append(sai_thrift_read_port_counters(
                    self.src_client, asic_type, port_list['src'][src_tuple[0]]))
            counter_details.append(sai_thrift_read_port_counters(
                self.dst_client, asic_type, port_list['dst'][dst_port_id]))
            return counter_details
        counter_details_before = collect_counters()

        # Add slight tolerance in threshold characterization to consider
        # the case that cpu puts packets in the egress queue after we pause the egress
        # or the leak out is simply less than expected as we have occasionally observed
        if 'pkts_num_margin' in self.test_params.keys():
            margin = int(self.test_params['pkts_num_margin'])
        else:
            margin = 2

        self.sai_thrift_port_tx_disable(self.dst_client, asic_type, [dst_port_id])
        try:
            fill_leakout_plus_one(
                self, src_port_1_id, dst_port_id, all_pkts[src_port_1_id][0][0],
                cli_pg, asic_type)
            fill_leakout_plus_one(
                self, src_port_2_id,
                dst_port_id, all_pkts[src_port_2_id][0][0], cli_pg, asic_type)

            # send packets short of triggering pfc
            # Send 1 less packet due to leakout filling
            if num_of_flows == 'multiple':
                npkts = pkts_num_leak_out + \
                    (pkts_num_trig_pfc // 2) - 2 - margin
                print("Sending 4 flows, {} packets".format(npkts))
                for src_id in all_pkts.keys():
                    for pkt_tuple in all_pkts[src_id]:
                        send_packet(self, src_id, pkt_tuple[0], npkts)
            else:
                npkts = pkts_num_leak_out + pkts_num_trig_pfc - 2 - margin
                print("Sending 2 flows, {} packets".format(npkts))
                for i in range(2):
                    send_packet(self, src_details[i][0],
                                all_pkts[src_details[i][0]][0][0], npkts)
            # allow enough time for counters to update
            time.sleep(2)

            # get a snapshot of counter values at recv and transmit ports
            # queue counters value is not of our interest here
            counter_details_after = collect_counters()

            for i in range(2):
                # recv port no pfc
                pfc_txd = counter_details_after[i][0][pg] - counter_details_before[i][0][pg]
                assert pfc_txd == 0, \
                    "Unexpected PFC TX {} on port {} for pg:{}".format(
                        pfc_txd, src_details[i][0], pg-2)
                # recv port no ingress drop
                for cntr in ingress_counters:
                    diff = counter_details_after[i][0][cntr] - counter_details_before[i][0][cntr]
                    assert diff == 0, "Unexpected ingress drop {} on port {}".format(diff, src_details[i])

            # xmit port no egress drop
            for cntr in egress_counters:
                diff = counter_details_after[2][0][cntr] - counter_details_before[2][0][cntr]
                assert diff == 0, "Unexpected egress drops {} on port {}".format(diff, dst_port_id)

            # send 1 packet to trigger pfc
            npkts = 1 + 2 * margin
            if num_of_flows == "multiple":
                print("Sending {} packets to trigger PFC from 4 flows".format(npkts))
                for i in range(2):
                    for src_id in all_pkts.keys():
                        for pkt_tuple in all_pkts[src_id]:
                            send_packet(self, src_id, pkt_tuple[0], npkts)
            else:
                print("Sending {} packets to trigger PFC from 2 flows".format(npkts))
                for i in range(2):
                    send_packet(self, src_details[i][0], all_pkts[src_details[i][0]][0][0], npkts)

            # allow enough time for counters to update
            time.sleep(2)
            # get a snapshot of counter values at recv and transmit ports
            # queue counters value is not of our interest here
            counter_details_3 = collect_counters()
            # recv port pfc

            for i in range(2):
                # recv port Starts PFC:
                pfc_txd = counter_details_3[i][0][pg] - counter_details_before[i][0][pg]
                assert pfc_txd > 0, "PFC TX didn't start on port {} for pg:{}".format(src_details[i][0], pg-2)
                # recv port no ingress drop
                for cntr in ingress_counters:
                    diff = counter_details_3[i][0][cntr] - counter_details_before[i][0][cntr]
                    assert diff == 0, "Unexpected ingress drop {} on port {}".format(diff, src_details[i])

            # xmit port no egress drop
            for cntr in egress_counters:
                diff = counter_details_3[2][0][cntr] - counter_details_before[2][0][cntr]
                assert diff == 0, "Unexpected egress drops {} on port {}".format(diff, dst_port_id)

        finally:
            self.sai_thrift_port_tx_enable(self.dst_client, asic_type, [dst_port_id])

# Base class used for individual PTF runs used in the following: testPfcStormWithSharedHeadroomOccupancy


class PfcStormTestWithSharedHeadroom(sai_base_test.ThriftInterfaceDataPlane):

    def parse_test_params(self):
        # Parse pkt construction related input parameters
        self.dscp = int(self.test_params['dscp'])
        self.ecn = int(self.test_params['ecn'])
        self.sonic_version = self.test_params['sonic_version']
        self.router_mac = self.test_params['router_mac']
        self.asic_type = self.test_params['sonic_asic_type']

        self.pg_id = int(self.test_params['pg'])
        # The pfc counter index starts from index 2 in sai_thrift_read_port_counters
        self.pg = self.pg_id + 2

        self.src_port_id = int(self.test_params['src_port_id'])
        self.src_port_ip = self.test_params['src_port_ip']
        self.src_port_vlan = self.test_params['src_port_vlan']
        self.src_port_mac = self.dataplane.get_mac(0, self.src_port_id)

        self.dst_port_id = int(self.test_params['dst_port_id'])
        self.dst_port_ip = self.test_params['dst_port_ip']
        self.dst_port_mac = self.dataplane.get_mac(0, self.dst_port_id)

        self.ttl = 64
        if 'packet_size' in self.test_params:
            self.default_packet_length = self.test_params['packet_size']
        else:
            self.default_packet_length = 64

        if 'cell_size' in self.test_params:
            cell_size = self.test_params['cell_size']
            self.cell_occupancy = (
                self.default_packet_length + cell_size - 1) // cell_size
        else:
            self.cell_occupancy = 1
        #  Margin used to while crossing the shared headrooom boundary
        self.margin = 2

        # get counter names to query
        self.ingress_counters, self.egress_counters = get_counter_names(
            self.sonic_version)


class PtfFillBuffer(PfcStormTestWithSharedHeadroom):

    def runTest(self):

        time.sleep(5)
        switch_init(self.clients)

        self.parse_test_params()
        pkts_num_trig_pfc = int(self.test_params['pkts_num_trig_pfc'])
        pkts_num_private_headrooom = int(
            self.test_params['pkts_num_private_headrooom'])

        # Draft packets
        pkt_dst_mac = self.router_mac if self.router_mac != '' else self.dst_port_mac
        pkt = construct_ip_pkt(self.default_packet_length,
                               pkt_dst_mac,
                               self.src_port_mac,
                               self.src_port_ip,
                               self.dst_port_ip,
                               self.dscp,
                               self.src_port_vlan,
                               ecn=self.ecn,
                               ttl=self.ttl)

        # get a snapshot of counter values at recv and transmit ports
        # queue_counters value is not of our interest here
        recv_counters_base, queue_counters = sai_thrift_read_port_counters(
            self.src_client, self.asic_type, port_list['src'][self.src_port_id]
        )

        logging.info("Disabling xmit ports: {}".format(self.dst_port_id))
        self.sai_thrift_port_tx_disable(self.dst_client, self.asic_type, [self.dst_port_id])

        xmit_counters_base, queue_counters = sai_thrift_read_port_counters(
            self.dst_client, self.asic_type, port_list['dst'][self.dst_port_id]
        )
        num_pkts = (pkts_num_trig_pfc + pkts_num_private_headrooom) // self.cell_occupancy
        logging.info("Send {} pkts to egress out of {}".format(num_pkts, self.dst_port_id))
        # send packets to dst port 1, to cross into shared headrooom
        send_packet(self, self.src_port_id, pkt, num_pkts)

        # allow enough time for the dut to sync up the counter values in counters_db
        time.sleep(8)
        # get a snapshot of counter values at recv and transmit ports
        # queue counters value is not of our interest here
        recv_counters, queue_counters = sai_thrift_read_port_counters(
            self.src_client, self.asic_type, port_list['src'][self.src_port_id])
        xmit_counters, queue_counters = sai_thrift_read_port_counters(
            self.dst_client, self.asic_type, port_list['dst'][self.dst_port_id])

        logging.debug("Recv Counters: {}, Base: {}".format(
            recv_counters, recv_counters_base))
        logging.debug("Xmit Counters: {}, Base: {}".format(
            xmit_counters, xmit_counters_base))

        # recv port pfc
        assert (recv_counters[self.pg] > recv_counters_base[self.pg])
        # recv port no ingress drop
        for cntr in self.ingress_counters:
            assert (recv_counters[cntr] == recv_counters_base[cntr])
        # xmit port no egress drop
        for cntr in self.egress_counters:
            assert (xmit_counters[cntr] == xmit_counters_base[cntr])


class PtfReleaseBuffer(PfcStormTestWithSharedHeadroom):

    def runTest(self):
        time.sleep(1)
        switch_init(self.clients)

        self.parse_test_params()

        # get a snapshot of counter values at recv and transmit ports
        # queue_counters value is not of our interest here
        recv_counters_base, queue_counters = sai_thrift_read_port_counters(
            self.src_client, self.asic_type, port_list['src'][self.src_port_id]
        )

        xmit_counters_base, queue_counters = sai_thrift_read_port_counters(
            self.dst_client, self.asic_type, port_list['dst'][self.dst_port_id]
        )

        logging.info("Enable xmit ports: {}".format(self.dst_port_id))
        self.sai_thrift_port_tx_enable(self.dst_client, self.asic_type, [self.dst_port_id])

        # allow enough time for the dut to sync up the counter values in counters_db
        time.sleep(8)

        # get new base counter values at recv ports
        recv_counters, queue_counters = sai_thrift_read_port_counters(
            self.src_client, self.asic_type, port_list['src'][self.src_port_id])
        # no ingress drop
        for cntr in self.ingress_counters:
            assert (recv_counters[cntr] == recv_counters_base[cntr])
        recv_counters_base = recv_counters

        # allow enough time for the test to check if no PFC frame was sent from Recv port
        time.sleep(30)

        # get the current snapshot of counter values at recv and transmit ports
        recv_counters, queue_counters = sai_thrift_read_port_counters(
            self.src_client, self.asic_type, port_list['src'][self.src_port_id])
        xmit_counters, queue_counters = sai_thrift_read_port_counters(
            self.dst_client, self.asic_type, port_list['dst'][self.dst_port_id])

        logging.debug("Recv Counters: {}, Base: {}".format(
            recv_counters, recv_counters_base))
        logging.debug("Xmit Counters: {}, Base: {}".format(
            xmit_counters, xmit_counters_base))

        # recv port pfc should not be incremented
        assert (recv_counters[self.pg] == recv_counters_base[self.pg])
        # recv port no ingress drop
        for cntr in self.ingress_counters:
            assert (recv_counters[cntr] == recv_counters_base[cntr])
        # xmit port no egress drop
        for cntr in self.egress_counters:
            assert (xmit_counters[cntr] == xmit_counters_base[cntr])


class PtfEnableDstPorts(PfcStormTestWithSharedHeadroom):

    def runTest(self):
        time.sleep(1)
        switch_init(self.clients)
        self.parse_test_params()
        self.sai_thrift_port_tx_enable(self.dst_client, self.asic_type, [self.dst_port_id])


# This test looks to measure xon threshold (pg_reset_floor)
class PFCXonTest(sai_base_test.ThriftInterfaceDataPlane):

    def get_rx_port(self, src_port_id, pkt_dst_mac, dst_port_ip, src_port_ip, dst_port_id, src_vlan):
        print("dst_port_id:{}, src_port_id:{}".format(
            dst_port_id, src_port_id), file=sys.stderr)
        # in case dst_port_id is part of LAG, find out the actual dst port
        # for given IP parameters
        dst_port_id = get_rx_port(
            self, 0, src_port_id, pkt_dst_mac, dst_port_ip, src_port_ip, src_vlan
        )
        print("actual dst_port_id: {}".format(dst_port_id), file=sys.stderr)
        return dst_port_id

    def runTest(self):
        time.sleep(5)
        switch_init(self.clients)
        last_pfc_counter = 0  # noqa F841
        recv_port_counters = [] # noqa F841
        transmit_port_counters = []  # noqa F841

        # Parse input parameters
        dscp = int(self.test_params['dscp'])
        ecn = int(self.test_params['ecn'])
        sonic_version = self.test_params['sonic_version']
        router_mac = self.test_params['router_mac']
        platform_asic = self.test_params['platform_asic']

        # The pfc counter index starts from index 2 in sai_thrift_read_port_counters
        pg = int(self.test_params['pg']) + 2

        dst_port_id = int(self.test_params['dst_port_id'])
        dst_port_ip = self.test_params['dst_port_ip']
        dst_port_mac = self.dataplane.get_mac(0, dst_port_id)
        src_port_id = int(self.test_params['src_port_id'])
        src_port_ip = self.test_params['src_port_ip']
        src_port_vlan = self.test_params['src_port_vlan']
        asic_type = self.test_params['sonic_asic_type']

        ttl = 64

        # TODO: pass in dst_port_id and _ip as a list
        dst_port_2_id = int(self.test_params['dst_port_2_id'])
        dst_port_2_ip = self.test_params['dst_port_2_ip']
        dst_port_3_id = int(self.test_params['dst_port_3_id'])
        dst_port_3_ip = self.test_params['dst_port_3_ip']
        dst_port_3_mac = self.dataplane.get_mac(0, dst_port_3_id)
        pkts_num_leak_out = int(self.test_params['pkts_num_leak_out'])
        pkts_num_trig_pfc = int(self.test_params['pkts_num_trig_pfc'])
        pkts_num_dismiss_pfc = int(self.test_params['pkts_num_dismiss_pfc'])
        if 'pkts_num_hysteresis' in list(self.test_params.keys()):
            hysteresis = int(self.test_params['pkts_num_hysteresis'])
        else:
            hysteresis = 0
        hwsku = self.test_params['hwsku']
        self.sai_thrift_port_tx_enable(self.dst_client, asic_type, [dst_port_id, dst_port_2_id, dst_port_3_id])

        # get a snapshot of counter values at recv and transmit ports
        # queue_counters value is not of our interest here
        recv_counters_base, _ = sai_thrift_read_port_counters(
            self.src_client, asic_type, port_list['src'][src_port_id]
        )

        # The number of packets that will trek into the headroom space;
        # We observe in test that if the packets are sent to multiple destination ports,
        # the ingress may not trigger PFC sharp at its boundary
        if 'pkts_num_margin' in list(self.test_params.keys()):
            margin = int(self.test_params['pkts_num_margin'])
        else:
            margin = 1

        # get counter names to query
        ingress_counters, egress_counters = get_counter_names(sonic_version)

        port_counter_indexes = [pg]
        port_counter_indexes += ingress_counters
        port_counter_indexes += egress_counters
        port_counter_indexes += [TRANSMITTED_PKTS, RECEIVED_PKTS,
                                 RECEIVED_NON_UC_PKTS, TRANSMITTED_NON_UC_PKTS, EGRESS_PORT_QLEN]

        # create packet
        pkt_dst_mac = router_mac if router_mac != '' else dst_port_mac
        if 'packet_size' in self.test_params:
            packet_length = self.test_params['packet_size']
        else:
            packet_length = 64
        if 'cell_size' in self.test_params:
            cell_size = self.test_params['cell_size']
            cell_occupancy = (packet_length + cell_size - 1) // cell_size
        else:
            cell_occupancy = 1

        pkt_dst_mac3 = router_mac if router_mac != '' else dst_port_3_mac

        is_dualtor = self.test_params.get('is_dualtor', False)
        def_vlan_mac = self.test_params.get('def_vlan_mac', None)
        if is_dualtor and def_vlan_mac is not None:
            pkt_dst_mac = def_vlan_mac
            pkt_dst_mac3 = def_vlan_mac

        if platform_asic == "cisco-8000":
            pkt_s = get_multiple_flows(
                self,
                pkt_dst_mac,
                dst_port_id,
                dst_port_ip,
                src_port_vlan,
                dscp,
                ecn,
                ttl,
                packet_length,
                [(src_port_id, src_port_ip)],
                packets_per_port=1)[src_port_id][0]

            pkt = pkt_s[0]
            dst_port_id = pkt_s[2]

            # create packet
            pkt2_s = get_multiple_flows(
                    self,
                    pkt_dst_mac,
                    dst_port_2_id,
                    dst_port_2_ip,
                    src_port_vlan,
                    dscp,
                    ecn,
                    ttl,
                    packet_length,
                    [(src_port_id, src_port_ip)],
                    packets_per_port=1)[src_port_id][0]

            pkt2 = pkt2_s[0]
            dst_port_2_id = pkt2_s[2]

            # create packet
            pkt3_s = get_multiple_flows(
                    self,
                    pkt_dst_mac3,
                    dst_port_3_id,
                    dst_port_3_ip,
                    src_port_vlan,
                    dscp,
                    ecn,
                    ttl,
                    packet_length,
                    [(src_port_id, src_port_ip)],
                    packets_per_port=1)[src_port_id][0]

            pkt3 = pkt3_s[0]
            dst_port_3_id = pkt3_s[2]
        else:
            src_port_mac = self.dataplane.get_mac(0, src_port_id)
            pkt = construct_ip_pkt(packet_length,
                                   pkt_dst_mac,
                                   src_port_mac,
                                   src_port_ip,
                                   dst_port_ip,
                                   dscp,
                                   src_port_vlan,
                                   ecn=ecn,
                                   ttl=ttl)
            dst_port_id = self.get_rx_port(
                src_port_id, pkt_dst_mac, dst_port_ip, src_port_ip, dst_port_id, src_port_vlan
            )
            pkt2 = construct_ip_pkt(packet_length,
                                    pkt_dst_mac,
                                    src_port_mac,
                                    src_port_ip,
                                    dst_port_2_ip,
                                    dscp,
                                    src_port_vlan,
                                    ecn=ecn,
                                    ttl=ttl)
            dst_port_2_id = self.get_rx_port(
                src_port_id, pkt_dst_mac, dst_port_2_ip, src_port_ip, dst_port_2_id, src_port_vlan
            )
            pkt3 = construct_ip_pkt(packet_length,
                                    pkt_dst_mac3,
                                    src_port_mac,
                                    src_port_ip,
                                    dst_port_3_ip,
                                    dscp,
                                    src_port_vlan,
                                    ecn=ecn,
                                    ttl=ttl)
            dst_port_3_id = self.get_rx_port(
                src_port_id, pkt_dst_mac, dst_port_3_ip, src_port_ip, dst_port_3_id, src_port_vlan
            )

        # For TH3/Cisco-8000, some packets stay in egress memory and doesn't show up in shared buffer or leakout
        pkts_num_egr_mem = self.test_params.get('pkts_num_egr_mem', None)
        if pkts_num_egr_mem is not None:
            pkts_num_egr_mem = int(pkts_num_egr_mem)

        is_multi_asic = (self.clients['src'] != self.clients['dst'])

        step_id = 1
        step_desc = 'disable TX for dst_port_id, dst_port_2_id, dst_port_3_id'
        sys.stderr.write('step {}: {}\n'.format(step_id, step_desc))
        self.sai_thrift_port_tx_disable(self.dst_client, asic_type, [dst_port_id, dst_port_2_id, dst_port_3_id])

        try:
            '''
            Send various numbers of pkts to each dst port to occupy PG buffer, as below:

                                                                                                          shared buffer theshold                # noqa E501
                                                                         xon offset                            |
                                                                             |                                 |
            PG config:                                                       +                                 +
            -----------------------------------------------------------------*---------------------------------*----------------------          # noqa E501
            pkts in each port:                                          +                                            +
                                                                        |                                            |
            |<--- pkts_num_trig_pfc - pkts_num_dismiss_pfc - margin --->|                                            |
                                 in dst port 1                          |                                            |
                                                                        |<---   pkts_num_dismiss_pfc + margin*2  --->|
                                                                                         in dst port 2               |
                                                                                                                     |<--- X pkts --->|         # noqa E501
                                                                                                                       in dst port 3            # noqa E501
            '''
            # send packets to dst port 1, occupying the "xon"
            step_id += 1
            step_desc = 'send packets to dst port 1, occupying the xon'
            sys.stderr.write('step {}: {}\n'.format(step_id, step_desc))

            xmit_counters_base, _ = sai_thrift_read_port_counters(
                self.dst_client, asic_type, port_list['dst'][dst_port_id]
            )

            # Since there is variability in packet leakout in hwsku Arista-7050CX3-32S-D48C8 and
            # Arista-7050CX3-32S-C32. Starting with zero pkts_num_leak_out and trying to find
            # actual leakout by sending packets and reading actual leakout from HW.
            # And apply dynamically compensation to all device using Broadcom ASIC.
            if check_leackout_compensation_support(asic_type, hwsku):
                pkts_num_leak_out = 0

            if hwsku == 'DellEMC-Z9332f-M-O16C64' or hwsku == 'DellEMC-Z9332f-O32':
                send_packet(
                    self, src_port_id, pkt,
                    (pkts_num_egr_mem + pkts_num_leak_out + pkts_num_trig_pfc -
                     pkts_num_dismiss_pfc - hysteresis) // cell_occupancy
                )
            elif 'cisco-8000' in asic_type:
                fill_leakout_plus_one(
                   self, src_port_id, dst_port_id,
                   pkt, int(self.test_params['pg']), asic_type, pkts_num_egr_mem)
                send_packet(
                    self, src_port_id, pkt,
                    (pkts_num_leak_out + pkts_num_trig_pfc -
                     pkts_num_dismiss_pfc - hysteresis) // cell_occupancy - 1
                )
            else:
                send_packet(
                    self, src_port_id, pkt,
                    (pkts_num_leak_out + pkts_num_trig_pfc -
                        pkts_num_dismiss_pfc - hysteresis) // cell_occupancy - margin
                )
                sys.stderr.write('send_packet(src_port_id, pkt, ({} + {} - {} - {}) // {})\n'.format(
                    pkts_num_leak_out, pkts_num_trig_pfc, pkts_num_dismiss_pfc, hysteresis, cell_occupancy))

            if check_leackout_compensation_support(asic_type, hwsku):
                dynamically_compensate_leakout(self.dst_client, asic_type, sai_thrift_read_port_counters,
                                               port_list['dst'][dst_port_id], TRANSMITTED_PKTS,
                                               xmit_counters_base, self, src_port_id, pkt, 40)

            # send packets to dst port 2, occupying the shared buffer
            step_id += 1
            step_desc = 'send packets to dst port 2, occupying the shared buffer'
            sys.stderr.write('step {}: {}\n'.format(step_id, step_desc))

            xmit_2_counters_base, _ = sai_thrift_read_port_counters(
                self.dst_client, asic_type, port_list['dst'][dst_port_2_id]
            )
            if hwsku == 'DellEMC-Z9332f-M-O16C64' or hwsku == 'DellEMC-Z9332f-O32':
                send_packet(
                    self, src_port_id, pkt2,
                    (pkts_num_egr_mem + pkts_num_leak_out + pkts_num_dismiss_pfc +
                     hysteresis) // cell_occupancy + margin - 1
                )
            elif 'cisco-8000' in asic_type:
                if not is_multi_asic:
                    fill_leakout_plus_one(
                        self, src_port_id, dst_port_2_id,
                        pkt2, int(self.test_params['pg']), asic_type)
                    send_packet(
                        self, src_port_id, pkt2,
                        (pkts_num_leak_out + pkts_num_dismiss_pfc +
                         hysteresis) // cell_occupancy + margin - 2
                    )
                else:
                    fill_egress_plus_one(
                        self, src_port_id,
                        pkt2, int(self.test_params['pg']), asic_type, pkts_num_egr_mem)
                    send_packet(
                        self, src_port_id, pkt2,
                        (pkts_num_leak_out + pkts_num_dismiss_pfc +
                            hysteresis) // cell_occupancy - 3)
            else:
                send_packet(
                    self, src_port_id, pkt2,
                    (pkts_num_leak_out + pkts_num_dismiss_pfc +
                     hysteresis) // cell_occupancy + margin * 2 - 1
                )
                sys.stderr.write('send_packet(src_port_id, pkt2, ({} + {} + {}) // {} + {} - 1)\n'.format(
                    pkts_num_leak_out, pkts_num_dismiss_pfc, hysteresis, cell_occupancy, margin))

            if check_leackout_compensation_support(asic_type, hwsku):
                dynamically_compensate_leakout(self.dst_client, asic_type, sai_thrift_read_port_counters,
                                               port_list['dst'][dst_port_2_id], TRANSMITTED_PKTS,
                                               xmit_2_counters_base, self, src_port_id, pkt2, 40)

            # send 1 packet to dst port 3, triggering PFC
            step_id += 1
            step_desc = 'send 1 packet to dst port 3, triggering PFC'
            sys.stderr.write('step {}: {}\n'.format(step_id, step_desc))
            xmit_3_counters_base, _ = sai_thrift_read_port_counters(
                self.dst_client, asic_type, port_list['dst'][dst_port_3_id])
            if hwsku == 'DellEMC-Z9332f-M-O16C64' or hwsku == 'DellEMC-Z9332f-O32':
                send_packet(self, src_port_id, pkt3,
                            pkts_num_egr_mem + pkts_num_leak_out + 1)
            elif 'cisco-8000' in asic_type:
                if not is_multi_asic:
                    fill_leakout_plus_one(
                        self, src_port_id, dst_port_3_id,
                        pkt3, int(self.test_params['pg']), asic_type)
                    send_packet(self, src_port_id, pkt3, pkts_num_leak_out)
                else:
                    fill_egress_plus_one(
                        self, src_port_id,
                        pkt3, int(self.test_params['pg']), asic_type, pkts_num_egr_mem)
                    send_packet(self, src_port_id, pkt3, pkts_num_leak_out + 1)
            else:
                send_packet(self, src_port_id, pkt3, pkts_num_leak_out + 1)
                sys.stderr.write(
                    'send_packet(src_port_id, pkt3, ({} + 1)\n'.format(pkts_num_leak_out))

            if check_leackout_compensation_support(asic_type, hwsku):
                dynamically_compensate_leakout(self.dst_client, asic_type, sai_thrift_read_port_counters,
                                               port_list['dst'][dst_port_3_id], TRANSMITTED_PKTS,
                                               xmit_3_counters_base, self, src_port_id, pkt3, 40)

            # allow enough time for the dut to sync up the counter values in counters_db
            time.sleep(2)
            # get a snapshot of counter values at recv and transmit ports
            # queue counters value is not of our interest here
            recv_counters, _ = sai_thrift_read_port_counters(self.src_client, asic_type, port_list['src'][src_port_id])
            xmit_counters, _ = sai_thrift_read_port_counters(self.dst_client, asic_type, port_list['dst'][dst_port_id])
            xmit_2_counters, _ = sai_thrift_read_port_counters(
                self.dst_client, asic_type, port_list['dst'][dst_port_2_id])
            xmit_3_counters, _ = sai_thrift_read_port_counters(
                self.dst_client, asic_type, port_list['dst'][dst_port_3_id])

            port_cnt_tbl = texttable.TextTable([''] + [port_counter_fields[idx] for idx in port_counter_indexes])
            port_cnt_tbl.add_row(['recv_counters_base'] + [recv_counters_base[idx] for idx in port_counter_indexes])
            port_cnt_tbl.add_row(['recv_counters'] + [recv_counters[idx] for idx in port_counter_indexes])
            port_cnt_tbl.add_row(['xmit_counters_base'] + [xmit_counters_base[idx] for idx in port_counter_indexes])
            port_cnt_tbl.add_row(['xmit_counters'] + [xmit_counters[idx] for idx in port_counter_indexes])
            port_cnt_tbl.add_row(['xmit_2_counters_base'] + [xmit_2_counters_base[idx] for idx in port_counter_indexes])
            port_cnt_tbl.add_row(['xmit_2_counters'] + [xmit_2_counters[idx] for idx in port_counter_indexes])
            port_cnt_tbl.add_row(['xmit_3_counters_base'] + [xmit_3_counters_base[idx] for idx in port_counter_indexes])
            port_cnt_tbl.add_row(['xmit_3_counters'] + [xmit_3_counters[idx] for idx in port_counter_indexes])
            sys.stderr.write('{}\n'.format(port_cnt_tbl))

            # recv port pfc
            assert (recv_counters[pg] > recv_counters_base[pg]),\
                'unexpectedly not trigger PFC for PG {} (counter: {}), at step {} {}'.format(
                pg, port_counter_fields[pg], step_id, step_desc)
            # recv port no ingress drop
            # For dnx few extra ipv6 NS/RA pkt received from VM, adding to counter value
            # & may give inconsistent test results
            # Adding COUNTER_MARGIN to provide room to 2 pkt incase, extra traffic received
            for cntr in ingress_counters:
                if platform_asic and platform_asic == "broadcom-dnx":
                    assert (recv_counters[cntr] <= recv_counters_base[cntr] + COUNTER_MARGIN), \
                        'unexpectedly ingress drop on recv port (counter: {}), at step {} {}'.format(
                            port_counter_fields[cntr], step_id, step_desc)
                else:
                    assert(recv_counters[cntr] == recv_counters_base[cntr]),\
                        'unexpectedly ingress drop on recv port (counter: {}), at step {} {}'.format(
                            port_counter_fields[cntr], step_id, step_desc)
            # xmit port no egress drop
            for cntr in egress_counters:
                assert (xmit_counters[cntr] == xmit_counters_base[cntr]),\
                    'unexpectedly egress drop on xmit port 1 (counter: {}, at step {} {})'.format(
                    port_counter_fields[cntr], step_id, step_desc)
                assert (xmit_2_counters[cntr] == xmit_2_counters_base[cntr]),\
                    'unexpectedly egress drop on xmit port 2 (counter: {}, at step {} {})'.format(
                    port_counter_fields[cntr], step_id, step_desc)
                assert (xmit_3_counters[cntr] == xmit_3_counters_base[cntr]),\
                    'unexpectedly egress drop on xmit port 3 (counter: {}, at step {} {})'.format(
                    port_counter_fields[cntr], step_id, step_desc)

            step_id += 1
            step_desc = 'enable TX for dst_port_2_id, to drain off buffer in dst_port_2'
            sys.stderr.write('step {}: {}\n'.format(step_id, step_desc))
            self.sai_thrift_port_tx_enable(self.dst_client, asic_type, [dst_port_2_id], last_port=False)

            # allow enough time for the dut to sync up the counter values in counters_db
            time.sleep(2)
            # get a snapshot of counter values at recv and transmit ports
            # queue counters value is not of our interest here
            recv_counters_base = recv_counters
            recv_counters, _ = sai_thrift_read_port_counters(self.src_client, asic_type, port_list['src'][src_port_id])
            xmit_counters, _ = sai_thrift_read_port_counters(self.dst_client, asic_type, port_list['dst'][dst_port_id])
            xmit_2_counters, _ = sai_thrift_read_port_counters(
                self.dst_client, asic_type, port_list['dst'][dst_port_2_id])
            xmit_3_counters, _ = sai_thrift_read_port_counters(
                self.dst_client, asic_type, port_list['dst'][dst_port_3_id])
            port_cnt_tbl = texttable.TextTable([''] + [port_counter_fields[idx] for idx in port_counter_indexes])
            port_cnt_tbl.add_row(['recv_counters_base'] + [recv_counters_base[idx] for idx in port_counter_indexes])
            port_cnt_tbl.add_row(['recv_counters'] + [recv_counters[idx] for idx in port_counter_indexes])
            port_cnt_tbl.add_row(['xmit_counters_base'] + [xmit_counters_base[idx] for idx in port_counter_indexes])
            port_cnt_tbl.add_row(['xmit_counters'] + [xmit_counters[idx] for idx in port_counter_indexes])
            port_cnt_tbl.add_row(['xmit_2_counters_base'] + [xmit_2_counters_base[idx] for idx in port_counter_indexes])
            port_cnt_tbl.add_row(['xmit_2_counters'] + [xmit_2_counters[idx] for idx in port_counter_indexes])
            port_cnt_tbl.add_row(['xmit_3_counters_base'] + [xmit_3_counters_base[idx] for idx in port_counter_indexes])
            port_cnt_tbl.add_row(['xmit_3_counters'] + [xmit_3_counters[idx] for idx in port_counter_indexes])
            sys.stderr.write('{}\n'.format(port_cnt_tbl))

            # recv port pfc
            assert (recv_counters[pg] > recv_counters_base[pg]),\
                'unexpectedly not trigger PFC for PG {} (counter: {}), at step {} {}'.format(
                pg, port_counter_fields[pg], step_id, step_desc)
            # recv port no ingress drop
            for cntr in ingress_counters:
                assert (recv_counters[cntr] <= recv_counters_base[cntr] + COUNTER_MARGIN),\
                    'unexpectedly ingress drop on recv port (counter: {}), at step {} {}'.format(
                    port_counter_fields[cntr], step_id, step_desc)
            # xmit port no egress drop
            for cntr in egress_counters:
                assert (xmit_counters[cntr] == xmit_counters_base[cntr]),\
                    'unexpectedly egress drop on xmit port 1 (counter: {}), at step {} {}'.format(
                    port_counter_fields[cntr], step_id, step_desc)
                assert (xmit_2_counters[cntr] == xmit_2_counters_base[cntr]),\
                    'unexpectedly egress drop on xmit port 2 (counter: {}), at step {} {}'.format(
                    port_counter_fields[cntr], step_id, step_desc)
                assert (xmit_3_counters[cntr] == xmit_3_counters_base[cntr]),\
                    'unexpectedly egress drop on xmit port 3 (counter: {}), at step {} {}'.format(
                    port_counter_fields[cntr], step_id, step_desc)

            step_id += 1
            step_desc = 'enable TX for dst_port_3_id, to drain off buffer in dst_port_3'
            sys.stderr.write('step {}: {}\n'.format(step_id, step_desc))
            self.sai_thrift_port_tx_enable(self.dst_client, asic_type, [dst_port_3_id], last_port=False)

            # allow enough time for the dut to sync up the counter values in counters_db
            time.sleep(2)
            # get new base counter values at recv ports
            # queue counters value is not of our interest here
            recv_counters, _ = sai_thrift_read_port_counters(self.src_client, asic_type, port_list['src'][src_port_id])

            port_cnt_tbl = texttable.TextTable(
                [''] + [port_counter_fields[idx] for idx in port_counter_indexes])
            port_cnt_tbl.add_row(
                ['recv_counters_base'] + [recv_counters_base[idx] for idx in port_counter_indexes])
            port_cnt_tbl.add_row(
                ['recv_counters'] + [recv_counters[idx] for idx in port_counter_indexes])
            sys.stderr.write('{}\n'.format(port_cnt_tbl))

            for cntr in ingress_counters:
                assert (recv_counters[cntr] <= recv_counters_base[cntr] + COUNTER_MARGIN),\
                    'unexpectedly ingress drop on recv port (counter: {}), at step {} {}'.format(
                    port_counter_fields[cntr], step_id, step_desc)
            recv_counters_base = recv_counters

            step_id += 1
            step_desc = 'sleep 30 seconds'
            sys.stderr.write('step {}: {}\n'.format(step_id, step_desc))

            time.sleep(30)
            # get a snapshot of counter values at recv and transmit ports
            # queue counters value is not of our interest here
            recv_counters, _ = sai_thrift_read_port_counters(self.src_client, asic_type, port_list['src'][src_port_id])
            xmit_counters, _ = sai_thrift_read_port_counters(self.dst_client, asic_type, port_list['dst'][dst_port_id])
            xmit_2_counters, _ = sai_thrift_read_port_counters(
                self.dst_client, asic_type, port_list['dst'][dst_port_2_id])
            xmit_3_counters, _ = sai_thrift_read_port_counters(
                self.dst_client, asic_type, port_list['dst'][dst_port_3_id])

            port_cnt_tbl = texttable.TextTable([''] + [port_counter_fields[idx] for idx in port_counter_indexes])
            port_cnt_tbl.add_row(['recv_counters_base'] + [recv_counters_base[idx] for idx in port_counter_indexes])
            port_cnt_tbl.add_row(['recv_counters'] + [recv_counters[idx] for idx in port_counter_indexes])
            port_cnt_tbl.add_row(['xmit_counters_base'] + [xmit_counters_base[idx] for idx in port_counter_indexes])
            port_cnt_tbl.add_row(['xmit_counters'] + [xmit_counters[idx] for idx in port_counter_indexes])
            port_cnt_tbl.add_row(['xmit_2_counters_base'] + [xmit_2_counters_base[idx] for idx in port_counter_indexes])
            port_cnt_tbl.add_row(['xmit_2_counters'] + [xmit_2_counters[idx] for idx in port_counter_indexes])
            port_cnt_tbl.add_row(['xmit_3_counters_base'] + [xmit_3_counters_base[idx] for idx in port_counter_indexes])
            port_cnt_tbl.add_row(['xmit_3_counters'] + [xmit_3_counters[idx] for idx in port_counter_indexes])
            sys.stderr.write('{}\n'.format(port_cnt_tbl))

            # recv port no pfc
            assert(
                recv_counters[pg] == recv_counters_base[pg]
                ), 'unexpectedly trigger PFC for PG {} (counter: {}), at step {} {}'.format(
                pg, port_counter_fields[pg], step_id, step_desc)
            # recv port no ingress drop
            for cntr in ingress_counters:
                assert (recv_counters[cntr] <= recv_counters_base[cntr] + COUNTER_MARGIN),\
                    'unexpectedly ingress drop on recv port (counter: {}), at step {} {}'.format(
                    port_counter_fields[cntr], step_id, step_desc)
            # xmit port no egress drop
            for cntr in egress_counters:
                assert (xmit_counters[cntr] == xmit_counters_base[cntr]),\
                    'unexpectedly egress drop on xmit port 1 (counter: {}), at step {} {}'.format(
                    port_counter_fields[cntr], step_id, step_desc)
                assert (xmit_2_counters[cntr] == xmit_2_counters_base[cntr]),\
                    'unexpectedly egress drop on xmit port 2 (counter: {}), at step {} {}'.format(
                    port_counter_fields[cntr], step_id, step_desc)
                assert (xmit_3_counters[cntr] == xmit_3_counters_base[cntr]),\
                    'unexpectedly egress drop on xmit port 3 (counter: {}), at step {} {}'.format(
                    port_counter_fields[cntr], step_id, step_desc)

        finally:
            self.sai_thrift_port_tx_enable(self.dst_client, asic_type, [dst_port_id, dst_port_2_id, dst_port_3_id])


class HdrmPoolSizeTest(sai_base_test.ThriftInterfaceDataPlane):
    def setUp(self):
        sai_base_test.ThriftInterfaceDataPlane.setUp(self)
        time.sleep(5)
        switch_init(self.clients)

        # Parse input parameters
        self.testbed_type = self.test_params['testbed_type']
        self.dscps = self.test_params['dscps']
        self.ecn = self.test_params['ecn']
        self.router_mac = self.test_params['router_mac']
        self.sonic_version = self.test_params['sonic_version']
        # The pfc counter index starts from index 2 in sai_thrift_read_port_counters
        self.pgs = [pg + 2 for pg in self.test_params['pgs']]
        self.src_port_ids = self.test_params['src_port_ids']
        self.src_port_ips = self.test_params['src_port_ips']
        print(self.src_port_ips, file=sys.stderr)
        sys.stderr.flush()
        # get counter names to query
        self.ingress_counters, self.egress_counters = get_counter_names(
            self.sonic_version)

        self.dst_port_id = self.test_params['dst_port_id']
        self.dst_port_ip = self.test_params['dst_port_ip']
        self.pgs_num = self.test_params['pgs_num']
        self.asic_type = self.test_params['sonic_asic_type']
        self.pkts_num_leak_out = self.test_params['pkts_num_leak_out']
        self.pkts_num_trig_pfc = self.test_params.get('pkts_num_trig_pfc')
        if not self.pkts_num_trig_pfc:
            self.pkts_num_trig_pfc_shp = self.test_params.get(
                'pkts_num_trig_pfc_shp')
        self.pkts_num_trig_pfc_multi = self.test_params.get('pkts_num_trig_pfc_multi', None)
        self.pkts_num_hdrm_full = self.test_params['pkts_num_hdrm_full']
        self.pkts_num_hdrm_partial = self.test_params['pkts_num_hdrm_partial']
        packet_size = self.test_params.get('packet_size')

        if packet_size:
            self.pkt_size = packet_size
            cell_size = self.test_params.get('cell_size')
            self.pkt_size_factor = int(math.ceil(float(packet_size)/cell_size))
        else:
            self.pkt_size = 64
            self.pkt_size_factor = 1

        if self.pkts_num_trig_pfc:
            print("pkts num: leak_out: {}, trig_pfc: {}, hdrm_full: {}, hdrm_partial: {}, pkt_size {}".format(
                self.pkts_num_leak_out,
                self.pkts_num_trig_pfc_multi if self.pkts_num_trig_pfc_multi else self.pkts_num_trig_pfc,
                self.pkts_num_hdrm_full, self.pkts_num_hdrm_partial, self.pkt_size), file=sys.stderr)
        elif self.pkts_num_trig_pfc_shp:
            print(("pkts num: leak_out: {}, trig_pfc: {}, hdrm_full: {}, hdrm_partial: {}, pkt_size {}".format(
                self.pkts_num_leak_out, self.pkts_num_trig_pfc_shp, self.pkts_num_hdrm_full,
                self.pkts_num_hdrm_partial, self.pkt_size)), file=sys.stderr)

        # used only for headroom pool watermark
        if all(key in self.test_params for key in [
                'hdrm_pool_wm_multiplier', 'buf_pool_roid', 'cell_size', 'max_headroom']):
            self.cell_size = int(self.test_params['cell_size'])
            self.wm_multiplier = self.test_params['hdrm_pool_wm_multiplier']
            print("Wm multiplier: %d buf_pool_roid: %s" % (
                self.wm_multiplier, self.test_params['buf_pool_roid']), file=sys.stderr)
            self.buf_pool_roid = int(self.test_params['buf_pool_roid'], 0)
            print("buf_pool_roid: 0x%lx" %
                  (self.buf_pool_roid), file=sys.stderr)
            self.max_headroom = int(self.test_params['max_headroom'])
        else:
            self.wm_multiplier = None

        sys.stderr.flush()

        self.dst_port_mac = self.dataplane.get_mac(0, self.dst_port_id)
        self.src_port_macs = [self.dataplane.get_mac(
            0, ptid) for ptid in self.src_port_ids]

        if self.testbed_type in ['dualtor', 'dualtor-56', 't0', 't0-64', 't0-116', 't0-120']:
            # populate ARP
            # sender's MAC address is corresponding PTF port's MAC address
            # sender's IP address is caculated in tests/qos/qos_sai_base.py::QosSaiBase::__assignTestPortIps()
            # for dualtor: sender_IP_address = DUT_default_VLAN_interface_IP_address + portIndex + 1
            for idx, ptid in enumerate(self.src_port_ids):

                arpreq_pkt = simple_arp_packet(
                    eth_dst='ff:ff:ff:ff:ff:ff',
                    eth_src=self.src_port_macs[idx],
                    arp_op=1,
                    ip_snd=self.src_port_ips[idx],
                    ip_tgt='192.168.0.1',
                    hw_snd=self.src_port_macs[idx],
                    hw_tgt='00:00:00:00:00:00')
                send_packet(self, ptid, arpreq_pkt)
            arpreq_pkt = simple_arp_packet(
                eth_dst='ff:ff:ff:ff:ff:ff',
                eth_src=self.dst_port_mac,
                arp_op=1,
                ip_snd=self.dst_port_ip,
                ip_tgt='192.168.0.1',
                hw_snd=self.dst_port_mac,
                hw_tgt='00:00:00:00:00:00')
            send_packet(self, self.dst_port_id, arpreq_pkt)
        time.sleep(8)

        # for dualtor, need to change test traffic's dest MAC address to point DUT's default VLAN interface
        # and then DUT is able to correctly forward test traffic to dest PORT on PTF
        # Reminder: need to change this dest MAC address after above ARP population to avoid corrupt ARP packet
        is_dualtor = self.test_params.get('is_dualtor', False)
        def_vlan_mac = self.test_params.get('def_vlan_mac', None)
        if is_dualtor and def_vlan_mac is not None:
            self.dst_port_mac = def_vlan_mac

    def tearDown(self):
        sai_base_test.ThriftInterfaceDataPlane.tearDown(self)

    def show_port_counter(self, asic_type, rx_base, tx_base, banner):
        port_counter_indexes = [pg for pg in self.pgs]
        port_counter_indexes += self.ingress_counters
        port_counter_indexes += self.egress_counters
        port_counter_indexes += [TRANSMITTED_PKTS, RECEIVED_PKTS,
                                 RECEIVED_NON_UC_PKTS, TRANSMITTED_NON_UC_PKTS, EGRESS_PORT_QLEN]
        port_cnt_tbl = texttable.TextTable(
            [''] + [port_counter_fields[fieldIdx] for fieldIdx in port_counter_indexes])
        for srcPortIdx, srcPortId in enumerate(self.src_port_ids):
            port_cnt_tbl.add_row(['base src_port{}_id{}'.format(srcPortIdx, srcPortId)] +
                                 [rx_base[srcPortIdx][fieldIdx] for fieldIdx in port_counter_indexes])
            rx_curr, _ = sai_thrift_read_port_counters(self.src_client, asic_type, port_list['src'][srcPortId])
            port_cnt_tbl.add_row(['     src_port{}_id{}'.format(srcPortIdx, srcPortId)] +
                                 [rx_curr[fieldIdx] for fieldIdx in port_counter_indexes])
        port_cnt_tbl.add_row(['base dst_port_id{}'.format(self.dst_port_id)] + [tx_base[fieldIdx]
                                                                                for fieldIdx in port_counter_indexes])
        tx_curr, _ = sai_thrift_read_port_counters(self.dst_client, asic_type, port_list['dst'][self.dst_port_id])
        port_cnt_tbl.add_row(['     dst_port_id{}'.format(self.dst_port_id)] + [tx_curr[fieldIdx]
                                                                                for fieldIdx in port_counter_indexes])
        sys.stderr.write('{}\n{}\n'.format(banner, port_cnt_tbl))

    def runTest(self):
        platform_asic = self.test_params['platform_asic']

        margin = self.test_params.get('margin')
        if not margin:
            margin = 0
        sidx_dscp_pg_tuples = [(sidx, dscp, self.pgs[pgidx]) for sidx, sid in enumerate(
            self.src_port_ids) for pgidx, dscp in enumerate(self.dscps)]
        assert (len(sidx_dscp_pg_tuples) >= self.pgs_num)
        print(sidx_dscp_pg_tuples, file=sys.stderr)
        sys.stderr.flush()

        # get a snapshot of counter values at recv and transmit ports
        # queue_counters value is not of our interest here
        recv_counters_bases = [sai_thrift_read_port_counters(self.src_client, self.asic_type, port_list['src'][sid])[
            0] for sid in self.src_port_ids]
        xmit_counters_base, _ = sai_thrift_read_port_counters(
            self.dst_client, self.asic_type, port_list['dst'][self.dst_port_id])

        # For TH3, some packets stay in egress memory and doesn't show up in shared buffer or leakout
        if 'pkts_num_egr_mem' in list(self.test_params.keys()):
            pkts_num_egr_mem = int(self.test_params['pkts_num_egr_mem'])

        # Pause egress of dut xmit port
        self.sai_thrift_port_tx_disable(self.dst_client, self.asic_type, [self.dst_port_id])

        try:
            # send packets to leak out
            sidx = 0
            pkt = simple_tcp_packet(pktlen=self.pkt_size,
                                    eth_dst=self.router_mac if self.router_mac != '' else self.dst_port_mac,
                                    eth_src=self.src_port_macs[sidx],
                                    ip_src=self.src_port_ips[sidx],
                                    ip_dst=self.dst_port_ip,
                                    ip_ttl=64)

            hwsku = self.test_params['hwsku']
            if (hwsku == 'DellEMC-Z9332f-M-O16C64' or hwsku == 'DellEMC-Z9332f-O32'):
                send_packet(
                    self, self.src_port_ids[sidx], pkt, pkts_num_egr_mem + self.pkts_num_leak_out)
            else:
                send_packet(
                    self, self.src_port_ids[sidx], pkt, self.pkts_num_leak_out)

            # send packets to all pgs to fill the service pool
            # and trigger PFC on all pgs
            for i in range(0, self.pgs_num):
                # Prepare TCP packet data
                tos = sidx_dscp_pg_tuples[i][1] << 2
                tos |= self.ecn
                ttl = 64
                default_packet_length = self.pkt_size
                pkt = simple_tcp_packet(pktlen=default_packet_length,
                                        eth_dst=self.router_mac if self.router_mac != '' else self.dst_port_mac,
                                        eth_src=self.src_port_macs[sidx_dscp_pg_tuples[i][0]],
                                        ip_src=self.src_port_ips[sidx_dscp_pg_tuples[i][0]],
                                        ip_dst=self.dst_port_ip,
                                        ip_tos=tos,
                                        ip_ttl=ttl)
                if self.pkts_num_trig_pfc:
                    pkts_num_trig_pfc = self.pkts_num_trig_pfc_multi[i] \
                        if self.pkts_num_trig_pfc_multi else self.pkts_num_trig_pfc
                else:
                    pkts_num_trig_pfc = self.pkts_num_trig_pfc_shp[i]

                pkt_cnt = pkts_num_trig_pfc // self.pkt_size_factor
                send_packet(
                    self, self.src_port_ids[sidx_dscp_pg_tuples[i][0]], pkt, int(pkt_cnt))
                if platform_asic != "broadcom-dnx":
                    time.sleep(8)  # wait pfc counter refresh and show the counters
                    self.show_port_counter(self.asic_type, recv_counters_bases, xmit_counters_base,
                                           'To fill service pool, send {} pkt with DSCP {} PG {} from src_port{}'
                                           ' to dst_port'.format(pkt_cnt, sidx_dscp_pg_tuples[i][1],
                                                                 sidx_dscp_pg_tuples[i][2], sidx_dscp_pg_tuples[i][0]))

            if platform_asic and platform_asic == "broadcom-dnx":
                time.sleep(8)  # wait pfc counter refresh and show the counters
                for i in range(0, self.pgs_num):
                    if self.pkts_num_trig_pfc:
                        pkts_num_trig_pfc = self.pkts_num_trig_pfc
                    else:
                        pkts_num_trig_pfc = self.pkts_num_trig_pfc_shp[i]

                    pkt_cnt = pkts_num_trig_pfc // self.pkt_size_factor
                    self.show_port_counter(self.asic_type, recv_counters_bases, xmit_counters_base,
                                           'To fill service pool, send {} pkt with DSCP {} PG {} from src_port{}'
                                           ' to dst_port'.format(pkt_cnt, sidx_dscp_pg_tuples[i][1],
                                                                 sidx_dscp_pg_tuples[i][2], sidx_dscp_pg_tuples[i][0]))

            print("Service pool almost filled", file=sys.stderr)
            sys.stderr.flush()
            # allow enough time for the dut to sync up the counter values in counters_db
            time.sleep(8)

            for i in range(0, self.pgs_num):
                # Prepare TCP packet data
                tos = sidx_dscp_pg_tuples[i][1] << 2
                tos |= self.ecn
                ttl = 64
                default_packet_length = self.pkt_size
                pkt = simple_tcp_packet(pktlen=default_packet_length,
                                        eth_dst=self.router_mac if self.router_mac != '' else self.dst_port_mac,
                                        eth_src=self.src_port_macs[sidx_dscp_pg_tuples[i][0]],
                                        ip_src=self.src_port_ips[sidx_dscp_pg_tuples[i][0]],
                                        ip_dst=self.dst_port_ip,
                                        ip_tos=tos,
                                        ip_ttl=ttl)
                pkt_cnt = 0

                recv_counters, _ = sai_thrift_read_port_counters(
                    self.src_client, self.asic_type, port_list['src'][self.src_port_ids[sidx_dscp_pg_tuples[i][0]]])
                while (recv_counters[sidx_dscp_pg_tuples[i][2]] ==
                       recv_counters_bases[sidx_dscp_pg_tuples[i][0]][sidx_dscp_pg_tuples[i][2]]) and (pkt_cnt < 10):
                    send_packet(
                        self, self.src_port_ids[sidx_dscp_pg_tuples[i][0]], pkt, 1)
                    pkt_cnt += 1
                    # allow enough time for the dut to sync up the counter values in counters_db
                    time.sleep(8)

                    # get a snapshot of counter values at recv and transmit ports
                    # queue_counters value is not of our interest here
                    recv_counters, _ = sai_thrift_read_port_counters(
                        self.src_client, self.asic_type, port_list['src'][self.src_port_ids[sidx_dscp_pg_tuples[i][0]]])

                if platform_asic != "broadcom-dnx":
                    time.sleep(8)   # wait pfc counter refresh
                self.show_port_counter(
                    self.asic_type, recv_counters_bases, xmit_counters_base,
                    'To trigger PFC, send {} pkt with DSCP {} PG {} from src_port{} to dst_port'
                    .format(pkt_cnt, sidx_dscp_pg_tuples[i][1], sidx_dscp_pg_tuples[i][2], sidx_dscp_pg_tuples[i][0]))

                if pkt_cnt == 10:
                    sys.exit("Too many pkts needed to trigger pfc: %d" %
                             (pkt_cnt))
                assert (recv_counters[sidx_dscp_pg_tuples[i][2]] >
                        recv_counters_bases[sidx_dscp_pg_tuples[i][0]][sidx_dscp_pg_tuples[i][2]])
                print("%d packets for sid: %d, pg: %d to trigger pfc" % (
                    pkt_cnt, self.src_port_ids[sidx_dscp_pg_tuples[i][0]], sidx_dscp_pg_tuples[i][2] - 2),
                    file=sys.stderr)
                sys.stderr.flush()

            print("PFC triggered", file=sys.stderr)
            sys.stderr.flush()

            upper_bound = 2 * margin + 1
            if self.wm_multiplier:
                hdrm_pool_wm = sai_thrift_read_headroom_pool_watermark(
                    self.src_client, self.buf_pool_roid)
                print("Actual headroom pool watermark value to start: %d" %
                      hdrm_pool_wm, file=sys.stderr)
                assert (hdrm_pool_wm <= (upper_bound *
                                         self.cell_size * self.wm_multiplier))

            expected_wm = 0
            wm_pkt_num = 0
            upper_bound_wm = 0
            # send packets to all pgs to fill the headroom pool
            for i in range(0, self.pgs_num):
                # Prepare TCP packet data
                tos = sidx_dscp_pg_tuples[i][1] << 2
                tos |= self.ecn
                ttl = 64
                default_packet_length = self.pkt_size
                pkt = simple_tcp_packet(pktlen=default_packet_length,
                                        eth_dst=self.router_mac if self.router_mac != '' else self.dst_port_mac,
                                        eth_src=self.src_port_macs[sidx_dscp_pg_tuples[i][0]],
                                        ip_src=self.src_port_ips[sidx_dscp_pg_tuples[i][0]],
                                        ip_dst=self.dst_port_ip,
                                        ip_tos=tos,
                                        ip_ttl=ttl)

                pkt_cnt = self.pkts_num_hdrm_full // self.pkt_size_factor if i != self.pgs_num - 1 \
                    else self.pkts_num_hdrm_partial // self.pkt_size_factor
                send_packet(
                    self, self.src_port_ids[sidx_dscp_pg_tuples[i][0]], pkt, pkt_cnt)
                # allow enough time for the dut to sync up the counter values in counters_db
                if platform_asic != "broadcom-dnx":
                    time.sleep(8)
                    self.show_port_counter(self.asic_type, recv_counters_bases, xmit_counters_base,
                                           'To fill headroom pool, send {} pkt with DSCP {} PG {} from src_port{} '
                                           'to dst_port'.format(pkt_cnt, sidx_dscp_pg_tuples[i][1],
                                                                sidx_dscp_pg_tuples[i][2], sidx_dscp_pg_tuples[i][0]))

            if platform_asic and platform_asic == "broadcom-dnx":
                time.sleep(8)
                for i in range(0, self.pgs_num):
                    pkt_cnt = self.pkts_num_hdrm_full // self.pkt_size_factor if i != self.pgs_num - 1 \
                        else self.pkts_num_hdrm_partial // self.pkt_size_factor
                    self.show_port_counter(self.asic_type, recv_counters_bases, xmit_counters_base,
                                           'To fill headroom pool, send {} pkt with DSCP {} PG {} from src_port{}'
                                           ' to dst_port'.format(pkt_cnt, sidx_dscp_pg_tuples[i][1],
                                                                 sidx_dscp_pg_tuples[i][2], sidx_dscp_pg_tuples[i][0]))

                recv_counters, _ = sai_thrift_read_port_counters(
                    self.src_client, self.asic_type, port_list['src'][self.src_port_ids[sidx_dscp_pg_tuples[i][0]]])
                # assert no ingress drop
                for cntr in self.ingress_counters:
                    # corner case: in previous step in which trigger PFC, a few packets were dropped,
                    #     and dropping don't keep increasing constantaly.
                    # workaround: tolerates a few packet drop here,
                    #     and output relevant information for offline analysis, to know if it's an issue
                    if recv_counters[cntr] != recv_counters_bases[sidx_dscp_pg_tuples[i][0]][cntr]:
                        sys.stderr.write('There are some unexpected {} packet drop\n'.format(
                            recv_counters[cntr] - recv_counters_bases[sidx_dscp_pg_tuples[i][0]][cntr]))
                    assert (
                        recv_counters[cntr] - recv_counters_bases[sidx_dscp_pg_tuples[i][0]][cntr] <= margin)

                if self.wm_multiplier:
                    wm_pkt_num += (self.pkts_num_hdrm_full if i !=
                                   self.pgs_num - 1 else self.pkts_num_hdrm_partial)
                    hdrm_pool_wm = sai_thrift_read_headroom_pool_watermark(
                        self.src_client, self.buf_pool_roid)
                    expected_wm = wm_pkt_num * self.cell_size * self.wm_multiplier
                    upper_bound_wm = expected_wm + \
                        (upper_bound * self.cell_size * self.wm_multiplier)
                    if upper_bound_wm > self.max_headroom:
                        upper_bound_wm = self.max_headroom

                    print("pkts sent: %d, lower bound: %d, actual headroom pool watermark: %d, upper_bound: %d" % (
                        wm_pkt_num, expected_wm, hdrm_pool_wm, upper_bound_wm), file=sys.stderr)
                    if 'innovium' not in self.asic_type:
                        assert (expected_wm <= hdrm_pool_wm)
                    assert (hdrm_pool_wm <= upper_bound_wm)

            print("all but the last pg hdrms filled", file=sys.stderr)
            sys.stderr.flush()

            # last pg
            i = self.pgs_num - 1
            # send 1 packet on last pg to trigger ingress drop
            pkt_cnt = 1 + 2 * margin
            send_packet(
                self, self.src_port_ids[sidx_dscp_pg_tuples[i][0]], pkt, pkt_cnt)
            # allow enough time for the dut to sync up the counter values in counters_db
            time.sleep(8)

            self.show_port_counter(
                self.asic_type, recv_counters_bases, xmit_counters_base,
                'To fill last PG and trigger ingress drop, send {} pkt with DSCP {} PG {} from src_port{} to dst_port'
                .format(pkt_cnt, sidx_dscp_pg_tuples[i][1], sidx_dscp_pg_tuples[i][2], sidx_dscp_pg_tuples[i][0]))

            recv_counters, _ = sai_thrift_read_port_counters(
                self.src_client, self.asic_type, port_list['src'][self.src_port_ids[sidx_dscp_pg_tuples[i][0]]])
            if platform_asic and platform_asic == "broadcom-dnx":
                logging.info(
                    "On J2C+ don't support port level drop counters - so ignoring this step for now")
            else:
                # assert ingress drop
                for cntr in self.ingress_counters:
                    assert(recv_counters[cntr] > recv_counters_bases[sidx_dscp_pg_tuples[i][0]][cntr])

            # assert no egress drop at the dut xmit port
            xmit_counters, _ = sai_thrift_read_port_counters(
                self.dst_client, self.asic_type, port_list['dst'][self.dst_port_id])

            if platform_asic and platform_asic == "broadcom-dnx":
                logging.info(
                    "On J2C+ don't support port level drop counters - so ignoring this step for now")
            else:
                for cntr in self.egress_counters:
                    assert (xmit_counters[cntr] == xmit_counters_base[cntr])

            print("pg hdrm filled", file=sys.stderr)
            if self.wm_multiplier:
                # assert hdrm pool wm still remains the same
                hdrm_pool_wm = sai_thrift_read_headroom_pool_watermark(
                    self.src_client, self.buf_pool_roid)
                sys.stderr.write('After PG headroom filled, actual headroom pool watermark {}, upper_bound {}\n'.format(
                    hdrm_pool_wm, upper_bound_wm))
                if 'innovium' not in self.asic_type:
                    assert(expected_wm <= hdrm_pool_wm)
                assert(hdrm_pool_wm <= upper_bound_wm)
                # at this point headroom pool should be full. send few more packets to continue causing drops
                print("overflow headroom pool", file=sys.stderr)
                send_packet(self, self.src_port_ids[sidx_dscp_pg_tuples[i][0]], pkt, 10)
                hdrm_pool_wm = sai_thrift_read_headroom_pool_watermark(
                    self.src_client, self.buf_pool_roid)
                assert(hdrm_pool_wm <= self.max_headroom)
            sys.stderr.flush()

        finally:
            self.sai_thrift_port_tx_enable(self.dst_client, self.asic_type, [self.dst_port_id])


class SharedResSizeTest(sai_base_test.ThriftInterfaceDataPlane):
    def setUp(self):
        sai_base_test.ThriftInterfaceDataPlane.setUp(self)
        time.sleep(1)
        switch_init(self.clients)

        # Parse input parameters
        self.testbed_type = self.test_params['testbed_type']
        self.dscps = self.test_params['dscps']
        self.ecn = self.test_params['ecn']
        self.router_mac = self.test_params['router_mac']
        self.sonic_version = self.test_params['sonic_version']
        self.pgs = self.test_params['pgs']
        self.pg_cntr_indices = [pg + 2 for pg in self.pgs]
        self.queues = self.test_params['queues']
        self.src_port_ids = self.test_params['src_port_ids']
        self.src_port_ips = self.test_params['src_port_ips']
        print(self.src_port_ips, file=sys.stderr)
        sys.stderr.flush()
        # get counter names to query
        self.ingress_counters, self.egress_counters = get_counter_names(
            self.sonic_version)

        self.dst_port_ids = self.test_params['dst_port_ids']
        self.dst_port_ips = self.test_params['dst_port_ips']
        self.asic_type = self.test_params['sonic_asic_type']
        self.pkt_counts = self.test_params['pkt_counts']
        self.shared_limit_bytes = self.test_params['shared_limit_bytes']

        # LACP causes slow increase in memory consumption over duration of the test, thus
        # a margin may be needed.
        if 'pkts_num_margin' in self.test_params:
            self.margin = int(self.test_params['pkts_num_margin'])
        else:
            self.margin = 0

        if 'packet_size' in self.test_params:
            self.packet_size = self.test_params['packet_size']
            self.cell_size = self.test_params['cell_size']
        else:
            self.packet_size = 64
            self.cell_size = 350

        self.dst_port_macs = [self.dataplane.get_mac(
            0, ptid) for ptid in self.dst_port_ids]
        self.src_port_macs = [self.dataplane.get_mac(
            0, ptid) for ptid in self.src_port_ids]

        # Correct any destination ports that may be in a lag
        for i in range(len(self.dst_port_ids)):
            src_port_id = self.src_port_ids[i]
            dst_port_id = self.dst_port_ids[i]
            dst_port_mac = self.dst_port_macs[i]
            src_port_ip = self.src_port_ips[i]
            dst_port_ip = self.dst_port_ips[i]
            real_dst_port_id = get_rx_port(
                self,
                0,
                src_port_id,
                self.router_mac if self.router_mac != '' else dst_port_mac,
                dst_port_ip, src_port_ip
            )
            if real_dst_port_id != dst_port_id:
                print("Corrected dst port from {} to {}".format(
                    dst_port_id, real_dst_port_id), file=sys.stderr)
                self.dst_port_ids[i] = real_dst_port_id

    def tearDown(self):
        sai_base_test.ThriftInterfaceDataPlane.tearDown(self)

    def runTest(self):
        assert len(self.dscps) == len(self.pgs) == len(
            self.src_port_ids) == len(self.dst_port_ids) == len(self.pkt_counts)

        # Need at least 2 packet send instructions
        assert len(self.pkt_counts) >= 2

        # Reservation limit should be indicated by single packet, which is then modified
        # by the given margin
        assert self.pkt_counts[-1] == 1
        self.pkt_counts[-1] += 2 * self.margin

        # Second to last pkt count instruction needs to be reduced by margin to avoid
        # triggering XOFF early.
        assert self.pkt_counts[-2] >= self.margin
        self.pkt_counts[-2] -= self.margin

        # Test configuration packet counts and sizing should accurately trigger shared limit
        cell_occupancy = (self.packet_size +
                          self.cell_size - 1) // self.cell_size
        assert sum(self.pkt_counts[:-1]) * cell_occupancy * \
            self.cell_size < self.shared_limit_bytes
        assert sum(self.pkt_counts) * cell_occupancy * \
            self.cell_size >= self.shared_limit_bytes

        # get a snapshot of counter values at unique recv and transmit ports
        uniq_srcs = set(self.src_port_ids)
        uniq_dsts = set(self.dst_port_ids)
        pg_drop_counters_bases = {port_id: sai_thrift_read_pg_drop_counters(
            self.src_client, port_list['src'][port_id]) for port_id in uniq_srcs}
        recv_counters_bases = {port_id: sai_thrift_read_port_counters(
            self.src_client, self.asic_type, port_list['src'][port_id])[0] for port_id in uniq_srcs}
        xmit_counters_bases = {port_id: sai_thrift_read_port_counters(
            self.dst_client, self.asic_type, port_list['dst'][port_id])[0] for port_id in uniq_dsts}

        # Disable all dst ports
        uniq_dst_ports = list(set(self.dst_port_ids))
        self.sai_thrift_port_tx_disable(self.dst_client, self.asic_type, uniq_dst_ports)

        try:
            for i in range(len(self.src_port_ids)):
                dscp = self.dscps[i]
                pg = self.pgs[i]
                queue = self.queues[i]
                src_port_id = self.src_port_ids[i]
                dst_port_id = self.dst_port_ids[i]
                src_port_mac = self.src_port_macs[i]
                dst_port_mac = self.dst_port_macs[i]
                src_port_ip = self.src_port_ips[i]
                dst_port_ip = self.dst_port_ips[i]
                pkt_count = self.pkt_counts[i]

                pkt = construct_ip_pkt(self.packet_size,
                                       self.router_mac if self.router_mac != '' else dst_port_mac,
                                       src_port_mac,
                                       src_port_ip,
                                       dst_port_ip,
                                       dscp,
                                       None,
                                       ecn=self.ecn,
                                       ttl=64)

                if i == len(self.src_port_ids) - 1:
                    # Verify XOFF has not been triggered on final port before sending traffic
                    print(
                        "Verifying XOFF hasn't been triggered yet on final iteration", file=sys.stderr)
                    sys.stderr.flush()
                    time.sleep(4)
                    recv_counters = sai_thrift_read_port_counters(
                        self.src_client, self.asic_type, port_list['src'][src_port_id])[0]
                    xoff_txd = recv_counters[self.pg_cntr_indices[i]] - \
                        recv_counters_bases[src_port_id][self.pg_cntr_indices[i]]
                    assert xoff_txd == 0, "XOFF triggered too early on final iteration, XOFF count is %d" % xoff_txd

                # Send requested number of packets
                print("Sending %d packets for dscp=%d, pg=%d, src_port_id=%d, dst_port_id=%d" % (
                    pkt_count, dscp, pg, src_port_id, dst_port_id), file=sys.stderr)
                sys.stderr.flush()
                if 'cisco-8000' in self.asic_type:
                    assert (fill_leakout_plus_one(self, src_port_id,
                                                  dst_port_id, pkt, queue, self.asic_type))
                    pkt_count -= 1  # leakout adds 1 packet, subtract from current iteration

                send_packet(self, src_port_id, pkt, pkt_count)

                if i == len(self.src_port_ids) - 1:
                    # Verify XOFF has now been triggered on final port
                    print(
                        "Verifying XOFF has now been triggered on final iteration", file=sys.stderr)
                    sys.stderr.flush()
                    time.sleep(4)
                    recv_counters = sai_thrift_read_port_counters(
                        self.src_client, self.asic_type, port_list['src'][src_port_id])[0]
                    xoff_txd = recv_counters[self.pg_cntr_indices[i]] - \
                        recv_counters_bases[src_port_id][self.pg_cntr_indices[i]]
                    assert xoff_txd > 0, "Failed to trigger XOFF on final iteration"

            # Verify no ingress/egress drops for all ports
            pg_drop_counters = {port_id: sai_thrift_read_pg_drop_counters(
                self.src_client, port_list['src'][port_id]) for port_id in uniq_srcs}
            for src_port_id in uniq_srcs:
                for pg in range(len(pg_drop_counters[src_port_id])):
                    drops = pg_drop_counters[src_port_id][pg] - pg_drop_counters_bases[src_port_id][pg]
                    if pg in [3, 4]:
                        assert drops == 0, "Detected %d lossless drops on PG %d src port %d" % (drops, pg, src_port_id)
                    elif drops > 0:
                        # When memory is full, any new lossy background traffic is dropped.
                        print("Observed lossy drops %d on PG %d src port %d, expected." %
                              (drops, pg, src_port_id), file=sys.stderr)
            xmit_counters_list = {port_id: sai_thrift_read_port_counters(
                self.dst_client, self.asic_type, port_list['dst'][port_id])[0] for port_id in uniq_dsts}
            for dst_port_id in uniq_dsts:
                for cntr in self.egress_counters:
                    drops = xmit_counters_list[dst_port_id][cntr] - \
                        xmit_counters_bases[dst_port_id][cntr]
                    assert drops == 0, "Detected %d egress drops on dst port id %d" % (drops, dst_port_id)

        finally:
            self.sai_thrift_port_tx_enable(self.dst_client, self.asic_type, uniq_dst_ports)

# TODO: remove sai_thrift_clear_all_counters and change to use incremental counter values


class DscpEcnSend(sai_base_test.ThriftInterfaceDataPlane):
    def runTest(self):
        switch_init(self.clients)

        # Parse input parameters
        dscp = int(self.test_params['dscp'])
        ecn = int(self.test_params['ecn'])
        router_mac = self.test_params['router_mac']
        sonic_version = self.test_params['sonic_version']
        asic_type = self.test_params['sonic_asic_type']
        default_packet_length = 64
        dst_port_id = int(self.test_params['dst_port_id'])
        dst_port_ip = self.test_params['dst_port_ip']
        src_port_id = int(self.test_params['src_port_id'])
        src_port_ip = self.test_params['src_port_ip']
        src_port_mac = self.dataplane.get_mac(0, src_port_id)
        num_of_pkts = self.test_params['num_of_pkts']
        limit = self.test_params['limit']
        min_limit = self.test_params['min_limit']
        cell_size = self.test_params['cell_size']
        asic_type = self.test_params['sonic_asic_type']
        # get counter names to query
        ingress_counters, egress_counters = get_counter_names(sonic_version)

        # STOP PORT FUNCTION
        sched_prof_id = sai_thrift_create_scheduler_profile(
            self.src_client, STOP_PORT_MAX_RATE)
        attr_value = sai_thrift_attribute_value_t(oid=sched_prof_id)
        attr = sai_thrift_attribute_t(
            id=SAI_PORT_ATTR_QOS_SCHEDULER_PROFILE_ID, value=attr_value)
        self.dst_client.sai_thrift_set_port_attribute(port_list['dst'][dst_port_id], attr)

        # Clear Counters
        sai_thrift_clear_all_counters(self.src_client, 'src')
        sai_thrift_clear_all_counters(self.dst_client, 'dst')

        # send packets
        try:
            tos = dscp << 2
            tos |= ecn
            ttl = 64
            for i in range(0, num_of_pkts):
                pkt = simple_tcp_packet(pktlen=default_packet_length,
                                        eth_dst=router_mac,
                                        eth_src=src_port_mac,
                                        ip_src=src_port_ip,
                                        ip_dst=dst_port_ip,
                                        ip_tos=tos,
                                        ip_ttl=ttl)
                send_packet(self, 0, pkt)

            leaking_pkt_number = 0
            for (rcv_port_number, pkt_str, pkt_time) in self.dataplane.packets(0, 1):
                leaking_pkt_number += 1
            print("leaking packet %d" % leaking_pkt_number)

            # Read Counters
            print("DST port counters: ")
            port_counters, queue_counters = sai_thrift_read_port_counters(
                self.dst_client, asic_type, port_list['dst'][dst_port_id])
            print(port_counters)
            print(queue_counters)

            # Clear Counters
            sai_thrift_clear_all_counters(self.src_client, 'src')
            sai_thrift_clear_all_counters(self.dst_client, 'dst')

            # Set receiving socket buffers to some big value
            for p in list(self.dataplane.ports.values()):
                p.socket.setsockopt(socket.SOL_SOCKET,
                                    socket.SO_RCVBUF, 41943040)

            # RELEASE PORT
            sched_prof_id = sai_thrift_create_scheduler_profile(
                self.src_client, RELEASE_PORT_MAX_RATE)
            attr_value = sai_thrift_attribute_value_t(oid=sched_prof_id)
            attr = sai_thrift_attribute_t(
                id=SAI_PORT_ATTR_QOS_SCHEDULER_PROFILE_ID, value=attr_value)
            self.dst_client.sai_thrift_set_port_attribute(
                port_list['dst'][dst_port_id], attr)

            # if (ecn == 1) - capture and parse all incoming packets
            marked_cnt = 0
            not_marked_cnt = 0
            if (ecn == 1):
                print("")
                print(
                    "ECN capable packets generated, releasing dst_port and analyzing traffic -")

                cnt = 0
                pkts = []
                for i in range(num_of_pkts):
                    (rcv_device, rcv_port, rcv_pkt, pkt_time) = dp_poll(
                        self, device_number=0, port_number=dst_port_id, timeout=0.2)
                    if rcv_pkt is not None:
                        cnt += 1
                        pkts.append(rcv_pkt)
                    else:  # Received less packets then expected
                        assert (cnt == num_of_pkts)
                print("    Received packets:    " + str(cnt))

                for pkt_to_inspect in pkts:
                    pkt_str = hex_dump_buffer(pkt_to_inspect)

                    # Count marked and not marked amount of packets
                    if ((int(pkt_str[ECN_INDEX_IN_HEADER]) & 0x03) == 1):
                        not_marked_cnt += 1
                    elif ((int(pkt_str[ECN_INDEX_IN_HEADER]) & 0x03) == 3):
                        assert (not_marked_cnt == 0)
                        marked_cnt += 1

                print("    ECN non-marked pkts: " + str(not_marked_cnt))
                print("    ECN marked pkts:     " + str(marked_cnt))
                print("")

            time.sleep(5)
            # Read Counters
            print("DST port counters: ")
            port_counters, queue_counters = sai_thrift_read_port_counters(
                self.dst_client, asic_type, port_list['dst'][dst_port_id])
            print(port_counters)
            print(queue_counters)
            if (ecn == 0):
                # num_of_pkts*pkt_size_in_cells*cell_size
                transmitted_data = port_counters[TRANSMITTED_PKTS] * \
                    2 * cell_size
                assert (port_counters[TRANSMITTED_OCTETS] <= limit * 1.05)
                assert (transmitted_data >= min_limit)
                assert (marked_cnt == 0)
            elif (ecn == 1):
                non_marked_data = not_marked_cnt * 2 * cell_size
                assert (non_marked_data <= limit*1.05)
                assert (non_marked_data >= limit*0.95)
                assert (marked_cnt == (num_of_pkts - not_marked_cnt))
                for cntr in egress_counters:
                    assert (port_counters[cntr] == 0)
                for cntr in ingress_counters:
                    assert (port_counters[cntr] == 0)

        finally:
            # RELEASE PORT
            sched_prof_id = sai_thrift_create_scheduler_profile(
                self.src_client, RELEASE_PORT_MAX_RATE)
            attr_value = sai_thrift_attribute_value_t(oid=sched_prof_id)
            attr = sai_thrift_attribute_t(
                id=SAI_PORT_ATTR_QOS_SCHEDULER_PROFILE_ID, value=attr_value)
            self.dst_client.sai_thrift_set_port_attribute(
                port_list['dst'][dst_port_id], attr)
            print("END OF TEST")


class WRRtest(sai_base_test.ThriftInterfaceDataPlane):
    def runTest(self):
        switch_init(self.clients)

        # Parse input parameters
        ecn = int(self.test_params['ecn'])
        router_mac = self.test_params['router_mac']
        dst_port_id = int(self.test_params['dst_port_id'])
        dst_port_ip = self.test_params['dst_port_ip']
        dst_port_mac = self.dataplane.get_mac(0, dst_port_id)
        src_port_id = int(self.test_params['src_port_id'])
        src_port_ip = self.test_params['src_port_ip']
        src_port_vlan = self.test_params['src_port_vlan']
        src_port_mac = self.dataplane.get_mac(0, src_port_id)
        qos_remap_enable = bool(
            self.test_params.get('qos_remap_enable', False))
        dry_run = bool(self.test_params.get('dry_run', False))
        print("dst_port_id: %d, src_port_id: %d qos_remap_enable: %d" %
              (dst_port_id, src_port_id, qos_remap_enable))
        print("dst_port_mac: %s, src_port_mac: %s, src_port_ip: %s, dst_port_ip: %s" % (
            dst_port_mac, src_port_mac, src_port_ip, dst_port_ip))
        asic_type = self.test_params['sonic_asic_type']
        exp_ip_id = 110
        default_packet_length = int(self.test_params.get('packet_size', 1500))
        queue_0_num_of_pkts = int(self.test_params.get('q0_num_of_pkts', 0))
        queue_1_num_of_pkts = int(self.test_params.get('q1_num_of_pkts', 0))
        queue_2_num_of_pkts = int(self.test_params.get('q2_num_of_pkts', 0))
        queue_3_num_of_pkts = int(self.test_params.get('q3_num_of_pkts', 0))
        queue_4_num_of_pkts = int(self.test_params.get('q4_num_of_pkts', 0))
        queue_5_num_of_pkts = int(self.test_params.get('q5_num_of_pkts', 0))
        queue_6_num_of_pkts = int(self.test_params.get('q6_num_of_pkts', 0))
        queue_7_num_of_pkts = int(self.test_params.get('q7_num_of_pkts', 0))
        limit = int(self.test_params['limit'])
        pkts_num_leak_out = int(self.test_params['pkts_num_leak_out'])
        topo = self.test_params['topo']
        platform_asic = self.test_params['platform_asic']

        if 'backend' not in topo:
            if not qos_remap_enable:
                # When qos_remap is disabled, the map is as below
                # DSCP TC QUEUE
                # 3    3    3
                # 4    4    4
                # 8    0    0
                # 0    1    1
                # 5    2    2
                # 46   5    5
                # 48   6    6
                prio_list = [3, 4, 8, 0, 5, 46, 48]
                q_pkt_cnt = [queue_3_num_of_pkts, queue_4_num_of_pkts, queue_0_num_of_pkts,
                             queue_1_num_of_pkts, queue_2_num_of_pkts, queue_5_num_of_pkts, queue_6_num_of_pkts]
            else:
                # When qos_remap is enabled, the map is as below
                # DSCP TC QUEUE
                # 3    3    3
                # 4    4    4
                # 8    0    0
                # 0    1    1
                # 46   5    5
                # 48   7    7
                prio_list = [3, 4, 8, 0, 46, 48]
                q_pkt_cnt = [queue_3_num_of_pkts, queue_4_num_of_pkts, queue_0_num_of_pkts,
                             queue_1_num_of_pkts, queue_5_num_of_pkts, queue_7_num_of_pkts]
        else:
            prio_list = [3, 4, 1, 0, 2, 5, 6]
            q_pkt_cnt = [queue_3_num_of_pkts, queue_4_num_of_pkts, queue_1_num_of_pkts,
                         queue_0_num_of_pkts, queue_2_num_of_pkts, queue_5_num_of_pkts, queue_6_num_of_pkts]
        q_cnt_sum = sum(q_pkt_cnt)
        # Send packets to leak out
        pkt_dst_mac = router_mac if router_mac != '' else dst_port_mac

        is_dualtor = self.test_params.get('is_dualtor', False)
        def_vlan_mac = self.test_params.get('def_vlan_mac', None)
        if is_dualtor and def_vlan_mac is not None:
            sys.stderr.write(
                "Since it's dual-TOR testbed, modify pkt_dst_mac from {} to {}\n".format(pkt_dst_mac, def_vlan_mac))
            pkt_dst_mac = def_vlan_mac

        pkt = construct_ip_pkt(64,
                               pkt_dst_mac,
                               src_port_mac,
                               src_port_ip,
                               dst_port_ip,
                               0,
                               src_port_vlan,
                               ttl=64)

        print("dst_port_id: %d, src_port_id: %d, src_port_vlan: %s" %
              (dst_port_id, src_port_id, src_port_vlan), file=sys.stderr)
        # in case dst_port_id is part of LAG, find out the actual dst port
        # for given IP parameters
        dst_port_id = get_rx_port(
            self, 0, src_port_id, pkt_dst_mac, dst_port_ip, src_port_ip, src_port_vlan
        )
        print("actual dst_port_id: {}".format(dst_port_id), file=sys.stderr)

        self.sai_thrift_port_tx_disable(self.dst_client, asic_type, [dst_port_id], disable_port_by_block_queue=False)

        send_packet(self, src_port_id, pkt, pkts_num_leak_out)

        # Get a snapshot of counter values
        port_counters_base, queue_counters_base = sai_thrift_read_port_counters(
            self.dst_client, asic_type, port_list['dst'][dst_port_id])

        # Send packets to each queue based on priority/dscp field
        for prio, pkt_cnt in zip(prio_list, q_pkt_cnt):
            pkt = construct_ip_pkt(default_packet_length,
                                   pkt_dst_mac,
                                   src_port_mac,
                                   src_port_ip,
                                   dst_port_ip,
                                   prio,
                                   src_port_vlan,
                                   ip_id=exp_ip_id,
                                   ecn=ecn,
                                   ttl=64)
            send_packet(self, src_port_id, pkt, pkt_cnt)

        # Set receiving socket buffers to some big value
        for p in list(self.dataplane.ports.values()):
            p.socket.setsockopt(socket.SOL_SOCKET, socket.SO_RCVBUF, 41943040)

        # Release port
        self.sai_thrift_port_tx_enable(self.dst_client, asic_type, [dst_port_id], enable_port_by_unblock_queue=False)

        cnt = 0
        pkts = []
        recv_pkt = scapy.Ether()

        while recv_pkt:
            received = self.dataplane.poll(
                device_number=0, port_number=dst_port_id, timeout=2)
            if isinstance(received, self.dataplane.PollFailure):
                recv_pkt = None
                break
            recv_pkt = scapy.Ether(received.packet)

            try:
                if recv_pkt[scapy.IP].src == src_port_ip and recv_pkt[scapy.IP].dst == dst_port_ip and \
                        recv_pkt[scapy.IP].id == exp_ip_id:
                    cnt += 1
                    pkts.append(recv_pkt)
            except AttributeError:
                continue
            except IndexError:
                # Ignore captured non-IP packet
                continue

        queue_pkt_counters = [0] * (prio_list[-1] + 1)
        queue_num_of_pkts = [0] * (prio_list[-1] + 1)
        for prio, q_cnt in zip(prio_list, q_pkt_cnt):
            queue_num_of_pkts[prio] = q_cnt

        total_pkts = 0

        diff_list = []

        for pkt_to_inspect in pkts:
            if 'backend' in topo:
                dscp_of_pkt = pkt_to_inspect[scapy.Dot1Q].prio
            else:
                dscp_of_pkt = pkt_to_inspect.payload.tos >> 2
            total_pkts += 1

            # Count packet ordering

            queue_pkt_counters[dscp_of_pkt] += 1
            if queue_pkt_counters[dscp_of_pkt] == queue_num_of_pkts[dscp_of_pkt]:
                diff_list.append((dscp_of_pkt, q_cnt_sum - total_pkts))

            print(queue_pkt_counters, file=sys.stderr)

        print("Difference for each dscp: ", file=sys.stderr)
        print(diff_list, file=sys.stderr)

        for dscp, diff in diff_list:
            if platform_asic and platform_asic == "broadcom-dnx":
                logging.info(
                    "On J2C+ can't control how packets are dequeued (CS00012272267) - so ignoring diff check now")
            elif not dry_run:
                assert diff < limit, "Difference for %d is %d which exceeds limit %d" % (
                    dscp, diff, limit)

        # Read counters
        print("DST port counters: ")
        port_counters, queue_counters = sai_thrift_read_port_counters(
            self.dst_client, asic_type, port_list['dst'][dst_port_id])
        print(list(map(operator.sub, queue_counters,
                       queue_counters_base)), file=sys.stderr)

        print([q_cnt_sum, total_pkts], file=sys.stderr)
        # All packets sent should be received intact
        assert (q_cnt_sum == total_pkts)


class LossyQueueTest(sai_base_test.ThriftInterfaceDataPlane):
    def runTest(self):
        switch_init(self.clients)

        # Parse input parameters
        dscp = int(self.test_params['dscp'])
        ecn = int(self.test_params['ecn'])
        # The pfc counter index starts from index 2 in sai_thrift_read_port_counters
        pg = int(self.test_params['pg']) + 2
        sonic_version = self.test_params['sonic_version']
        router_mac = self.test_params['router_mac']
        dst_port_id = int(self.test_params['dst_port_id'])
        dst_port_ip = self.test_params['dst_port_ip']
        dst_port_mac = self.dataplane.get_mac(0, dst_port_id)
        src_port_id = int(self.test_params['src_port_id'])
        src_port_ip = self.test_params['src_port_ip']
        src_port_vlan = self.test_params['src_port_vlan']
        src_port_mac = self.dataplane.get_mac(0, src_port_id)
        asic_type = self.test_params['sonic_asic_type']
        hwsku = self.test_params['hwsku']
        platform_asic = self.test_params['platform_asic']

        # get counter names to query
        ingress_counters, egress_counters = get_counter_names(sonic_version)

        # prepare tcp packet data
        ttl = 64

        pkts_num_leak_out = int(self.test_params['pkts_num_leak_out'])
        pkts_num_trig_egr_drp = int(self.test_params['pkts_num_trig_egr_drp'])
        if 'packet_size' in list(self.test_params.keys()):
            packet_length = int(self.test_params['packet_size'])
            cell_size = int(self.test_params['cell_size'])
            if packet_length != 64:
                cell_occupancy = (packet_length + cell_size - 1) // cell_size
                pkts_num_trig_egr_drp //= cell_occupancy
                # It is possible that pkts_num_trig_egr_drp * cell_occupancy < original pkts_num_trig_egr_drp,
                # which probably can fail the assert(xmit_counters[EGRESS_DROP] > xmit_counters_base[EGRESS_DROP])
                # due to not sending enough packets.
                # To avoid that we need a larger margin
        else:
            packet_length = 64

        pkt_dst_mac = router_mac if router_mac != '' else dst_port_mac
        pkt = construct_ip_pkt(packet_length,
                               pkt_dst_mac,
                               src_port_mac,
                               src_port_ip,
                               dst_port_ip,
                               dscp,
                               src_port_vlan,
                               ecn=ecn,
                               ttl=ttl)
        print("dst_port_id: %d, src_port_id: %d src_port_vlan: %s" %
              (dst_port_id, src_port_id, src_port_vlan), file=sys.stderr)
        # in case dst_port_id is part of LAG, find out the actual dst port
        # for given IP parameters
        dst_port_id = get_rx_port(
            self, 0, src_port_id, pkt_dst_mac, dst_port_ip, src_port_ip, src_port_vlan
        )
        print("actual dst_port_id: %d" % (dst_port_id), file=sys.stderr)

        # get a snapshot of counter values at recv and transmit ports
        # queue_counters value is not of our interest here
        recv_counters_base, queue_counters = sai_thrift_read_port_counters(
            self.src_client, asic_type, port_list['src'][src_port_id])
        xmit_counters_base, queue_counters = sai_thrift_read_port_counters(
            self.dst_client, asic_type, port_list['dst'][dst_port_id])
        # add slight tolerance in threshold characterization to consider
        # the case that cpu puts packets in the egress queue after we pause the egress
        # or the leak out is simply less than expected as we have occasionally observed
        if 'pkts_num_margin' in list(self.test_params.keys()):
            margin = int(self.test_params['pkts_num_margin'])
        else:
            margin = 2

        # For TH3, some packets stay in egress memory and doesn't show up in shared buffer or leakout
        if 'pkts_num_egr_mem' in list(self.test_params.keys()):
            pkts_num_egr_mem = int(self.test_params['pkts_num_egr_mem'])

        self.sai_thrift_port_tx_disable(self.dst_client, asic_type, [dst_port_id])

        try:
            # Since there is variability in packet leakout in hwsku Arista-7050CX3-32S-D48C8 and
            # Arista-7050CX3-32S-C32. Starting with zero pkts_num_leak_out and trying to find
            # actual leakout by sending packets and reading actual leakout from HW
            if hwsku == 'Arista-7050CX3-32S-D48C8' or hwsku == 'Arista-7050CX3-32S-C32' or \
                    hwsku == 'DellEMC-Z9332f-O32' or hwsku == 'DellEMC-Z9332f-M-O16C64':
                pkts_num_leak_out = 0

            if asic_type == 'cisco-8000':
                assert (fill_leakout_plus_one(self, src_port_id, dst_port_id,
                                              pkt, int(self.test_params['pg']), asic_type))

            if platform_asic and platform_asic == "broadcom-dnx":
                if check_leackout_compensation_support(asic_type, hwsku):
                    send_packet(self, src_port_id, pkt, pkts_num_leak_out)
                    time.sleep(5)
                    dynamically_compensate_leakout(self.dst_client, asic_type, sai_thrift_read_port_counters,
                                                   port_list['dst'][dst_port_id], TRANSMITTED_PKTS,
                                                   xmit_counters_base, self, src_port_id, pkt, 10)
                    pkts_num_leak_out = 0

            # send packets short of triggering egress drop
            if hwsku == 'DellEMC-Z9332f-O32' or hwsku == 'DellEMC-Z9332f-M-O16C64':
                # send packets short of triggering egress drop
                send_packet(self, src_port_id, pkt, pkts_num_egr_mem +
                            pkts_num_leak_out + pkts_num_trig_egr_drp - 1 - margin)
            else:
                if check_leackout_compensation_support(asic_type, hwsku):
                    pkts_num_leak_out = 0
                # send packets short of triggering egress drop
                send_packet(self, src_port_id, pkt, pkts_num_leak_out +
                            pkts_num_trig_egr_drp - 1 - margin)
                if check_leackout_compensation_support(asic_type, hwsku):
                    time.sleep(5)
                    dynamically_compensate_leakout(self.dst_client, asic_type, sai_thrift_read_port_counters,
                                                   port_list['dst'][dst_port_id], TRANSMITTED_PKTS,
                                                   xmit_counters_base, self, src_port_id, pkt, 10)

            if hwsku == 'Arista-7050CX3-32S-D48C8' or hwsku == 'Arista-7050CX3-32S-C32' or \
                    hwsku == 'DellEMC-Z9332f-O32' or hwsku == 'DellEMC-Z9332f-M-O16C64':
                xmit_counters, queue_counters = sai_thrift_read_port_counters(
                    self.dst_client, asic_type, port_list['dst'][dst_port_id])
                actual_pkts_num_leak_out = xmit_counters[TRANSMITTED_PKTS] - xmit_counters_base[TRANSMITTED_PKTS]
                send_packet(self, src_port_id, pkt, actual_pkts_num_leak_out)

            # allow enough time for the dut to sync up the counter values in counters_db
            time.sleep(8)
            # get a snapshot of counter values at recv and transmit ports
            # queue counters value is not of our interest here
            recv_counters, queue_counters = sai_thrift_read_port_counters(
                self.src_client, asic_type, port_list['src'][src_port_id])
            xmit_counters, queue_counters = sai_thrift_read_port_counters(
                self.dst_client, asic_type, port_list['dst'][dst_port_id])
            # recv port no pfc
            assert (recv_counters[pg] == recv_counters_base[pg])
            # recv port no ingress drop
            # For dnx few extra ipv6 NS/RA pkt received, adding to coutner value
            # & may give inconsistent test results
            # Adding COUNTER_MARGIN to provide room to 2 pkt incase, extra traffic received
            for cntr in ingress_counters:
                if platform_asic and platform_asic == "broadcom-dnx":
                    if cntr == 1:
                        print("recv_counters_base: %d, recv_counters: %d" % (recv_counters_base[cntr],
                                                                             recv_counters[cntr]), file=sys.stderr)
                        assert(recv_counters[cntr] <= recv_counters_base[cntr] + COUNTER_MARGIN)
                else:
                    assert(recv_counters[cntr] == recv_counters_base[cntr])
            # xmit port no egress drop
            for cntr in egress_counters:
                assert (xmit_counters[cntr] == xmit_counters_base[cntr])

            # send 1 packet to trigger egress drop
            send_packet(self, src_port_id, pkt, 1 + 2 * margin)
            # allow enough time for the dut to sync up the counter values in counters_db
            time.sleep(8)
            # get a snapshot of counter values at recv and transmit ports
            # queue counters value is not of our interest here
            recv_counters, queue_counters = sai_thrift_read_port_counters(
                self.src_client, asic_type, port_list['src'][src_port_id])
            xmit_counters, queue_counters = sai_thrift_read_port_counters(
                self.dst_client, asic_type, port_list['dst'][dst_port_id])
            # recv port no pfc
            assert (recv_counters[pg] == recv_counters_base[pg])
            # recv port no ingress drop
            for cntr in ingress_counters:
                if platform_asic and platform_asic == "broadcom-dnx":
                    if cntr == 1:
                        assert (recv_counters[cntr] > recv_counters_base[cntr])
                else:
                    assert (recv_counters[cntr] == recv_counters_base[cntr])

            # xmit port egress drop
            if platform_asic and platform_asic == "broadcom-dnx":
                logging.info(
                    "On J2C+ don't support egress drop stats - so ignoring this step for now")
            else:
                for cntr in egress_counters:
                    assert (xmit_counters[cntr] > xmit_counters_base[cntr])

        finally:
            self.sai_thrift_port_tx_enable(self.dst_client, asic_type, [dst_port_id])


class LossyQueueVoqTest(sai_base_test.ThriftInterfaceDataPlane):
    def setUp(self):
        sai_base_test.ThriftInterfaceDataPlane.setUp(self)
        time.sleep(5)
        switch_init(self.clients)
        # Parse input parameters
        self.dscp = int(self.test_params['dscp'])
        self.ecn = int(self.test_params['ecn'])
        # The pfc counter index starts from index 2 in sai_thrift_read_port_counters
        self.pg = int(self.test_params['pg']) + 2
        self.sonic_version = self.test_params['sonic_version']
        self.dst_port_id = int(self.test_params['dst_port_id'])
        self.dst_port_ip = self.test_params['dst_port_ip']
        self.dst_port_mac = self.dataplane.get_mac(0, self.dst_port_id)
        router_mac = self.test_params['router_mac']
        if router_mac != '':
            self.dst_port_mac = router_mac
        self.dst_port_mac = router_mac if router_mac != '' else self.dst_port_mac
        self.src_port_id = int(self.test_params['src_port_id'])
        self.src_port_ip = self.test_params['src_port_ip']
        self.src_port_mac = self.dataplane.get_mac(0, self.src_port_id)
        self.asic_type = self.test_params['sonic_asic_type']
        self.flow_config = self.test_params['flow_config']
        self.pkts_num_leak_out = int(self.test_params['pkts_num_leak_out'])
        self.pkts_num_trig_egr_drp = int(
            self.test_params['pkts_num_trig_egr_drp'])
        if 'packet_size' in self.test_params.keys():
            self.packet_length = int(self.test_params['packet_size'])
            cell_size = int(self.test_params['cell_size'])
            if self.packet_length != 64:
                cell_occupancy = (self.packet_length +
                                  cell_size - 1) // cell_size
                self.pkts_num_trig_egr_drp //= cell_occupancy
        else:
            self.packet_length = 64
        self.ttl = 64

    def runTest(self):
        print("dst_port_id: {}, src_port_id: {}".format(
            self.dst_port_id, self.src_port_id), file=sys.stderr)
        # get counter names to query
        ingress_counters, egress_counters = get_counter_names(
            self.sonic_version)

        # craft first udp packet with unique udp_dport for traffic to go through different flows
        src_details = []
        src_details.append((int(self.src_port_id),
                            self.src_port_ip,
                            self.dataplane.get_mac(0, int(self.src_port_id))))

        pkt_list = get_multiple_flows(self, self.dst_port_mac, self.dst_port_id,
                                      self.dst_port_ip, None, self.dscp, self.ecn,
                                      self.ttl,
                                      self.packet_length, src_details, 20)[int(self.src_port_id)]

        xmit_counters_base, _ = sai_thrift_read_port_counters(self.dst_client, self.asic_type,
                                                              port_list['dst'][self.dst_port_id])
        # add slight tolerance in threshold characterization to consider
        # the case that npu puts packets in the egress queue after we pause the egress
        # or the leak out is simply less than expected as we have occasionally observed
        if 'pkts_num_margin' in self.test_params.keys():
            margin = int(self.test_params['pkts_num_margin'])
        else:
            margin = 2

        self.sai_thrift_port_tx_disable(self.dst_client, self.asic_type, [self.dst_port_id])

        # First input packet of the list for src_port_id
        first_pkt = pkt_list[0][0]
        try:
            # send packets to begin egress drop on flow1, requires sending the "single"
            # flow packet count to cause a drop with 1 flow.
            assert fill_leakout_plus_one(self, self.src_port_id, self.dst_port_id, first_pkt,
                                         int(self.test_params['pg']), self.asic_type), \
                "Failed to fill leakout on dest port {}".format(
                    self.dst_port_id)
            send_packet(self, self.src_port_id, first_pkt,
                        self.pkts_num_trig_egr_drp)
            time.sleep(2)
            # Verify egress drop
            xmit_counters, _ = sai_thrift_read_port_counters(self.dst_client, self.asic_type,
                                                             port_list['dst'][self.dst_port_id])
            for cntr in egress_counters:
                diff = xmit_counters[cntr] - xmit_counters_base[cntr]
                assert diff > 0, "Failed to cause TX drop on port {}".format(
                    self.dst_port_id)
            xmit_counters_base = xmit_counters
            # Find a separate flow that uses alternate queue
            for index, (second_pkt, _, _) in enumerate(pkt_list):
                # Start out with i=0 to match flow_1 to confirm drop
                xmit_counters_base = xmit_counters
                send_packet(self, self.src_port_id, second_pkt, 1)
                time.sleep(2)
                xmit_counters, _ = sai_thrift_read_port_counters(self.dst_client, self.asic_type,
                                                                 port_list['dst'][self.dst_port_id])
                drop_counts = [xmit_counters[cntr] - xmit_counters_base[cntr] for cntr in egress_counters]
                assert len(set(drop_counts)) == 1, \
                    "Egress drop counters were different at port {}, counts: {}".format(
                        self.dst_port_id, drop_counts)
                drop_count = drop_counts[0]
                if second_pkt == first_pkt:
                    assert drop_count == 1, "Failed to reproduce drop to detect alternate flow"
                else:
                    assert drop_count in [0, 1], \
                        "Unexpected drop count when sending a single packet, drops {}".format(
                            drop_count)
                    if drop_count == 0:
                        print("Second flow detected on packet index {} in mode '{}'".format(
                             index, self.flow_config), file=sys.stderr)
                        assert self.flow_config == "separate", \
                            "Identified a second flow despite being in mode '{}'"\
                            .format(self.flow_config)
                        break
            else:
                print("Did not find a second flow in mode '{}'".format(
                    self.flow_config), file=sys.stderr)
                assert self.flow_config == "shared",\
                    "Failed to find a flow that uses a second queue despite being in mode '{}'"\
                    .format(self.flow_config)
            # Cleanup for multi-flow test
            self.sai_thrift_port_tx_enable(self.dst_client, self.asic_type, [self.dst_port_id])
            time.sleep(2)
            # Test multi-flow with detected multi-flow udp ports
            self.sai_thrift_port_tx_disable(self.dst_client, self.asic_type, [self.dst_port_id])
            recv_counters_base, _ = sai_thrift_read_port_counters(self.src_client, self.asic_type,
                                                                  port_list['src'][self.src_port_id])
            xmit_counters_base, _ = sai_thrift_read_port_counters(self.dst_client, self.asic_type,
                                                                  port_list['dst'][self.dst_port_id])
            assert fill_leakout_plus_one(self, self.src_port_id, self.dst_port_id, second_pkt,
                                         int(self.test_params['pg']), self.asic_type), \
                "Failed to fill leakout on dest port {}".format(
                    self.dst_port_id)
            multi_flow_drop_pkt_count = self.pkts_num_trig_egr_drp
            if self.flow_config == 'shared':
                # When sharing queueing space for multiple flows, divide by the number of flows
                multi_flow_drop_pkt_count //= 2
            # send packets short of triggering egress drop on both flows, uses the
            # "multiple" packet count to cause a drop when 2 flows are present.
            short_of_drop_npkts = self.pkts_num_leak_out + \
                multi_flow_drop_pkt_count - 1 - margin
            print("Sending {} packets on each of 2 streams to approach drop".format(
                short_of_drop_npkts), file=sys.stderr)
            send_packet(self, self.src_port_id, first_pkt, short_of_drop_npkts)
            send_packet(self, self.src_port_id, second_pkt, short_of_drop_npkts)
            # allow enough time for counters to update
            time.sleep(2)
            recv_counters, _ = sai_thrift_read_port_counters(self.src_client, self.asic_type,
                                                             port_list['src'][self.src_port_id])
            xmit_counters, _ = sai_thrift_read_port_counters(self.dst_client, self.asic_type,
                                                             port_list['dst'][self.dst_port_id])
            # recv port no pfc
            diff = recv_counters[self.pg] - recv_counters_base[self.pg]
            assert diff == 0, "Unexpected PFC frames {}".format(diff)
            # recv port no ingress drop
            for cntr in ingress_counters:
                diff = recv_counters[cntr] - recv_counters_base[cntr]
                assert diff == 0, "Unexpected ingress drop {} on port {}".format(
                    diff, self.src_port_id)
            # xmit port no egress drop
            for cntr in egress_counters:
                diff = xmit_counters[cntr] - xmit_counters_base[cntr]
                assert diff == 0, "Unexpected TX drop {} on port {}".format(
                    diff, self.dst_port_id)

            # send 1 packet to trigger egress drop
            npkts = 1 + 2 * margin
            print("Sending {} packets on 2 streams to trigger drop".format(
                npkts), file=sys.stderr)
            send_packet(self, self.src_port_id, first_pkt, npkts)
            send_packet(self, self.src_port_id, second_pkt, npkts)
            # allow enough time for counters to update
            time.sleep(2)
            recv_counters, _ = sai_thrift_read_port_counters(
                self.src_client, self.asic_type, port_list['src'][self.src_port_id])
            xmit_counters, _ = sai_thrift_read_port_counters(
                self.dst_client, self.asic_type, port_list['dst'][self.dst_port_id])
            # recv port no pfc
            diff = recv_counters[self.pg] - recv_counters_base[self.pg]
            assert diff == 0, "Unexpected PFC frames {}".format(diff)
            # recv port no ingress drop
            for cntr in ingress_counters:
                diff = recv_counters[cntr] - recv_counters_base[cntr]
                assert diff == 0, "Unexpected ingress drop {} on port {}".format(
                    diff, self.src_port_id)
            # xmit port egress drop
            for cntr in egress_counters:
                drops = xmit_counters[cntr] - xmit_counters_base[cntr]
                assert drops > 0, "Failed to detect egress drops ({})".format(
                    drops)
            print("Successfully dropped {} packets".format(
                drops), file=sys.stderr)
        finally:
            self.sai_thrift_port_tx_enable(self.dst_client, self.asic_type, [self.dst_port_id])


# pg shared pool applied to both lossy and lossless traffic


class PGSharedWatermarkTest(sai_base_test.ThriftInterfaceDataPlane):

    def show_stats(self, banner,
                   asic_type, pg, src_port_id, dst_port_id, ingress_counters, egress_counters,
                   sport_cntr_base, sport_pg_cntr_base, sport_pg_share_wm_base,
                   dport_cntr_base, dport_pg_cntr_base, dport_pg_share_wm_base,
                   sport_cntr, sport_pg_cntr, sport_pg_share_wm,
                   dport_cntr, dport_pg_cntr, dport_pg_share_wm):
        port_counter_indexes = [pg + 2]
        port_counter_indexes += ingress_counters
        port_counter_indexes += egress_counters
        port_counter_indexes += [TRANSMITTED_PKTS, RECEIVED_PKTS,
                                 RECEIVED_NON_UC_PKTS, TRANSMITTED_NON_UC_PKTS, EGRESS_PORT_QLEN]
        stats_tbl = texttable.TextTable(['']
                                        + [port_counter_fields[fieldIdx] for fieldIdx in port_counter_indexes]
                                        + ['Ing Pg{} Pkt'.format(pg)]
                                        + ['Ing Pg{} Share Wm'.format(pg)])
        if sport_cntr is None:
            sport_cntr, _ = sai_thrift_read_port_counters(self.src_client, asic_type, port_list['src'][src_port_id])
        if sport_pg_cntr is None:
            sport_pg_cntr = sai_thrift_read_pg_counters(self.src_client, port_list['src'][src_port_id])
        if sport_pg_share_wm is None:
            sport_pg_share_wm = sai_thrift_read_pg_shared_watermark(
                self.src_client, asic_type, port_list['src'][src_port_id])
        if dport_cntr is None:
            dport_cntr, _ = sai_thrift_read_port_counters(self.dst_client, asic_type, port_list['dst'][dst_port_id])
        if dport_pg_cntr is None:
            dport_pg_cntr = sai_thrift_read_pg_counters(self.dst_client, port_list['dst'][dst_port_id])
        if dport_pg_share_wm is None:
            dport_pg_share_wm = sai_thrift_read_pg_shared_watermark(
                self.dst_client, asic_type, port_list['dst'][dst_port_id])
        stats_tbl.add_row(['base src port']
                          + [sport_cntr_base[fieldIdx]
                              for fieldIdx in port_counter_indexes]
                          + [sport_pg_cntr_base[pg]]
                          + [sport_pg_share_wm_base[pg]])
        stats_tbl.add_row(['     src port']
                          + [sport_cntr[fieldIdx]
                              for fieldIdx in port_counter_indexes]
                          + [sport_pg_cntr[pg]]
                          + [sport_pg_share_wm[pg]])
        stats_tbl.add_row(['base dst port']
                          + [dport_cntr_base[fieldIdx]
                              for fieldIdx in port_counter_indexes]
                          + [dport_pg_cntr_base[pg]]
                          + [dport_pg_share_wm_base[pg]])
        stats_tbl.add_row(['     dst port']
                          + [dport_cntr[fieldIdx]
                              for fieldIdx in port_counter_indexes]
                          + [dport_pg_cntr[pg]]
                          + [dport_pg_share_wm[pg]])
        sys.stderr.write('{}\n{}\n'.format(banner, stats_tbl))

    def runTest(self):
        time.sleep(5)
        switch_init(self.clients)

        # Parse input parameters
        dscp = int(self.test_params['dscp'])
        ecn = int(self.test_params['ecn'])
        router_mac = self.test_params['router_mac']
        print("router_mac: %s" % (router_mac), file=sys.stderr)
        pg = int(self.test_params['pg'])
        ingress_counters, egress_counters = get_counter_names(
            self.test_params['sonic_version'])
        dst_port_id = int(self.test_params['dst_port_id'])
        dst_port_ip = self.test_params['dst_port_ip']
        dst_port_mac = self.dataplane.get_mac(0, dst_port_id)
        src_port_id = int(self.test_params['src_port_id'])
        src_port_ip = self.test_params['src_port_ip']
        src_port_vlan = self.test_params['src_port_vlan']
        src_port_mac = self.dataplane.get_mac(0, src_port_id)

        asic_type = self.test_params['sonic_asic_type']
        pkts_num_leak_out = int(self.test_params['pkts_num_leak_out'])
        pkts_num_fill_min = int(self.test_params['pkts_num_fill_min'])
        pkts_num_fill_shared = int(self.test_params['pkts_num_fill_shared'])
        cell_size = int(self.test_params['cell_size'])
        hwsku = self.test_params['hwsku']
        internal_hdr_size = self.test_params.get('internal_hdr_size', 0)
        platform_asic = self.test_params['platform_asic']

        if 'packet_size' in list(self.test_params.keys()):
            packet_length = int(self.test_params['packet_size'])
        else:
            packet_length = 64

        cell_occupancy = (packet_length + cell_size - 1) // cell_size

        # Prepare TCP packet data
        ttl = 64
        pkt_dst_mac = router_mac if router_mac != '' else dst_port_mac
        if asic_type in ['cisco-8000']:
            pkt = get_multiple_flows(
                    self,
                    pkt_dst_mac,
                    dst_port_id,
                    dst_port_ip,
                    None,
                    dscp,
                    ecn,
                    ttl,
                    packet_length,
                    [(src_port_id, src_port_ip)],
                    packets_per_port=1)[src_port_id][0][0]
        else:
            pkt = construct_ip_pkt(packet_length,
                                   pkt_dst_mac,
                                   src_port_mac,
                                   src_port_ip,
                                   dst_port_ip,
                                   dscp,
                                   src_port_vlan,
                                   ecn=ecn,
                                   ttl=ttl)

            print("dst_port_id: %d, src_port_id: %d src_port_vlan: %s" %
                  (dst_port_id, src_port_id, src_port_vlan), file=sys.stderr)
            # in case dst_port_id is part of LAG, find out the actual dst port
            # for given IP parameters
            dst_port_id = get_rx_port(
                self, 0, src_port_id, pkt_dst_mac, dst_port_ip, src_port_ip, src_port_vlan
            )
            print("actual dst_port_id: %d" % (dst_port_id), file=sys.stderr)

        # Add slight tolerance in threshold characterization to consider
        # the case that cpu puts packets in the egress queue after we pause the egress
        # or the leak out is simply less than expected as we have occasionally observed
        if hwsku == 'DellEMC-Z9332f-O32' or hwsku == 'DellEMC-Z9332f-M-O16C64':
            margin = int(self.test_params['pkts_num_margin'])
        else:
            margin = int(self.test_params['pkts_num_margin']) if self.test_params.get(
                "pkts_num_margin") else 2

        # Get a snapshot of counter values
        recv_counters_base, _ = sai_thrift_read_port_counters(self.src_client, asic_type, port_list['src'][src_port_id])
        xmit_counters_base, _ = sai_thrift_read_port_counters(self.dst_client, asic_type, port_list['dst'][dst_port_id])

        # For TH3/cisco-8000, some packets stay in egress memory and doesn't show up in shared buffer or leakout
        if 'pkts_num_egr_mem' in list(self.test_params.keys()):
            pkts_num_egr_mem = int(self.test_params['pkts_num_egr_mem'])
        else:
            pkts_num_egr_mem = None

        self.sai_thrift_port_tx_disable(self.dst_client, asic_type, [dst_port_id])
        pg_cntrs_base = sai_thrift_read_pg_counters(self.src_client, port_list['src'][src_port_id])
        dst_pg_cntrs_base = sai_thrift_read_pg_counters(self.dst_client, port_list['dst'][dst_port_id])
        pg_shared_wm_res_base = sai_thrift_read_pg_shared_watermark(
            self.src_client, asic_type, port_list['src'][src_port_id])
        dst_pg_shared_wm_res_base = sai_thrift_read_pg_shared_watermark(
            self.dst_client, asic_type, port_list['dst'][dst_port_id])

        # send packets
        try:
            # Since there is variability in packet leakout in hwsku Arista-7050CX3-32S-D48C8 and
            # Arista-7050CX3-32S-C32. Starting with zero pkts_num_leak_out and trying to find
            # actual leakout by sending packets and reading actual leakout from HW
            if check_leackout_compensation_support(asic_type, hwsku):
                pkts_num_leak_out = 0

            xmit_counters_history, _ = sai_thrift_read_port_counters(
                self.dst_client, asic_type, port_list['dst'][dst_port_id])
            pg_min_pkts_num = 0

            # send packets to fill pg min but not trek into shared pool
            # so if pg min is zero, it directly treks into shared pool by 1
            # this is the case for lossy traffic
            if hwsku == 'DellEMC-Z9332f-O32' or hwsku == 'DellEMC-Z9332f-M-O16C64':
                pg_min_pkts_num = pkts_num_egr_mem + \
                    pkts_num_leak_out + pkts_num_fill_min + margin
                send_packet(self, src_port_id, pkt, pg_min_pkts_num)
            elif 'cisco-8000' in asic_type:
                assert (fill_leakout_plus_one(
                    self, src_port_id, dst_port_id, pkt, pg, asic_type))
            else:
                pg_min_pkts_num = pkts_num_leak_out + pkts_num_fill_min
                send_packet(self, src_port_id, pkt, pg_min_pkts_num)

            # allow enough time for the dut to sync up the counter values in counters_db
            time.sleep(8)

            if pg_min_pkts_num > 0 and check_leackout_compensation_support(asic_type, hwsku):
                dynamically_compensate_leakout(self.src_client, asic_type, sai_thrift_read_port_counters,
                                               port_list['dst'][dst_port_id], TRANSMITTED_PKTS,
                                               xmit_counters_history, self, src_port_id, pkt, 40)

            pg_cntrs = sai_thrift_read_pg_counters(
                self.src_client, port_list['src'][src_port_id])
            pg_shared_wm_res = sai_thrift_read_pg_shared_watermark(
                self.src_client, asic_type, port_list['src'][src_port_id])
            print("Received packets: %d" %
                  (pg_cntrs[pg] - pg_cntrs_base[pg]), file=sys.stderr)
            print("Init pkts num sent: %d, min: %d, actual watermark value to start: %d" % (
                pg_min_pkts_num, pkts_num_fill_min, pg_shared_wm_res[pg]), file=sys.stderr)

            self.show_stats('Filled PG min',
                            asic_type, pg, src_port_id, dst_port_id, ingress_counters, egress_counters,
                            recv_counters_base, pg_cntrs_base, pg_shared_wm_res_base,
                            xmit_counters_base, dst_pg_cntrs_base, dst_pg_shared_wm_res_base,
                            None, pg_cntrs, pg_shared_wm_res,
                            None, None, None)

            if pkts_num_fill_min:
                if platform_asic and platform_asic == "broadcom-dnx":
                    assert (pg_shared_wm_res[pg] <=
                            ((pkts_num_leak_out + pkts_num_fill_min) * (packet_length + internal_hdr_size)))
                else:
                    assert (pg_shared_wm_res[pg] == 0)
            else:
                # on t1-lag, we found vm will keep sending control
                # packets, this will cause the watermark to be 2 * 208 bytes
                # as all lossy packets are now mapped to single pg 0
                # so we remove the strict equity check, and use upper bound
                # check instead
                assert (pg_shared_wm_res[pg] <= margin * cell_size)

            # send packet batch of fixed packet numbers to fill pg shared
            # first round sends only 1 packet
            expected_wm = 0
            total_shared = pkts_num_fill_shared - pkts_num_fill_min
            pkts_inc = (total_shared // cell_occupancy) >> 2
            if 'cisco-8000' in asic_type:
                # No additional packet margin needed while sending,
                # but small margin still needed during boundary checks below
                pkts_num = 1
            else:
                pkts_num = 1 + margin
            fragment = 0
            while (expected_wm < total_shared - fragment):
                expected_wm += pkts_num * cell_occupancy
                if (expected_wm > total_shared):
                    diff = (expected_wm - total_shared +
                            cell_occupancy - 1) // cell_occupancy
                    pkts_num -= diff
                    expected_wm -= diff * cell_occupancy
                    fragment = total_shared - expected_wm
                print("pkts num to send: %d, total pkts: %d, pg shared: %d" %
                      (pkts_num, expected_wm, total_shared), file=sys.stderr)

                send_packet(self, src_port_id, pkt, int(pkts_num))
                time.sleep(8)

                if (
                    (pg_min_pkts_num == 0)
                    and (pkts_num <= 1 + margin)
                    and check_leackout_compensation_support(asic_type, hwsku)
                ):
                    dynamically_compensate_leakout(self.src_client, asic_type, sai_thrift_read_port_counters,
                                                   port_list['dst'][dst_port_id], TRANSMITTED_PKTS,
                                                   xmit_counters_history, self, src_port_id, pkt, 40)

                # these counters are clear on read, ensure counter polling
                # is disabled before the test

                pg_shared_wm_res = sai_thrift_read_pg_shared_watermark(
                    self.src_client, asic_type, port_list['src'][src_port_id])
                pg_cntrs = sai_thrift_read_pg_counters(
                    self.src_client, port_list['src'][src_port_id])
                print("Received packets: %d" %
                      (pg_cntrs[pg] - pg_cntrs_base[pg]), file=sys.stderr)

                self.show_stats('To fill PG share pool, send {} pkt'.format(pkts_num),
                                asic_type, pg, src_port_id, dst_port_id, ingress_counters, egress_counters,
                                recv_counters_base, pg_cntrs_base, pg_shared_wm_res_base,
                                xmit_counters_base, dst_pg_cntrs_base, dst_pg_shared_wm_res_base,
                                None, pg_cntrs, pg_shared_wm_res,
                                None, None, None)

                if platform_asic and platform_asic == "broadcom-dnx":
                    print("lower bound: %d, actual value: %d, upper bound (+%d): %d" % (
                        expected_wm * cell_size, pg_shared_wm_res[pg], margin,
                        (expected_wm + margin) * (packet_length + internal_hdr_size)), file=sys.stderr)
                    assert (pg_shared_wm_res[pg] <=
                            ((pkts_num_leak_out + pkts_num_fill_min + expected_wm + margin)
                             * (packet_length + internal_hdr_size)))
                else:
                    print("lower bound: %d, actual value: %d, upper bound (+%d): %d" % (
                        expected_wm * cell_size, pg_shared_wm_res[pg], margin, (expected_wm + margin) * cell_size),
                        file=sys.stderr)
                    assert (pg_shared_wm_res[pg] <= (
                        expected_wm + margin) * cell_size)
                    assert (expected_wm * cell_size <= pg_shared_wm_res[pg])

                pkts_num = pkts_inc

            # overflow the shared pool
            send_packet(self, src_port_id, pkt, pkts_num)
            time.sleep(8)
            pg_shared_wm_res = sai_thrift_read_pg_shared_watermark(
                self.src_client, asic_type, port_list['src'][src_port_id])
            pg_cntrs = sai_thrift_read_pg_counters(
                self.src_client, port_list['src'][src_port_id])
            print("Received packets: %d" %
                  (pg_cntrs[pg] - pg_cntrs_base[pg]), file=sys.stderr)

            self.show_stats('To overflow PG share pool, send {} pkt'.format(pkts_num),
                            asic_type, pg, src_port_id, dst_port_id, ingress_counters, egress_counters,
                            recv_counters_base, pg_cntrs_base, pg_shared_wm_res_base,
                            xmit_counters_base, dst_pg_cntrs_base, dst_pg_shared_wm_res_base,
                            None, pg_cntrs, pg_shared_wm_res,
                            None, None, None)

            assert (fragment < cell_occupancy)

            if platform_asic and platform_asic == "broadcom-dnx":
                print("exceeded pkts num sent: %d, expected watermark: %d, actual value: %d" % (
                    pkts_num, ((expected_wm + cell_occupancy) * (packet_length + internal_hdr_size)),
                    pg_shared_wm_res[pg]), file=sys.stderr)
                assert (expected_wm * (packet_length + internal_hdr_size) <= (
                        expected_wm + margin + cell_occupancy) * (packet_length + internal_hdr_size))
            else:
                print("exceeded pkts num sent: %d, expected watermark: %d, actual value: %d" % (
                    pkts_num, ((expected_wm + cell_occupancy) * cell_size), pg_shared_wm_res[pg]), file=sys.stderr)
                assert (expected_wm * cell_size <= pg_shared_wm_res[pg] <= (
                        expected_wm + margin + cell_occupancy) * cell_size)
        finally:
            self.sai_thrift_port_tx_enable(self.dst_client, asic_type, [dst_port_id])

# pg headroom is a notion for lossless traffic only


class PGHeadroomWatermarkTest(sai_base_test.ThriftInterfaceDataPlane):
    def runTest(self):
        time.sleep(5)
        switch_init(self.clients)

        # Parse input parameters
        dscp = int(self.test_params['dscp'])
        ecn = int(self.test_params['ecn'])
        router_mac = self.test_params['router_mac']
        print("router_mac: %s" % (router_mac), file=sys.stderr)
        pg = int(self.test_params['pg'])
        dst_port_id = int(self.test_params['dst_port_id'])
        dst_port_ip = self.test_params['dst_port_ip']
        dst_port_mac = self.dataplane.get_mac(0, dst_port_id)
        src_port_id = int(self.test_params['src_port_id'])
        src_port_ip = self.test_params['src_port_ip']
        src_port_vlan = self.test_params['src_port_vlan']
        src_port_mac = self.dataplane.get_mac(0, src_port_id)

        asic_type = self.test_params['sonic_asic_type']
        pkts_num_leak_out = int(self.test_params['pkts_num_leak_out'])
        pkts_num_trig_pfc = int(self.test_params['pkts_num_trig_pfc'])
        pkts_num_trig_ingr_drp = int(
            self.test_params['pkts_num_trig_ingr_drp'])
        cell_size = int(self.test_params['cell_size'])
        hwsku = self.test_params['hwsku']
        platform_asic = self.test_params['platform_asic']

        # Prepare TCP packet data
        ttl = 64
        if 'packet_size' in self.test_params:
            default_packet_length = self.test_params['packet_size']
        else:
            default_packet_length = 64

        cell_occupancy = (default_packet_length + cell_size - 1) // cell_size
        pkt_dst_mac = router_mac if router_mac != '' else dst_port_mac
        is_dualtor = self.test_params.get('is_dualtor', False)
        def_vlan_mac = self.test_params.get('def_vlan_mac', None)
        if is_dualtor and def_vlan_mac is not None:
            pkt_dst_mac = def_vlan_mac
        pkt = construct_ip_pkt(default_packet_length,
                               pkt_dst_mac,
                               src_port_mac,
                               src_port_ip,
                               dst_port_ip,
                               dscp,
                               src_port_vlan,
                               ecn=ecn,
                               ttl=ttl)

        print("dst_port_id: %d, src_port_id: %d, src_port_vlan: %s" %
              (dst_port_id, src_port_id, src_port_vlan), file=sys.stderr)
        # in case dst_port_id is part of LAG, find out the actual dst port
        # for given IP parameters
        dst_port_id = get_rx_port(
            self, 0, src_port_id, pkt_dst_mac, dst_port_ip, src_port_ip, src_port_vlan
        )
        print("actual dst_port_id: %d" % (dst_port_id), file=sys.stderr)

        # Add slight tolerance in threshold characterization to consider
        # the case that cpu puts packets in the egress queue after we pause the egress
        # or the leak out is simply less than expected as we have occasionally observed
        if 'pkts_num_margin' in list(self.test_params.keys()):
            margin = int(self.test_params['pkts_num_margin'])
        else:
            margin = 0

        # For TH3, some packets stay in egress memory and doesn't show up in shared buffer or leakout
        if 'pkts_num_egr_mem' in list(self.test_params.keys()):
            pkts_num_egr_mem = int(self.test_params['pkts_num_egr_mem'])

        self.sai_thrift_port_tx_disable(self.dst_client, asic_type, [dst_port_id])

        xmit_counters_base, _ = sai_thrift_read_port_counters(self.dst_client, asic_type, port_list['dst'][dst_port_id])

        # send packets
        try:
            # Starting with zero pkts_num_leak_out and trying to find
            # actual leakout by sending packets and reading actual leakout from HW.
            if check_leackout_compensation_support(asic_type, hwsku):
                pkts_num_leak_out = 0

            # send packets to trigger pfc but not trek into headroom
            if hwsku == 'DellEMC-Z9332f-O32' or hwsku == 'DellEMC-Z9332f-M-O16C64':
                send_packet(self, src_port_id, pkt, (pkts_num_egr_mem +
                                                     pkts_num_leak_out + pkts_num_trig_pfc) // cell_occupancy - margin)
            else:
                send_packet(self, src_port_id, pkt, (pkts_num_leak_out +
                                                     pkts_num_trig_pfc) // cell_occupancy - margin)

            time.sleep(8)

            if check_leackout_compensation_support(asic_type, hwsku):
                dynamically_compensate_leakout(self.dst_client, asic_type, sai_thrift_read_port_counters,
                                               port_list['dst'][dst_port_id], TRANSMITTED_PKTS,
                                               xmit_counters_base, self, src_port_id, pkt, 30)

            q_wm_res, pg_shared_wm_res, pg_headroom_wm_res = sai_thrift_read_port_watermarks(
                self.src_client, port_list['src'][src_port_id])
            if platform_asic and platform_asic == "broadcom-dnx":
                logging.info("On J2C+ don't support SAI_INGRESS_PRIORITY_GROUP_STAT_XOFF_ROOM_WATERMARK_BYTES " +
                             "stat - so ignoring this step for now")
            else:
                assert (pg_headroom_wm_res[pg] == 0)

            send_packet(self, src_port_id, pkt, margin)

            # send packet batch of fixed packet numbers to fill pg headroom
            # first round sends only 1 packet
            expected_wm = 0
            total_hdrm = (pkts_num_trig_ingr_drp -
                          pkts_num_trig_pfc) // cell_occupancy - 1
            pkts_inc = total_hdrm >> 2
            pkts_num = 1 + margin
            while (expected_wm < total_hdrm):
                expected_wm += pkts_num
                if (expected_wm > total_hdrm):
                    pkts_num -= (expected_wm - total_hdrm)
                    expected_wm = total_hdrm
                print("pkts num to send: %d, total pkts: %d, pg headroom: %d" %
                      (pkts_num, expected_wm, total_hdrm), file=sys.stderr)

                send_packet(self, src_port_id, pkt, pkts_num)
                time.sleep(8)
                # these counters are clear on read, ensure counter polling
                # is disabled before the test
                q_wm_res, pg_shared_wm_res, pg_headroom_wm_res = sai_thrift_read_port_watermarks(
                    self.src_client, port_list['src'][src_port_id])

                print(
                    "lower bound: %d, actual value: %d, upper bound: %d"
                    % (
                        (expected_wm - margin) * cell_size * cell_occupancy,
                        pg_headroom_wm_res[pg],
                        ((expected_wm + margin) * cell_size * cell_occupancy)
                    ),
                    file=sys.stderr)

                if platform_asic and platform_asic == "broadcom-dnx":
                    logging.info("On J2C+ don't support SAI_INGRESS_PRIORITY_GROUP_STAT_XOFF_ROOM_WATERMARK_BYTES " +
                                 "stat - so ignoring this step for now")
                else:
                    assert (pg_headroom_wm_res[pg] <= (
                        expected_wm + margin) * cell_size * cell_occupancy)
                    assert ((expected_wm - margin) * cell_size *
                            cell_occupancy <= pg_headroom_wm_res[pg])

                pkts_num = pkts_inc

            # overflow the headroom
            send_packet(self, src_port_id, pkt, pkts_num)
            time.sleep(8)
            q_wm_res, pg_shared_wm_res, pg_headroom_wm_res = sai_thrift_read_port_watermarks(
                self.src_client, port_list['src'][src_port_id])
            print("exceeded pkts num sent: %d" % (pkts_num), file=sys.stderr)
            print("lower bound: %d, actual value: %d, upper bound: %d" %
                  ((expected_wm - margin) * cell_size * cell_occupancy, pg_headroom_wm_res[pg],
                   ((expected_wm + margin) * cell_size * cell_occupancy)), file=sys.stderr)
            assert (expected_wm == total_hdrm)

            if platform_asic and platform_asic == "broadcom-dnx":
                logging.info("On J2C+ don't support SAI_INGRESS_PRIORITY_GROUP_STAT_XOFF_ROOM_WATERMARK_BYTES " +
                             "stat - so ignoring this step for now")
            else:
                assert (pg_headroom_wm_res[pg] <= (
                    expected_wm + margin) * cell_size * cell_occupancy)
                assert ((expected_wm - margin) * cell_size *
                        cell_occupancy <= pg_headroom_wm_res[pg])

        finally:
            self.sai_thrift_port_tx_enable(self.dst_client, asic_type, [dst_port_id])


class PGDropTest(sai_base_test.ThriftInterfaceDataPlane):
    def runTest(self):
        time.sleep(5)
        switch_init(self.clients)

        # Parse input parameters
        dscp = int(self.test_params['dscp'])
        ecn = int(self.test_params['ecn'])
        router_mac = self.test_params['router_mac']
        pg = int(self.test_params['pg'])
        queue = int(self.test_params['queue'])
        dst_port_id = int(self.test_params['dst_port_id'])
        dst_port_ip = self.test_params['dst_port_ip']
        dst_port_mac = self.dataplane.get_mac(0, dst_port_id)
        src_port_id = int(self.test_params['src_port_id'])
        src_port_ip = self.test_params['src_port_ip']
        src_port_vlan = self.test_params['src_port_vlan']
        src_port_mac = self.dataplane.get_mac(0, src_port_id)
        asic_type = self.test_params['sonic_asic_type']
        pkts_num_trig_pfc = int(self.test_params['pkts_num_trig_pfc'])
        cell_size = int(self.test_params.get('cell_size', 0))
        # Should be set to cause at least 1 drop at ingress
        pkts_num_trig_ingr_drp = int(
            self.test_params['pkts_num_trig_ingr_drp'])
        iterations = int(self.test_params['iterations'])
        is_multi_asic = self.src_client != self.dst_client
        margin = int(self.test_params['pkts_num_margin'])
        if is_multi_asic:
            assert cell_size != 0, \
                "'cell_size' argument is needed for multi-asic or multi-dut."

        pkt_dst_mac = router_mac if router_mac != '' else dst_port_mac
        dst_port_id = get_rx_port(
            self, 0, src_port_id, pkt_dst_mac, dst_port_ip, src_port_ip
        )

        # Prepare IP packet data
        ttl = 64
        packet_length = 64
        pkt = construct_ip_pkt(packet_length,
                               pkt_dst_mac,
                               src_port_mac,
                               src_port_ip,
                               dst_port_ip,
                               dscp,
                               src_port_vlan,
                               ecn=ecn,
                               ttl=ttl)

        print("test dst_port_id: {}, src_port_id: {}, src_vlan: {}".format(
            dst_port_id, src_port_id, src_port_vlan
        ), file=sys.stderr)

        try:
            pass_iterations = 0
            assert iterations > 0, "Need at least 1 iteration"
            for test_i in range(iterations):
                self.sai_thrift_port_tx_disable(self.dst_client, asic_type, [dst_port_id])

                pg_dropped_cntrs_base = sai_thrift_read_pg_drop_counters(
                    self.src_client, port_list['src'][src_port_id])
                pkt_num = pkts_num_trig_pfc

                # Fill egress memory and leakout
                if 'cisco-8000' in asic_type and is_multi_asic:
                    pkts_num_egr_mem, extra_bytes_occupied = overflow_egress(
                        self, src_port_id, pkt, pg, asic_type)
                    pkt_num -= extra_bytes_occupied // cell_size

                # Send packets to trigger PFC
                print("Iteration {}/{}, sending {} packets to trigger PFC".format(
                    test_i + 1, iterations, pkts_num_trig_pfc), file=sys.stderr)
                send_packet(self, src_port_id, pkt, pkts_num_trig_pfc)

                # Account for leakout
                if 'cisco-8000' in asic_type:
                    queue_counters = sai_thrift_read_queue_occupancy(
                        self.dst_client, "dst", dst_port_id)
                    occ_pkts = queue_counters[queue] // (packet_length + 24)
                    leaked_pkts = pkts_num_trig_pfc - occ_pkts
                    print("resending leaked packets {}".format(
                        leaked_pkts))
                    send_packet(self, src_port_id, pkt, leaked_pkts)

                # Trigger drop
                pkt_inc = pkts_num_trig_ingr_drp + margin - pkts_num_trig_pfc
                print("sending {} additional packets to trigger ingress drop".format(
                    pkt_inc), file=sys.stderr)
                send_packet(self, src_port_id, pkt, pkt_inc)

                pg_dropped_cntrs = sai_thrift_read_pg_drop_counters(
                    self.src_client, port_list['src'][src_port_id])
                pg_drops = pg_dropped_cntrs[pg] - pg_dropped_cntrs_base[pg]

                actual_num_trig_ingr_drp = pkts_num_trig_ingr_drp + \
                    margin - (pg_drops - 1)
                ingr_drop_diff = actual_num_trig_ingr_drp - pkts_num_trig_ingr_drp
                if abs(ingr_drop_diff) < margin:
                    pass_iterations += 1
                print("expected trig drop: {}, actual trig drop: {}, diff: {}".format(
                    pkts_num_trig_ingr_drp, actual_num_trig_ingr_drp, ingr_drop_diff), file=sys.stderr)

                self.sai_thrift_port_tx_enable(self.dst_client, asic_type, [dst_port_id])
                time.sleep(4)

            print("pass iterations: {}, total iterations: {}, margin: {}".format(
                pass_iterations, iterations, margin), file=sys.stderr)
            assert pass_iterations >= int(
                0.75 * iterations), "Passed iterations {} insufficient to meet minimum required iterations {}".format(
                pass_iterations, int(0.75 * iterations))

        finally:
            self.sai_thrift_port_tx_enable(self.dst_client, asic_type, [dst_port_id])


class QSharedWatermarkTest(sai_base_test.ThriftInterfaceDataPlane):

    def show_stats(self, banner, asic_type,
                   que, src_port_id, dst_port_id, ingress_counters, egress_counters,
                   sport_cntr_base, sport_pg_cntr_base, sport_pg_share_wm_base, sport_pg_headroom_wm_base,
                   sport_que_share_wm_base, dport_cntr_base, dport_pg_cntr_base, dport_pg_share_wm_base,
                   dport_pg_headroom_wm_base, dport_que_share_wm_base,
                   sport_cntr, sport_pg_cntr, sport_pg_share_wm, sport_pg_headroom_wm, sport_que_share_wm,
                   dport_cntr, dport_pg_cntr, dport_pg_share_wm, dport_pg_headroom_wm, dport_que_share_wm):
        port_counter_indexes = [que + 2]
        port_counter_indexes += ingress_counters
        port_counter_indexes += egress_counters
        port_counter_indexes += [TRANSMITTED_PKTS, RECEIVED_PKTS,
                                 RECEIVED_NON_UC_PKTS, TRANSMITTED_NON_UC_PKTS, EGRESS_PORT_QLEN]
        stats_tbl = texttable.TextTable(['']
                                        + [port_counter_fields[fieldIdx] for fieldIdx in port_counter_indexes]
                                        + ['Ing Pg{} Pkt'.format(que)]
                                        + ['Ing Pg{} Share Wm'.format(que)]
                                        + ['Ing Pg{} headroom Wm'.format(que)]
                                        + ['Que{} Share Wm'.format(que)])

        if sport_cntr is None:
            sport_cntr, _ = sai_thrift_read_port_counters(self.src_client, asic_type, port_list['src'][src_port_id])
        if sport_pg_cntr is None:
            sport_pg_cntr = sai_thrift_read_pg_counters(self.src_client, port_list['src'][src_port_id])
        if None in [sport_pg_share_wm, sport_pg_headroom_wm, sport_que_share_wm]:
            sport_que_share_wm, sport_pg_share_wm, sport_pg_headroom_wm = \
                sai_thrift_read_port_watermarks(self.src_client, port_list['src'][src_port_id])

        if dport_cntr is None:
            dport_cntr, _ = sai_thrift_read_port_counters(self.dst_client, asic_type, port_list['dst'][dst_port_id])
        if dport_pg_cntr is None:
            dport_pg_cntr = sai_thrift_read_pg_counters(self.dst_client, port_list['dst'][dst_port_id])
        if None in [dport_pg_share_wm, dport_pg_headroom_wm, dport_que_share_wm]:
            dport_que_share_wm, dport_pg_share_wm, dport_pg_headroom_wm = \
                sai_thrift_read_port_watermarks(self.src_client, port_list['dst'][dst_port_id])

        stats_tbl.add_row(['base src port']
                          + [sport_cntr_base[fieldIdx]
                              for fieldIdx in port_counter_indexes]
                          + [sport_pg_cntr_base[que]]
                          + [sport_pg_share_wm_base[que]]
                          + [sport_pg_headroom_wm_base[que]]
                          + [sport_que_share_wm_base[que]])
        stats_tbl.add_row(['     src port']
                          + [sport_cntr[fieldIdx]
                              for fieldIdx in port_counter_indexes]
                          + [sport_pg_cntr[que]]
                          + [sport_pg_share_wm[que]]
                          + [sport_pg_headroom_wm[que]]
                          + [sport_que_share_wm[que]])
        stats_tbl.add_row(['base dst port']
                          + [dport_cntr_base[fieldIdx]
                              for fieldIdx in port_counter_indexes]
                          + [dport_pg_cntr_base[que]]
                          + [dport_pg_share_wm_base[que]]
                          + [dport_pg_headroom_wm_base[que]]
                          + [dport_que_share_wm_base[que]])
        stats_tbl.add_row(['     dst port']
                          + [dport_cntr[fieldIdx]
                              for fieldIdx in port_counter_indexes]
                          + [dport_pg_cntr[que]]
                          + [dport_pg_share_wm[que]]
                          + [dport_pg_headroom_wm[que]]
                          + [dport_que_share_wm[que]])
        sys.stderr.write('{}\n{}\n'.format(banner, stats_tbl))

    def runTest(self):
        time.sleep(5)
        switch_init(self.clients)

        # Parse input parameters
        ingress_counters, egress_counters = get_counter_names(
            self.test_params['sonic_version'])
        dscp = int(self.test_params['dscp'])
        ecn = int(self.test_params['ecn'])
        router_mac = self.test_params['router_mac']
        print("router_mac: %s" % (router_mac), file=sys.stderr)
        queue = int(self.test_params['queue'])
        dst_port_id = int(self.test_params['dst_port_id'])
        dst_port_ip = self.test_params['dst_port_ip']
        dst_port_mac = self.dataplane.get_mac(0, dst_port_id)
        src_port_id = int(self.test_params['src_port_id'])
        src_port_ip = self.test_params['src_port_ip']
        src_port_vlan = self.test_params['src_port_vlan']
        src_port_mac = self.dataplane.get_mac(0, src_port_id)

        asic_type = self.test_params['sonic_asic_type']
        pkts_num_leak_out = int(self.test_params['pkts_num_leak_out'])
        pkts_num_fill_min = int(self.test_params['pkts_num_fill_min'])
        pkts_num_trig_drp = int(self.test_params['pkts_num_trig_drp'])
        cell_size = int(self.test_params['cell_size'])
        hwsku = self.test_params['hwsku']
        platform_asic = self.test_params['platform_asic']

        if 'packet_size' in list(self.test_params.keys()):
            packet_length = int(self.test_params['packet_size'])
        else:
            packet_length = 64

        cell_occupancy = (packet_length + cell_size - 1) // cell_size

        # Prepare TCP packet data
        ttl = 64
        pkt_dst_mac = router_mac if router_mac != '' else dst_port_mac

        is_dualtor = self.test_params.get('is_dualtor', False)
        def_vlan_mac = self.test_params.get('def_vlan_mac', None)
        if is_dualtor and def_vlan_mac is not None:
            pkt_dst_mac = def_vlan_mac

        pkt = construct_ip_pkt(packet_length,
                               pkt_dst_mac,
                               src_port_mac,
                               src_port_ip,
                               dst_port_ip,
                               dscp,
                               src_port_vlan,
                               ecn=ecn,
                               ttl=ttl)

        print("dst_port_id: %d, src_port_id: %d, src_port_vlan: %s" %
              (dst_port_id, src_port_id, src_port_vlan), file=sys.stderr)
        # in case dst_port_id is part of LAG, find out the actual dst port
        # for given IP parameters
        dst_port_id = get_rx_port(
            self, 0, src_port_id, pkt_dst_mac, dst_port_ip, src_port_ip, src_port_vlan
        )
        print("actual dst_port_id: %d" % (dst_port_id), file=sys.stderr)

        # Add slight tolerance in threshold characterization to consider
        # the case that cpu puts packets in the egress queue after we pause the egress
        # or the leak out is simply less than expected as we have occasionally observed
        #
        # On TH2 using scheduler-based TX enable, we find the Q min being inflated
        # to have 0x10 = 16 cells. This effect is captured in lossy traffic queue
        # shared test, so the margin here actually means extra capacity margin
        margin = int(self.test_params['pkts_num_margin']) if self.test_params.get(
            'pkts_num_margin') else 8

        # For TH3, some packets stay in egress memory and doesn't show up in shared buffer or leakout
        if 'pkts_num_egr_mem' in list(self.test_params.keys()):
            pkts_num_egr_mem = int(self.test_params['pkts_num_egr_mem'])

        recv_counters_base, _ = sai_thrift_read_port_counters(self.src_client, asic_type, port_list['src'][src_port_id])
        xmit_counters_base, _ = sai_thrift_read_port_counters(self.dst_client, asic_type, port_list['dst'][dst_port_id])
        self.sai_thrift_port_tx_disable(self.dst_client, asic_type, [dst_port_id])
        pg_cntrs_base = sai_thrift_read_pg_counters(self.src_client, port_list['src'][src_port_id])
        dst_pg_cntrs_base = sai_thrift_read_pg_counters(self.dst_client, port_list['dst'][dst_port_id])
        q_wm_res_base, pg_shared_wm_res_base, pg_headroom_wm_res_base = sai_thrift_read_port_watermarks(
            self.src_client, port_list['src'][src_port_id])
        dst_q_wm_res_base, dst_pg_shared_wm_res_base, dst_pg_headroom_wm_res_base = sai_thrift_read_port_watermarks(
            self.dst_client, port_list['dst'][dst_port_id])

        # send packets
        try:
            # Since there is variability in packet leakout in hwsku Arista-7050CX3-32S-D48C8 and
            # Arista-7050CX3-32S-C32. Starting with zero pkts_num_leak_out and trying to find
            # actual leakout by sending packets and reading actual leakout from HW
            if check_leackout_compensation_support(asic_type, hwsku):
                pkts_num_leak_out = 0

            xmit_counters_history, _ = sai_thrift_read_port_counters(
                self.dst_client, asic_type, port_list['dst'][dst_port_id])
            que_min_pkts_num = 0

            # send packets to fill queue min but not trek into shared pool
            # so if queue min is zero, it will directly trek into shared pool by 1
            # TH2 uses scheduler-based TX enable, this does not require sending packets
            # to leak out
            if hwsku == 'DellEMC-Z9332f-O32' or hwsku == 'DellEMC-Z9332f-M-O16C64':
                que_min_pkts_num = pkts_num_egr_mem + pkts_num_leak_out + pkts_num_fill_min
                send_packet(self, src_port_id, pkt, que_min_pkts_num)
            else:
                que_min_pkts_num = pkts_num_leak_out + pkts_num_fill_min
                send_packet(self, src_port_id, pkt, que_min_pkts_num)

            # allow enough time for the dut to sync up the counter values in counters_db
            time.sleep(8)

            if que_min_pkts_num > 0 and check_leackout_compensation_support(asic_type, hwsku):
                dynamically_compensate_leakout(self.dst_client, asic_type, sai_thrift_read_port_counters,
                                               port_list['dst'][dst_port_id], TRANSMITTED_PKTS,
                                               xmit_counters_history, self, src_port_id, pkt, 40)

            q_wm_res, pg_shared_wm_res, pg_headroom_wm_res = sai_thrift_read_port_watermarks(
                self.dst_client, port_list['dst'][dst_port_id])
            pg_cntrs = sai_thrift_read_pg_counters(
                self.src_client, port_list['src'][src_port_id])
            print("Init pkts num sent: %d, min: %d, actual watermark value to start: %d" % (
                que_min_pkts_num, pkts_num_fill_min, q_wm_res[queue]), file=sys.stderr)
            print("Received packets: %d" %
                  (pg_cntrs[queue] - pg_cntrs_base[queue]), file=sys.stderr)

            self.show_stats('Filled queue min', asic_type,
                            queue, src_port_id, dst_port_id, ingress_counters, egress_counters,
                            recv_counters_base, pg_cntrs_base, pg_shared_wm_res_base, pg_headroom_wm_res_base,
                            q_wm_res_base, xmit_counters_base, dst_pg_cntrs_base, dst_pg_shared_wm_res_base,
                            dst_pg_headroom_wm_res_base, dst_q_wm_res_base,
                            None, pg_cntrs, None, None, None,
                            None, None, pg_shared_wm_res, pg_headroom_wm_res, q_wm_res)

            if pkts_num_fill_min:
                assert (q_wm_res[queue] == 0)
            elif 'cisco-8000' in asic_type or "ACS-SN5600" in hwsku:
                assert (q_wm_res[queue] <= (margin + 1) * cell_size)
            else:
                if platform_asic and platform_asic == "broadcom-dnx":
                    logging.info("On J2C+ don't support SAI_INGRESS_PRIORITY_GROUP_STAT_XOFF_ROOM_WATERMARK_BYTES " +
                                 "stat - so ignoring this step for now")
                else:
                    assert(q_wm_res[queue] <= 1 * cell_size)

            # send packet batch of fixed packet numbers to fill queue shared
            # first round sends only 1 packet
            expected_wm = 0
            total_shared = pkts_num_trig_drp - pkts_num_fill_min - 1
            pkts_inc = (total_shared // cell_occupancy) >> 2
            if 'cisco-8000' in asic_type:
                pkts_total = 0  # track total desired queue fill level
                pkts_num = 1
            else:
                pkts_num = 1 + margin
            fragment = 0
            while (expected_wm < total_shared - fragment):
                expected_wm += pkts_num * cell_occupancy
                if (expected_wm > total_shared):
                    diff = (expected_wm - total_shared +
                            cell_occupancy - 1) // cell_occupancy
                    pkts_num -= diff
                    expected_wm -= diff * cell_occupancy
                    fragment = total_shared - expected_wm

                if 'cisco-8000' in asic_type:
                    self.sai_thrift_port_tx_disable(self.dst_client, asic_type, [dst_port_id])
                    assert(fill_leakout_plus_one(self, src_port_id, dst_port_id, pkt, queue, asic_type))
                    pkts_total += pkts_num
                    pkts_num = pkts_total - 1

                print("pkts num to send: %d, total pkts: %d, queue shared: %d" % (
                    pkts_num, expected_wm, total_shared), file=sys.stderr)

                send_packet(self, src_port_id, pkt, pkts_num)

                if 'cisco-8000' in asic_type:
                    self.sai_thrift_port_tx_enable(
                        self.dst_client, asic_type, [dst_port_id])

                time.sleep(8)

                if(
                    que_min_pkts_num == 0
                    and pkts_num <= 1 + margin
                    and check_leackout_compensation_support(asic_type, hwsku)
                ):
                    dynamically_compensate_leakout(self.dst_client, asic_type, sai_thrift_read_port_counters,
                                                   port_list['dst'][dst_port_id], TRANSMITTED_PKTS,
                                                   xmit_counters_history, self, src_port_id, pkt, 40)

                # these counters are clear on read, ensure counter polling
                # is disabled before the test
                q_wm_res, pg_shared_wm_res, pg_headroom_wm_res = sai_thrift_read_port_watermarks(
                    self.dst_client, port_list['dst'][dst_port_id])
                pg_cntrs = sai_thrift_read_pg_counters(
                    self.src_client, port_list['src'][src_port_id])
                print("Received packets: %d" %
                      (pg_cntrs[queue] - pg_cntrs_base[queue]), file=sys.stderr)
                print(
                      "lower bound: %d, actual value: %d, upper bound: %d"
                      % (
                            (expected_wm - margin) * cell_size,
                            q_wm_res[queue],
                            (expected_wm + margin) * cell_size,
                      ),
                      file=sys.stderr,
                )

                self.show_stats('Fill queue shared', asic_type,
                                queue, src_port_id, dst_port_id, ingress_counters, egress_counters,
                                recv_counters_base, pg_cntrs_base, pg_shared_wm_res_base, pg_headroom_wm_res_base,
                                q_wm_res_base, xmit_counters_base, dst_pg_cntrs_base, dst_pg_shared_wm_res_base,
                                dst_pg_headroom_wm_res_base, dst_q_wm_res_base,
                                None, pg_cntrs, None, None, None,
                                None, None, pg_shared_wm_res, pg_headroom_wm_res, q_wm_res)

                if platform_asic and platform_asic == "broadcom-dnx":
                    logging.info("On J2C+ don't support SAI_INGRESS_PRIORITY_GROUP_STAT_XOFF_ROOM_WATERMARK_BYTES " +
                                 "stat - so ignoring this step for now")
                else:
                    assert (q_wm_res[queue] <= (
                        expected_wm + margin) * cell_size)
                    assert ((expected_wm - margin) *
                            cell_size <= q_wm_res[queue])

                pkts_num = pkts_inc

            if 'cisco-8000' in asic_type:
                self.sai_thrift_port_tx_disable(self.dst_client, asic_type, [dst_port_id])
                fill_leakout_plus_one(
                    self, src_port_id, dst_port_id, pkt, queue, asic_type)
                pkts_total += pkts_num
                pkts_num = pkts_total - 1

            # overflow the shared pool
            send_packet(self, src_port_id, pkt, pkts_num)

            if 'cisco-8000' in asic_type:
                self.sai_thrift_port_tx_enable(self.dst_client, asic_type, [dst_port_id])

            time.sleep(8)
            q_wm_res, pg_shared_wm_res, pg_headroom_wm_res = sai_thrift_read_port_watermarks(
                self.dst_client, port_list['dst'][dst_port_id])
            pg_cntrs = sai_thrift_read_pg_counters(
                self.src_client, port_list['src'][src_port_id])
            print("Received packets: %d" %
                  (pg_cntrs[queue] - pg_cntrs_base[queue]), file=sys.stderr)
            print("exceeded pkts num sent: %d, actual value: %d, lower bound: %d, upper bound: %d" % (
                pkts_num, q_wm_res[queue], expected_wm * cell_size,
                (expected_wm + margin) * cell_size), file=sys.stderr)

            self.show_stats('Overflow queue shared', asic_type,
                            queue, src_port_id, dst_port_id, ingress_counters, egress_counters,
                            recv_counters_base, pg_cntrs_base, pg_shared_wm_res_base, pg_headroom_wm_res_base,
                            q_wm_res_base, xmit_counters_base, dst_pg_cntrs_base, dst_pg_shared_wm_res_base,
                            dst_pg_headroom_wm_res_base, dst_q_wm_res_base,
                            None, pg_cntrs, None, None, None,
                            None, None, pg_shared_wm_res, pg_headroom_wm_res, q_wm_res)

            assert (fragment < cell_occupancy)

            if platform_asic and platform_asic == "broadcom-dnx":
                logging.info("On J2C+ don't support SAI_INGRESS_PRIORITY_GROUP_STAT_XOFF_ROOM_WATERMARK_BYTES " +
                             "stat - so ignoring this step for now")
            else:
                assert (expected_wm * cell_size <= q_wm_res[queue])
                assert (q_wm_res[queue] <= (expected_wm + margin) * cell_size)

        finally:
            self.sai_thrift_port_tx_enable(self.dst_client, asic_type, [dst_port_id])

# TODO: buffer pool roid should be obtained via rpc calls
# based on the pg or queue index
# rather than fed in as test parameters due to the lack in SAI implement


class BufferPoolWatermarkTest(sai_base_test.ThriftInterfaceDataPlane):
    def runTest(self):
        time.sleep(5)
        switch_init(self.clients)

        # Parse input parameters
        dscp = int(self.test_params['dscp'])
        ecn = int(self.test_params['ecn'])
        router_mac = self.test_params['router_mac']
        print("router_mac: %s" % (router_mac), file=sys.stderr)
        pg = self.test_params['pg']
        queue = self.test_params['queue']
        print("pg: %s, queue: %s, buffer pool type: %s" %
              (pg, queue, 'egress' if not pg else 'ingress'), file=sys.stderr)
        dst_port_id = int(self.test_params['dst_port_id'])
        dst_port_ip = self.test_params['dst_port_ip']
        dst_port_mac = self.dataplane.get_mac(0, dst_port_id)
        src_port_id = int(self.test_params['src_port_id'])
        src_port_ip = self.test_params['src_port_ip']

        asic_type = self.test_params['sonic_asic_type']
        pkts_num_leak_out = int(self.test_params['pkts_num_leak_out'])
        pkts_num_fill_min = int(self.test_params['pkts_num_fill_min'])
        pkts_num_fill_shared = int(self.test_params['pkts_num_fill_shared'])
        cell_size = int(self.test_params['cell_size'])
        pkts_num_margin = int(self.test_params['pkts_num_margin'])
        if pkts_num_margin == 0:
            pkts_num_margin = 2

        print("buf_pool_roid: %s" %
              (self.test_params['buf_pool_roid']), file=sys.stderr)
        buf_pool_roid = int(self.test_params['buf_pool_roid'], 0)
        print("buf_pool_roid: 0x%lx" % (buf_pool_roid), file=sys.stderr)

        buffer_pool_wm_base = 0
        if 'cisco-8000' in asic_type:
            # Some small amount of memory is always occupied
            # We use dst client for cisco 8000.
            client_to_use = self.dst_client
            buffer_pool_wm_base = sai_thrift_read_buffer_pool_watermark(
                client_to_use, buf_pool_roid)
        else:
            client_to_use = self.src_client
        print("Initial watermark: {}".format(buffer_pool_wm_base))

        # Prepare TCP packet data
        tos = dscp << 2
        tos |= ecn
        ttl = 64

        if 'packet_size' in list(self.test_params.keys()):
            packet_length = int(self.test_params['packet_size'])
        else:
            packet_length = 64

        cell_occupancy = (packet_length + cell_size - 1) // cell_size

        if 'cisco-8000' in asic_type:
            pkt_s = get_multiple_flows(
                self,
                router_mac if router_mac != '' else dst_port_mac,
                dst_port_id,
                dst_port_ip,
                None,
                dscp,
                ecn,
                ttl,
                packet_length,
                [(src_port_id, src_port_ip)],
                packets_per_port=1)[src_port_id][0]
            pkt = pkt_s[0]
            dst_port_id = pkt_s[2]
        else:
            src_port_mac = self.dataplane.get_mac(0, src_port_id)
            pkt = simple_tcp_packet(pktlen=packet_length,
                                    eth_dst=router_mac if router_mac != '' else dst_port_mac,
                                    eth_src=src_port_mac,
                                    ip_src=src_port_ip,
                                    ip_dst=dst_port_ip,
                                    ip_tos=tos,
                                    ip_ttl=ttl)

        # Add slight tolerance in threshold characterization to consider
        # the case that cpu puts packets in the egress queue after we pause the egress
        # or the leak out is simply less than expected as we have occasionally observed
        upper_bound_margin = pkts_num_margin * cell_occupancy
        if 'cisco-8000' in asic_type:
            lower_bound_margin = pkts_num_margin * cell_occupancy
        else:
            # On TD2, we found the watermark value is always short of the expected
            # value by 1
            lower_bound_margin = 1

        # On TH2 using scheduler-based TX enable, we find the Q min being inflated
        # to have 0x10 = 16 cells. This effect is captured in lossy traffic ingress
        # buffer pool test and lossy traffic egress buffer pool test to illusively
        # have extra capacity in the buffer pool space
        extra_cap_margin = 8 * cell_occupancy

        # Adjust the methodology to enable TX for each incremental watermark value test
        # To this end, send the total # of packets instead of the incremental amount
        # to refill the buffer to the exepected level
        pkts_num_to_send = 0
        # send packets
        try:
            # send packets to fill min but not trek into shared pool
            # so if min is zero, it directly treks into shared pool by 1
            # this is the case for lossy traffic at ingress and lossless traffic at egress (on td2)
            # Because lossy and lossless traffic use the same pool at ingress, even if
            # lossless traffic has pg min not equal to zero, we still need to consider
            # the impact caused by lossy traffic
            #
            # TH2 uses scheduler-based TX enable, this does not require sending packets to leak out
            self.sai_thrift_port_tx_disable(self.dst_client, asic_type, [dst_port_id])
            pkts_num_to_send += (pkts_num_leak_out + pkts_num_fill_min)
            send_packet(self, src_port_id, pkt, pkts_num_to_send)
            self.sai_thrift_port_tx_enable(self.dst_client, asic_type, [dst_port_id])
            time.sleep(8)
            buffer_pool_wm = sai_thrift_read_buffer_pool_watermark(
                self.src_client, buf_pool_roid) - buffer_pool_wm_base
            print("Init pkts num sent: %d, min: %d, actual watermark value to start: %d" % (
                (pkts_num_leak_out + pkts_num_fill_min), pkts_num_fill_min, buffer_pool_wm), file=sys.stderr)
            if pkts_num_fill_min:
                assert (buffer_pool_wm <= upper_bound_margin * cell_size)
            else:
                # on t1-lag, we found vm will keep sending control
                # packets, this will cause the watermark to be 2 * 208 bytes
                # as all lossy packets are now mapped to single pg 0
                # so we remove the strict equity check, and use upper bound
                # check instead
                assert (buffer_pool_wm <= upper_bound_margin * cell_size)

            # send packet batch of fixed packet numbers to fill shared
            # first round sends only 1 packet
            expected_wm = 0
            total_shared = (pkts_num_fill_shared -
                            pkts_num_fill_min) * cell_occupancy
            pkts_inc = (total_shared >> 2) // cell_occupancy
            if 'cisco-8000' in asic_type:
                # No additional packet margin needed while sending,
                # but small margin still needed during boundary checks below
                pkts_num = 1
                expected_wm = pkts_num_fill_min * cell_occupancy
                total_shared = pkts_num_fill_shared * cell_occupancy
            else:
                pkts_num = (1 + upper_bound_margin) // cell_occupancy
            while (expected_wm < total_shared):
                expected_wm += pkts_num * cell_occupancy
                if (expected_wm > total_shared):
                    pkts_num -= (expected_wm - total_shared +
                                 cell_occupancy - 1) // cell_occupancy
                    expected_wm = total_shared
                print("pkts num to send: %d, total pkts: %d, shared: %d" %
                      (pkts_num, expected_wm, total_shared), file=sys.stderr)

                self.sai_thrift_port_tx_disable(self.dst_client, asic_type, [dst_port_id])
                pkts_num_to_send += pkts_num
                if 'cisco-8000' in asic_type:
                    fill_leakout_plus_one(
                        self, src_port_id, dst_port_id, pkt, queue, asic_type)
                    send_packet(self, src_port_id, pkt, pkts_num_to_send - 1)
                else:
                    send_packet(self, src_port_id, pkt, pkts_num_to_send)
                self.sai_thrift_port_tx_enable(self.dst_client, asic_type, [dst_port_id])
                time.sleep(8)
                buffer_pool_wm = sai_thrift_read_buffer_pool_watermark(
                    self.src_client, buf_pool_roid) - buffer_pool_wm_base
                print(
                      "lower bound (-%d): %d, actual value: %d, upper bound (+%d): %d"
                      % (
                          lower_bound_margin,
                          (expected_wm - lower_bound_margin) * cell_size,
                          buffer_pool_wm,
                          upper_bound_margin,
                          (expected_wm + upper_bound_margin) * cell_size,
                      ),
                      file=sys.stderr,
                )
                assert(buffer_pool_wm <= (expected_wm +
                                          upper_bound_margin) * cell_size)
                assert((expected_wm - lower_bound_margin)
                       * cell_size <= buffer_pool_wm)

                pkts_num = pkts_inc

            # overflow the shared pool
            self.sai_thrift_port_tx_disable(self.dst_client, asic_type, [dst_port_id])
            pkts_num_to_send += pkts_num
            if 'cisco-8000' in asic_type:
                fill_leakout_plus_one(
                    self, src_port_id, dst_port_id, pkt, queue, asic_type)
                send_packet(self, src_port_id, pkt, pkts_num_to_send - 1)
            else:
                send_packet(self, src_port_id, pkt, pkts_num_to_send)

            buffer_pool_wm_before_tx_enable = sai_thrift_read_buffer_pool_watermark(
                client_to_use, buf_pool_roid) - buffer_pool_wm_base
            self.sai_thrift_port_tx_enable(self.dst_client, asic_type, [dst_port_id])
            time.sleep(8)
            buffer_pool_wm = sai_thrift_read_buffer_pool_watermark(
                client_to_use, buf_pool_roid) - buffer_pool_wm_base
            if (self.src_client != self.dst_client and
                    asic_type == "cisco-8000"):
                # Due to the presence of fabric, there may be more packets
                # held up in fabric, and they add to the watermark after
                # tx_enabled. So we use the watermark before tx is enabled.
                buffer_pool_wm = buffer_pool_wm_before_tx_enable

            print("exceeded pkts num sent: %d, expected watermark: %d, actual value: %d" % (
                pkts_num, (expected_wm * cell_size), buffer_pool_wm), file=sys.stderr)
            assert (expected_wm == total_shared)
            assert ((expected_wm - lower_bound_margin)
                    * cell_size <= buffer_pool_wm)
            assert (buffer_pool_wm <= (
                expected_wm + extra_cap_margin) * cell_size)

        finally:
            self.sai_thrift_port_tx_enable(self.dst_client, asic_type, [dst_port_id])


class PacketTransmit(sai_base_test.ThriftInterfaceDataPlane):
    """
    Transmit packets from a given source port to destination port. If no
    packet count is provided, default_count is used
    """

    def runTest(self):
        default_count = 300

        # Parse input parameters
        router_mac = self.test_params['router_mac']
        dst_port_id = int(self.test_params['dst_port_id'])
        dst_port_ip = self.test_params['dst_port_ip']
        dst_port_mac = self.dataplane.get_mac(0, dst_port_id)
        src_port_id = int(self.test_params['src_port_id'])
        src_port_ip = self.test_params['src_port_ip']
        src_port_mac = self.dataplane.get_mac(0, src_port_id)
        packet_count = self.test_params.get("count", default_count)

        print("dst_port_id: {}, src_port_id: {}".format(
            dst_port_id, src_port_id
        ), file=sys.stderr)
        print(("dst_port_mac: {}, src_port_mac: {},"
               "src_port_ip: {}, dst_port_ip: {}").format(
            dst_port_mac, src_port_mac, src_port_ip, dst_port_ip
        ), file=sys.stderr)

        # Send packets to leak out
        pkt_dst_mac = router_mac if router_mac != '' else dst_port_mac
        pkt = simple_ip_packet(pktlen=64,
                               eth_dst=pkt_dst_mac,
                               eth_src=src_port_mac,
                               ip_src=src_port_ip,
                               ip_dst=dst_port_ip,
                               ip_ttl=64)

        print("Sending {} packets to port {}".format(
            packet_count, src_port_id
        ), file=sys.stderr)
        send_packet(self, src_port_id, pkt, packet_count)


# PFC test on tunnel traffic (dualtor specific test case)
class PCBBPFCTest(sai_base_test.ThriftInterfaceDataPlane):

    def _build_testing_ipinip_pkt(self, active_tor_mac, standby_tor_mac, active_tor_ip,
                                  standby_tor_ip, inner_dscp, outer_dscp, dst_ip, ecn=1, packet_size=64):
        pkt = simple_tcp_packet(
            pktlen=packet_size,
            eth_dst=standby_tor_mac,
            ip_src='1.1.1.1',
            ip_dst=dst_ip,
            ip_dscp=inner_dscp,
            ip_ecn=ecn,
            ip_ttl=64
        )
        # The pktlen is ignored if inner_frame is not None
        ipinip_packet = simple_ipv4ip_packet(
            eth_dst=active_tor_mac,
            eth_src=standby_tor_mac,
            ip_src=standby_tor_ip,
            ip_dst=active_tor_ip,
            ip_dscp=outer_dscp,
            ip_ecn=ecn,
            inner_frame=pkt[scapy.IP]
        )
        return ipinip_packet

    def _build_testing_pkt(self, active_tor_mac, dscp, dst_ip, ecn=1, packet_size=64):
        pkt = simple_tcp_packet(
            pktlen=packet_size,
            eth_dst=active_tor_mac,
            ip_src='1.1.1.1',
            ip_dst=dst_ip,
            ip_dscp=dscp,
            ip_ecn=ecn,
            ip_ttl=64
        )
        return pkt

    def runTest(self):
        """
        This test case is to verify PFC for tunnel traffic.
        Traffic is ingressed from IPinIP tunnel(LAG port), and then being decaped at active tor,
        and then egress to server.
        Tx is disabled on the egress port to trigger PFC pause.
        """
        switch_init(self.clients)

        # Parse input parameters
        active_tor_mac = self.test_params['active_tor_mac']
        active_tor_ip = self.test_params['active_tor_ip']
        standby_tor_mac = self.test_params['standby_tor_mac']
        standby_tor_ip = self.test_params['standby_tor_ip']
        src_port_id = self.test_params['src_port_id']
        dst_port_id = self.test_params['dst_port_id']
        dst_port_ip = self.test_params['dst_port_ip']

        inner_dscp = int(self.test_params['dscp'])
        tunnel_traffic_test = False
        if 'outer_dscp' in self.test_params:
            outer_dscp = int(self.test_params['outer_dscp'])
            tunnel_traffic_test = True
        ecn = int(self.test_params['ecn'])
        pkts_num_trig_pfc = int(self.test_params['pkts_num_trig_pfc'])
        # The pfc counter index starts from index 2 in sai_thrift_read_port_counters
        pg = int(self.test_params['pg']) + 2

        asic_type = self.test_params['sonic_asic_type']
        if 'packet_size' in list(self.test_params.keys()):
            packet_size = int(self.test_params['packet_size'])
        else:
            packet_size = 64
        if 'pkts_num_margin' in list(self.test_params.keys()):
            pkts_num_margin = int(self.test_params['pkts_num_margin'])
        else:
            pkts_num_margin = 2
        if 'cell_size' in self.test_params:
            cell_size = self.test_params['cell_size']
            cell_occupancy = (packet_size + cell_size - 1) // cell_size
        else:
            cell_occupancy = 1
        try:
            # Disable tx on EGRESS port so that headroom buffer cannot be free
            self.sai_thrift_port_tx_disable(self.dst_client, asic_type, [dst_port_id])
            # Make a snapshot of transmitted packets
            tx_counters_base, _ = sai_thrift_read_port_counters(
                self.dst_client, asic_type, port_list['dst'][dst_port_id])
            # Make a snapshot of received packets
            rx_counters_base, _ = sai_thrift_read_port_counters(
                self.src_client, asic_type, port_list['src'][src_port_id])
            if tunnel_traffic_test:
                # Build IPinIP packet for testing
                pkt = self._build_testing_ipinip_pkt(active_tor_mac=active_tor_mac,
                                                     standby_tor_mac=standby_tor_mac,
                                                     active_tor_ip=active_tor_ip,
                                                     standby_tor_ip=standby_tor_ip,
                                                     inner_dscp=inner_dscp,
                                                     outer_dscp=outer_dscp,
                                                     dst_ip=dst_port_ip,
                                                     ecn=ecn,
                                                     packet_size=packet_size
                                                     )
            else:
                # Build regular packet
                pkt = self._build_testing_pkt(active_tor_mac=active_tor_mac,
                                              dscp=inner_dscp,
                                              dst_ip=dst_port_ip,
                                              ecn=ecn,
                                              packet_size=packet_size)

            # Send packets short of triggering pfc while compensating for leakout
            if 'cisco-8000' in asic_type:
                # Queue is always the inner_dscp due to the TC_TO_QUEUE_MAP redirection
                queue = inner_dscp
                assert(fill_leakout_plus_one(self, src_port_id,
                       dst_port_id, pkt, queue, asic_type))
                num_pkts = pkts_num_trig_pfc - pkts_num_margin - 1
                send_packet(self, src_port_id, pkt, num_pkts)
                print("Sending {} packets to port {}".format(num_pkts, src_port_id), file=sys.stderr)
            else:
                # Send packets short of triggering pfc
                send_packet(self, src_port_id, pkt, pkts_num_trig_pfc // cell_occupancy - 1 - pkts_num_margin)
                time.sleep(8)
                # Read TX_OK again to calculate leaked packet number
                if 'mellanox' == asic_type:
                    # There are not leaked packets on Nvidia dualtor devices
                    leaked_packet_number = 0
                else:
                    tx_counters, _ = sai_thrift_read_port_counters(self.dst_client,
                                                                   asic_type, port_list['dst'][dst_port_id])
                    leaked_packet_number = tx_counters[TRANSMITTED_PKTS] - tx_counters_base[TRANSMITTED_PKTS]
                # Send packets to compensate the leaked packets
                send_packet(self, src_port_id, pkt, leaked_packet_number)
            time.sleep(8)
            # Read rx counter again. No PFC pause frame should be triggered
            rx_counters, _ = sai_thrift_read_port_counters(self.src_client, asic_type, port_list['src'][src_port_id])
            # Verify no pfc
            assert (rx_counters[pg] == rx_counters_base[pg])
            rx_counters_base = rx_counters
            # Send some packets to trigger PFC
            send_packet(self, src_port_id, pkt, 1 + 2 * pkts_num_margin)
            print("Sending {} packets to port {} to trigger PFC".format(1 + 2 * pkts_num_margin, src_port_id),
                  file=sys.stderr)
            time.sleep(8)
            rx_counters, _ = sai_thrift_read_port_counters(self.src_client, asic_type, port_list['src'][src_port_id])
            # Verify PFC pause frame is generated on expected PG
            assert (rx_counters[pg] > rx_counters_base[pg])
        finally:
            # Enable tx on dest port
            self.sai_thrift_port_tx_enable(
                self.dst_client, asic_type, [dst_port_id])


class QWatermarkAllPortTest(sai_base_test.ThriftInterfaceDataPlane):

    def runTest(self):
        time.sleep(5)
        switch_init(self.clients)
        # Parse input parameters
        ingress_counters, egress_counters = get_counter_names(self.test_params['sonic_version'])
        ecn = int(self.test_params['ecn'])
        router_mac = self.test_params['router_mac']
        src_port_id = int(self.test_params['src_port_id'])
        src_port_ip = self.test_params['src_port_ip']
        src_port_vlan = self.test_params['src_port_vlan']
        dst_port_ids = self.test_params['dst_port_ids']
        dst_port_ips = self.test_params['dst_port_ips']
        dscp_to_q_map = self.test_params['dscp_to_q_map']

        asic_type = self.test_params['sonic_asic_type']
        pkt_count = int(self.test_params['pkt_count'])
        cell_size = int(self.test_params['cell_size'])
        prio_list = dscp_to_q_map.keys()
        queue_list = [dscp_to_q_map[p] for p in prio_list]
        prio_list = [int(x) for x in prio_list]
        queue_list = [int(x) for x in queue_list]
        if 'packet_size' in list(self.test_params.keys()):
            packet_length = int(self.test_params['packet_size'])
        else:
            packet_length = 64

        cell_occupancy = (packet_length + cell_size - 1) // cell_size
        ttl = 64

        # Correct any destination ports that may be in a lag
        pkts = {}
        for i in range(len(dst_port_ids)):
            pkts[dst_port_ids[i]] = []
            for pri in prio_list:
                pkts[dst_port_ids[i]].append(get_multiple_flows(
                    self,
                    router_mac,
                    dst_port_ids[i],
                    dst_port_ips[i],
                    src_port_vlan,
                    pri,
                    ecn,
                    ttl,
                    packet_length,
                    [(src_port_id, src_port_ip)],
                    packets_per_port=1)[src_port_id][0][0])

        margin = int(self.test_params['pkts_num_margin']) if self.test_params.get(
            'pkts_num_margin') else 8

        recv_counters_base, _ = sai_thrift_read_port_counters(
            self.src_client, asic_type, port_list['src'][src_port_id])
        dst_q_wm_res_bases = [sai_thrift_read_port_watermarks(
            self.dst_client, port_list['dst'][sid])[0] for sid in dst_port_ids]
        print("queue watermark base for all port is {}".format(dst_q_wm_res_bases),
              file=sys.stderr)

        try:
            for i in range(len(prio_list)):
                queue = queue_list[i]
                for p_cnt in range(len(dst_port_ids)):
                    dst_port = dst_port_ids[p_cnt]
                    self.sai_thrift_port_tx_disable(self.dst_client, asic_type, [dst_port])

                    # leakout
                    if 'cisco-8000' in asic_type:
                        fill_leakout_plus_one(
                            self, src_port_id, dst_port, pkts[dst_port][i],
                            queue, asic_type)

                    # send packet
                    send_packet(self, src_port_id, pkts[dst_port][i], pkt_count)
                    self.sai_thrift_port_tx_enable(self.dst_client, asic_type, [dst_port])

            time.sleep(2)
            # get all q_wm values for all port
            dst_q_wm_res_all_port = [sai_thrift_read_port_watermarks(
                self.dst_client, port_list['dst'][sid])[0] for sid in dst_port_ids]
            print("queue watermark for all port is {}".format(
                dst_q_wm_res_all_port), file=sys.stderr)
            expected_wm = pkt_count * cell_occupancy
            # verification of queue watermark for all ports
            for qwms in dst_q_wm_res_all_port:
                for queue in queue_list:
                    qwm = qwms[queue]
                    msg = "Queue:{}, queue_wm value is {}, lower limit:{}, upper limit:{}".format(
                        queue, qwm,
                        (expected_wm - margin) * cell_size,
                        (expected_wm + margin) * cell_size)

                    assert (expected_wm - margin) * cell_size <= qwm\
                        <= (expected_wm + margin) * cell_size, msg

        finally:
<<<<<<< HEAD
            self.sai_thrift_port_tx_enable(self.client, asic_type, dst_port_ids)


class TrafficSanity(sai_base_test.ThriftInterfaceDataPlane):
    def setUp(self):
        sai_base_test.ThriftInterfaceDataPlane.setUp(self)
        time.sleep(5)
        switch_init(self.clients)

        # Parse input parameters
        self.testbed_type = self.test_params['testbed_type']
        self.router_mac = self.test_params['router_mac']
        self.sonic_version = self.test_params['sonic_version']
        self.dscps = [3]
        self.pgs = [3]
        self.queues = [3]
        self.all_port_id_to_ip = self.test_params['all_port_id_to_ip']
        self.all_port_id_to_name = self.test_params['all_port_id_to_name']
        self.all_port_ids = list(self.all_port_id_to_ip.keys())
        tprint("Port IDs to IPs:")
        for key in self.all_port_id_to_ip:
            tprint("{} -> {}".format(key, self.all_port_id_to_ip[key]))
        tprint("Port IDs to names:")
        for key in self.all_port_id_to_name:
            tprint("{} -> {}".format(key, self.all_port_id_to_name[key]))
        # get counter names to query
        self.ingress_counters, self.egress_counters = get_counter_names(self.sonic_version)

        self.asic_type = self.test_params['sonic_asic_type']
        if self.asic_type == 'cisco-8000':
            self.packet_size = 1350
        else:
            self.packet_size = 64
        tprint("Using packet size", self.packet_size)

        self.all_port_id_to_mac = {port_id: self.dataplane.get_mac(0, port_id)
                                   for port_id in self.all_port_id_to_ip.keys()}

    def tearDown(self):
        sai_base_test.ThriftInterfaceDataPlane.tearDown(self)

    def config_traffic(self, src_port_id, dst_port_id, dscp, pg, ecn_bit):
        if type(ecn_bit) == bool:
            ecn_bit = 1 if ecn_bit else 0
        self.dscp = dscp
        self.pg = pg
        self.src_port_id = src_port_id
        self.dst_port_id = dst_port_id
        self.src_port_mac = self.all_port_id_to_mac[src_port_id]
        dst_port_mac = self.all_port_id_to_mac[dst_port_id]
        self.dst_port_mac = self.router_mac if self.router_mac != '' else dst_port_mac
        self.src_port_ip = self.all_port_id_to_ip[src_port_id]
        self.dst_port_ip = self.all_port_id_to_ip[dst_port_id]
        self.tos = (dscp << 2) | ecn_bit
        self.ttl = 64
        self.pkt = simple_ip_packet(pktlen=self.packet_size,
                                    eth_dst=self.dst_port_mac,
                                    eth_src=self.src_port_mac,
                                    ip_src=self.src_port_ip,
                                    ip_dst=self.dst_port_ip,
                                    ip_tos=self.tos,
                                    ip_ttl=self.ttl)
        tprint("Config traffic: {:>2} -> {:>2}, dscp={}, pg={}, src_ip={}, dst_ip={}".format(
            self.src_port_id, self.dst_port_id, self.dscp, self.pg, self.src_port_ip, self.dst_port_ip))

    def runTest(self):
        # get a snapshot of counter values on all ports
        port_cntrs_bases_map = {sid: sai_thrift_read_port_counters(self.src_client, self.asic_type,
                                                                   port_list['src'][sid]) for sid in self.all_port_ids}
        try:
            leakout_successes = []
            leakout_fails = []
            lag_redirections = []
            failures = []

            # All-to-all would take a while. Instead, do:
            src_dst_pairs = []
            # first-to-all
            for dst_port_id in self.all_port_ids[1:]:
                src_dst_pairs.append((self.all_port_ids[0], dst_port_id))
            # all-to-last
            for src_port_id in self.all_port_ids[:-1]:
                src_dst_pairs.append((src_port_id, self.all_port_ids[-1]))
            tprint("Total traffic src/dst pairings being tested:", len(src_dst_pairs))
            pkt_count = 500
            for src_port_id, dst_port_id in src_dst_pairs:
                for i, dscp in enumerate(self.dscps):
                    pg = self.pgs[i]
                    queue = self.queues[i]  # Need queue for occupancy verification
                    ecn_bit = 1 if dscp in [3, 4] else 0
                    self.config_traffic(src_port_id, dst_port_id, dscp, pg, ecn_bit)
                    # Check for LAG interference
                    real_dst_port_id = dst_port_id
                    try:
                        new_dst_port_id = get_rx_port(self, 0, src_port_id, self.dst_port_mac,
                                                      self.dst_port_ip, self.src_port_ip)
                        if new_dst_port_id != dst_port_id:
                            tprint("LAG redirection: Original dst port id {}, rewriting to id {}".format(
                                dst_port_id, new_dst_port_id))
                            lag_redirections.append((src_port_id, dst_port_id, new_dst_port_id))
                            real_dst_port_id = new_dst_port_id
                    except Exception:
                        msg = "Failed to check for get_rx_port"
                        tprint(msg)
                        failures.append(msg)

                    self.sai_thrift_port_tx_disable(self.dst_client, self.asic_type, [real_dst_port_id])
                    # Test fill leakout algorithm here, since this tends to be a common
                    # failure point in other more complex tests.
                    if 'cisco-8000' in self.asic_type:
                        try:
                            fill_leakout_plus_one(self, self.src_port_id, real_dst_port_id,
                                                  self.pkt, queue, self.asic_type)
                            leakout_successes.append((self.src_port_id, real_dst_port_id,
                                                      self.dscp, self.pg, queue, ecn_bit))
                        except RuntimeError:
                            tprint("Failed to fill leakout")
                            leakout_fails.append((self.src_port_id, real_dst_port_id, self.dscp, self.pg, ecn_bit))
                    tprint("Sending {} packets".format(pkt_count))
                    q_cntrs_base = sai_thrift_read_port_counters(self.src_client, self.asic_type,
                                                                 port_list['dst'][self.dst_port_id])[1]
                    send_packet(self, self.src_port_id, self.pkt, pkt_count)
                    self.sai_thrift_port_tx_enable(self.dst_client, self.asic_type, [real_dst_port_id])
                    time.sleep(1)
                    q_cntrs = sai_thrift_read_port_counters(self.src_client, self.asic_type,
                                                            port_list['dst'][real_dst_port_id])[1]
                    pkts_enqueued = q_cntrs[QUEUE_3] - q_cntrs_base[QUEUE_3]
                    tprint("Q count: {}".format(pkts_enqueued))
                    tprint("")
                    assert pkts_enqueued >= pkt_count

            # Print organized summary of observations, then print observations that are
            # considered failure conditions
            tprint("Traffic Sanity Summary", header_level=2)
            tprint("")
            tprint("Leakout fill successes", header_level=1)
            if len(leakout_successes) == 0:
                tprint("None")
            else:
                for leakout_success in leakout_successes:
                    tprint("{:>2} -> {:>2}, dscp={}, pg={}, queue={}, ecn={}".format(*leakout_success))
            tprint("")

            tprint("Leakout fill failures", header_level=1)
            if len(leakout_fails) == 0:
                tprint("None")
            else:
                for leakout_fail in leakout_fails:
                    msg = "{:>2} -> {:>2}, dscp={}, pg={}, ecn={}".format(*leakout_fail)
                    tprint(msg)
                    failures.append("Leakout fill failure: {}".format(msg))
            tprint("")

            tprint("Lag redirections", header_level=1)
            if len(lag_redirections) == 0:
                tprint("None")
            else:
                for lag_redir in lag_redirections:
                    tprint("src {:>2} -> dst {:>2}, changed to dst {:>2}".format(*lag_redir))
            tprint("")

            # Verify no ingress/egress drops for all ports exceeded the pkt count sent.
            # Only failing for cases where all packets get dropped, to sanitize other tests.
            tprint("Traffic drops (only fails when drops >= {})".format(pkt_count), header_level=1)
            traffic_dropped = False
            port_cntrs_map = {port_id: sai_thrift_read_port_counters(self.dst_client, self.asic_type,
                                                                     port_list['dst'][port_id])
                              for port_id in self.all_port_ids}
            for port_id in self.all_port_ids:
                port_cntrs_bases, _ = port_cntrs_bases_map[port_id]
                port_cntrs, _ = port_cntrs_map[port_id]
                for cntr in self.ingress_counters:
                    drops = port_cntrs[cntr] - port_cntrs_bases[cntr]
                    if drops != 0:
                        msg = "Detected {} ingress drops on port id {}".format(drops, port_id)
                        tprint(msg)
                        traffic_dropped = True
                        if drops >= pkt_count:
                            failures.append(msg)
                for cntr in self.egress_counters:
                    drops = port_cntrs[cntr] - port_cntrs_bases[cntr]
                    if drops != 0:
                        msg = "Detected {} egress drops on port id {}".format(drops, port_id)
                        tprint(msg)
                        traffic_dropped = True
                        if drops >= pkt_count:
                            failures.append(msg)
            if not traffic_dropped:
                tprint("None")
            tprint("")

            passed = len(failures) == 0
            if passed:
                tprint("No failure conditions detected")
            else:
                tprint("FAILED, issues below", header_level=2)
                for f in failures:
                    tprint(f)
            assert passed

        finally:
            self.sai_thrift_port_tx_enable(self.dst_client, self.asic_type, self.all_port_id_to_ip.keys())
=======
            self.sai_thrift_port_tx_enable(self.dst_client, asic_type, dst_port_ids)
>>>>>>> 092916b1
<|MERGE_RESOLUTION|>--- conflicted
+++ resolved
@@ -5433,8 +5433,7 @@
                         <= (expected_wm + margin) * cell_size, msg
 
         finally:
-<<<<<<< HEAD
-            self.sai_thrift_port_tx_enable(self.client, asic_type, dst_port_ids)
+            self.sai_thrift_port_tx_enable(self.dst_client, asic_type, dst_port_ids)
 
 
 class TrafficSanity(sai_base_test.ThriftInterfaceDataPlane):
@@ -5635,7 +5634,4 @@
             assert passed
 
         finally:
-            self.sai_thrift_port_tx_enable(self.dst_client, self.asic_type, self.all_port_id_to_ip.keys())
-=======
-            self.sai_thrift_port_tx_enable(self.dst_client, asic_type, dst_port_ids)
->>>>>>> 092916b1
+            self.sai_thrift_port_tx_enable(self.dst_client, self.asic_type, self.all_port_id_to_ip.keys())