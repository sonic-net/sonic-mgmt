"""
SONiC Dataplane Qos tests
"""
import time
import logging
import ptf.packet as scapy
from scapy.all import Ether, IP
import socket
import sai_base_test
import operator
import sys
import texttable
import math
import os
from ptf.testutils import (ptf_ports,
                           dp_poll,
                           simple_arp_packet,
                           send_packet,
                           simple_tcp_packet,
                           simple_udp_packet,
                           simple_qinq_tcp_packet,
                           simple_ip_packet,
                           simple_ipv4ip_packet,
                           hex_dump_buffer,
                           verify_packet_any_port)
from ptf.mask import Mask
from switch import (switch_init,
                    sai_thrift_create_scheduler_profile,
                    sai_thrift_clear_all_counters,
                    sai_thrift_read_port_counters,
                    port_list,
                    sai_thrift_read_port_watermarks,
                    sai_thrift_read_pg_counters,
                    sai_thrift_read_pg_drop_counters,
                    sai_thrift_read_pg_shared_watermark,
                    sai_thrift_read_buffer_pool_watermark,
                    sai_thrift_read_headroom_pool_watermark,
                    sai_thrift_read_queue_occupancy)
from switch_sai_thrift.ttypes import (sai_thrift_attribute_value_t,
                                      sai_thrift_attribute_t)
from switch_sai_thrift.sai_headers import (SAI_PORT_ATTR_QOS_SCHEDULER_PROFILE_ID)

# Counters
# The index number comes from the append order in sai_thrift_read_port_counters
EGRESS_DROP = 0
INGRESS_DROP = 1
PFC_PRIO_0 = 2
PFC_PRIO_1 = 3
PFC_PRIO_2 = 4
PFC_PRIO_3 = 5
PFC_PRIO_4 = 6
PFC_PRIO_5 = 7
PFC_PRIO_6 = 8
PFC_PRIO_7 = 9
TRANSMITTED_OCTETS = 10
TRANSMITTED_PKTS = 11
INGRESS_PORT_BUFFER_DROP = 12
EGRESS_PORT_BUFFER_DROP = 13
RECEIVED_PKTS = 14
RECEIVED_NON_UC_PKTS = 15
TRANSMITTED_NON_UC_PKTS = 16
EGRESS_PORT_QLEN = 17
port_counter_fields = ['0 OutDiscard',
                       '1 InDiscard',
                       '2 Pfc0TxPkt',
                       '3 Pfc1TxPkt',
                       '4 Pfc2TxPkt',
                       '5 Pfc3TxPkt',
                       '6 Pfc4TxPkt',
                       '7 Pfc5TxPkt',
                       '8 Pfc6TxPkt',
                       '9 Pfc7TxPkt',
                       '10 OutOct',
                       '11 OutUcPkt',
                       '12 InDropPkt',
                       '13 OutDropPkt',
                       '14 InUcPkt',
                       '15 InNonUcPkt',
                       '16 OutNonUcPkt',
                       '17 OutQlen']
QUEUE_0 = 0
QUEUE_1 = 1
QUEUE_2 = 2
QUEUE_3 = 3
QUEUE_4 = 4
QUEUE_5 = 5
QUEUE_6 = 6
QUEUE_7 = 7
PG_NUM = 8
QUEUE_NUM = 8

# Constants
STOP_PORT_MAX_RATE = 1
RELEASE_PORT_MAX_RATE = 0
ECN_INDEX_IN_HEADER = 53  # Fits the ptf hex_dump_buffer() parse function
DSCP_INDEX_IN_HEADER = 52  # Fits the ptf hex_dump_buffer() parse function
COUNTER_MARGIN = 2  # Margin for counter check

# Constants for the IP IP DSCP to PG mapping test
DEFAULT_DSCP = 4
DEFAULT_TTL = 64
DEFAULT_ECN = 1
DEFAULT_PKT_COUNT = 10
PG_TOLERANCE = 2


def check_leackout_compensation_support(asic, hwsku):
    if 'broadcom' in asic.lower():
        return True
    return False


def dynamically_compensate_leakout(thrift_client, asic_type, counter_checker, check_port, check_field,
                                   base, ptf_test, compensate_port, compensate_pkt, max_retry):
    prev = base
    time.sleep(1.5)
    curr, _ = counter_checker(thrift_client, asic_type, check_port)
    leakout_num = curr[check_field] - prev[check_field]
    retry = 0
    num = 0
    while leakout_num > 0 and retry < max_retry:
        send_packet(ptf_test, compensate_port, compensate_pkt, leakout_num)
        num += leakout_num
        prev = curr
        curr, _ = counter_checker(thrift_client, asic_type, check_port)
        leakout_num = curr[check_field] - prev[check_field]
        retry += 1
    sys.stderr.write('Compensate {} packets to port {}, and retry {} times\n'.format(
        num, compensate_port, retry))
    return num


def construct_ip_pkt(pkt_len, dst_mac, src_mac, src_ip, dst_ip, dscp, src_vlan, **kwargs):
    ecn = kwargs.get('ecn', 1)
    ip_id = kwargs.get('ip_id', None)
    ttl = kwargs.get('ttl', None)
    exp_pkt = kwargs.get('exp_pkt', False)

    tos = (dscp << 2) | ecn
    pkt_args = {
        'pktlen': pkt_len,
        'eth_dst': dst_mac,
        'eth_src': src_mac,
        'ip_src': src_ip,
        'ip_dst': dst_ip,
        'ip_tos': tos
    }
    if ip_id is not None:
        pkt_args['ip_id'] = ip_id

    if ttl is not None:
        pkt_args['ip_ttl'] = ttl

    if src_vlan is not None:
        pkt_args['dl_vlan_enable'] = True
        pkt_args['vlan_vid'] = int(src_vlan)
        pkt_args['vlan_pcp'] = dscp

    pkt = simple_ip_packet(**pkt_args)

    if exp_pkt:
        masked_exp_pkt = Mask(pkt, ignore_extra_bytes=True)
        masked_exp_pkt.set_do_not_care_scapy(scapy.Ether, "dst")
        masked_exp_pkt.set_do_not_care_scapy(scapy.Ether, "src")
        masked_exp_pkt.set_do_not_care_scapy(scapy.IP, "chksum")
        masked_exp_pkt.set_do_not_care_scapy(scapy.IP, "ttl")
        masked_exp_pkt.set_do_not_care_scapy(scapy.IP, "len")
        masked_exp_pkt.set_do_not_care_scapy(scapy.IP, "len")
        if src_vlan is not None:
            masked_exp_pkt.set_do_not_care_scapy(scapy.Dot1Q, "vlan")
        return masked_exp_pkt
    else:
        return pkt


def construct_arp_pkt(eth_dst, eth_src, arp_op, src_ip, dst_ip, hw_dst, src_vlan):
    pkt_args = {
        'eth_dst': eth_dst,
        'eth_src': eth_src,
        'arp_op': arp_op,
        'ip_snd': src_ip,
        'ip_tgt': dst_ip,
        'hw_snd': eth_src,
        'hw_tgt': hw_dst
    }

    if src_vlan is not None:
        pkt_args['vlan_vid'] = int(src_vlan)
        pkt_args['vlan_pcp'] = 0

    pkt = simple_arp_packet(**pkt_args)
    return pkt


def get_rx_port(dp, device_number, src_port_id, dst_mac, dst_ip, src_ip, src_vlan=None):
    ip_id = 0xBABE
    src_port_mac = dp.dataplane.get_mac(device_number, src_port_id)
    pkt = construct_ip_pkt(64, dst_mac, src_port_mac,
                           src_ip, dst_ip, 0, src_vlan, ip_id=ip_id)
    # Send initial packet for any potential ARP resolution, which may cause the LAG
    # destination to change. Can occur especially when running tests in isolation on a
    # first test attempt.
    send_packet(dp, src_port_id, pkt, 1)
    # Observed experimentally this sleep needs to be at least 0.02 seconds. Setting higher.
    time.sleep(1)
    send_packet(dp, src_port_id, pkt, 1)

    masked_exp_pkt = construct_ip_pkt(
        48, dst_mac, src_port_mac, src_ip, dst_ip, 0, src_vlan, ip_id=ip_id, exp_pkt=True)

    pre_result = dp.dataplane.poll(
        device_number=0, exp_pkt=masked_exp_pkt, timeout=3)
    result = dp.dataplane.poll(
        device_number=0, exp_pkt=masked_exp_pkt, timeout=3)
    if pre_result.port != result.port:
        logging.debug("During get_rx_port, corrected LAG destination from {} to {}".format(
            pre_result.port, result.port))
    if isinstance(result, dp.dataplane.PollFailure):
        dp.fail("Expected packet was not received. Received on port:{} {}".format(
            result.port, result.format()))

    return result.port


def get_counter_names(sonic_version):
    ingress_counters = [INGRESS_DROP]
    egress_counters = [EGRESS_DROP]

    if '201811' not in sonic_version:
        ingress_counters.append(INGRESS_PORT_BUFFER_DROP)
        egress_counters.append(EGRESS_PORT_BUFFER_DROP)

    return ingress_counters, egress_counters


def fill_leakout_plus_one(test_case, src_port_id, dst_port_id, pkt, queue, asic_type):
    # Attempts to queue 1 packet while compensating for a varying packet leakout.
    # Returns whether 1 packet was successfully enqueued.
    if asic_type in ['cisco-8000']:
        queue_counters_base = sai_thrift_read_queue_occupancy(
            test_case.dst_client, "dst", dst_port_id)
        max_packets = 500
        for packet_i in range(max_packets):
            send_packet(test_case, src_port_id, pkt, 1)
            queue_counters = sai_thrift_read_queue_occupancy(
                test_case.clients['dst'], "dst", dst_port_id)
            if queue_counters[queue] > queue_counters_base[queue]:
                print("fill_leakout_plus_one: Success, sent %d packets, queue occupancy bytes rose from %d to %d" % (
                    packet_i + 1, queue_counters_base[queue], queue_counters[queue]), file=sys.stderr)
                return True
    return False


def get_peer_addresses(data):
    def get_peer_addr(data, addr):
        if isinstance(data, dict) and 'peer_addr' in data:
            addr.add(data['peer_addr'])
        elif isinstance(data, dict):
            for val in data.values():
                get_peer_addr(val, addr)
    addresses = set()
    get_peer_addr(data, addresses)
    return list(addresses)


class ARPpopulate(sai_base_test.ThriftInterfaceDataPlane):
    def setUp(self):
        sai_base_test.ThriftInterfaceDataPlane.setUp(self)
        time.sleep(5)
        switch_init(self.clients)

        # Parse input parameters
        self.router_mac = self.test_params['router_mac']
        self.dst_port_id = int(self.test_params['dst_port_id'])
        self.dst_port_ip = self.test_params['dst_port_ip']
        self.dst_port_mac = self.dataplane.get_mac(0, self.dst_port_id)
        self.dst_vlan = self.test_params['dst_port_vlan']
        self.src_port_id = int(self.test_params['src_port_id'])
        self.src_port_ip = self.test_params['src_port_ip']
        self.src_port_mac = self.dataplane.get_mac(0, self.src_port_id)
        self.src_vlan = self.test_params['src_port_vlan']
        self.dst_port_2_id = int(self.test_params['dst_port_2_id'])
        self.dst_port_2_ip = self.test_params['dst_port_2_ip']
        self.dst_port_2_mac = self.dataplane.get_mac(0, self.dst_port_2_id)
        self.dst_vlan_2 = self.test_params['dst_port_2_vlan']
        self.dst_port_3_id = int(self.test_params['dst_port_3_id'])
        self.dst_port_3_ip = self.test_params['dst_port_3_ip']
        self.dst_port_3_mac = self.dataplane.get_mac(0, self.dst_port_3_id)
        self.dst_vlan_3 = self.test_params['dst_port_3_vlan']
        self.test_port_ids = self.test_params.get("testPortIds", None)
        self.test_port_ips = self.test_params.get("testPortIps", None)
        self.src_dut_index = self.test_params['src_dut_index']
        self.src_asic_index = self.test_params.get('src_asic_index', None)
        self.dst_dut_index = self.test_params['dst_dut_index']
        self.dst_asic_index = self.test_params.get('dst_asic_index', None)
        self.testbed_type = self.test_params['testbed_type']

    def tearDown(self):
        sai_base_test.ThriftInterfaceDataPlane.tearDown(self)

    def runTest(self):
        # ARP Populate
        # Ping only  required for testports
        if 't2' in self.testbed_type:
            stdOut, stdErr, retValue = self.exec_cmd_on_dut(self.dst_server_ip, self.test_params['dut_username'],
                                                            self.test_params['dut_password'],
                                                            'sudo ip netns exec asic{} ping -q -c 3 {}'.format(
                                                            self.dst_asic_index, self.dst_port_ip))
            assert ' 0% packet loss' in stdOut[3], "Ping failed for IP:'{}' on asic '{}' on Dut '{}'".format(
                self.dst_port_ip, self.dst_asic_index, self.dst_server_ip)
            stdOut, stdErr, retValue = self.exec_cmd_on_dut(self.dst_server_ip, self.test_params['dut_username'],
                                                            self.test_params['dut_password'],
                                                            'sudo ip netns exec asic{} ping -q -c 3 {}'.format(
                                                            self.dst_asic_index, self.dst_port_2_ip))
            assert ' 0% packet loss' in stdOut[3], "Ping failed for IP:'{}' on asic '{}' on Dut '{}'".format(
                self.dst_port_2_ip, self.dst_asic_index, self.dst_server_ip)
            stdOut, stdErr, retValue = self.exec_cmd_on_dut(self.dst_server_ip, self.test_params['dut_username'],
                                                            self.test_params['dut_password'],
                                                            'sudo ip netns exec asic{} ping -q -c 3 {}'.format(
                                                            self.dst_asic_index, self.dst_port_3_ip))
            assert ' 0% packet loss' in stdOut[3], "Ping failed for IP:'{}' on asic '{}' on Dut '{}'".format(
                self.dst_port_3_ip, self.dst_asic_index, self.dst_server_ip)
            stdOut, stdErr, retValue = self.exec_cmd_on_dut(self.src_server_ip, self.test_params['dut_username'],
                                                            self.test_params['dut_password'],
                                                            'sudo ip netns exec asic{} ping -q -c 3 {}'.format(
                                                            self.src_asic_index, self.src_port_ip))
            assert ' 0% packet loss' in stdOut[3], "Ping failed for IP:'{}' on asic '{}' on Dut '{}'".format(
                self.src_port_ip, self.src_asic_index, self.src_server_ip)
        else:
            arpreq_pkt = construct_arp_pkt('ff:ff:ff:ff:ff:ff', self.src_port_mac,
                                           1, self.src_port_ip, '192.168.0.1', '00:00:00:00:00:00', self.src_vlan)

            send_packet(self, self.src_port_id, arpreq_pkt)
            arpreq_pkt = construct_arp_pkt('ff:ff:ff:ff:ff:ff', self.dst_port_mac,
                                           1, self.dst_port_ip, '192.168.0.1', '00:00:00:00:00:00', self.dst_vlan)
            send_packet(self, self.dst_port_id, arpreq_pkt)
            arpreq_pkt = construct_arp_pkt('ff:ff:ff:ff:ff:ff', self.dst_port_2_mac, 1,
                                           self.dst_port_2_ip, '192.168.0.1', '00:00:00:00:00:00', self.dst_vlan_2)
            send_packet(self, self.dst_port_2_id, arpreq_pkt)
            arpreq_pkt = construct_arp_pkt('ff:ff:ff:ff:ff:ff', self.dst_port_3_mac, 1,
                                           self.dst_port_3_ip, '192.168.0.1', '00:00:00:00:00:00', self.dst_vlan_3)
            send_packet(self, self.dst_port_3_id, arpreq_pkt)

            # ptf don't know the address of neighbor, use ping to learn relevant arp entries instead of send arp request
            if self.test_port_ips:
                ips = [ip for ip in get_peer_addresses(self.test_port_ips)]
                if ips:
                    cmd = 'for ip in {}; do ping -c 4 -i 0.2 -W 1 -q $ip > /dev/null 2>&1 & done'.format(' '.join(ips))
                    self.exec_cmd_on_dut(self.server, self.test_params['dut_username'],
                                         self.test_params['dut_password'], cmd)

        time.sleep(8)


class ARPpopulatePTF(sai_base_test.ThriftInterfaceDataPlane):
    def runTest(self):
        # ARP Populate
        index = 0
        for port in ptf_ports():
            arpreq_pkt = simple_arp_packet(
                eth_dst='ff:ff:ff:ff:ff:ff',
                eth_src=self.dataplane.get_mac(port[0], port[1]),
                arp_op=1,
                ip_snd='10.0.0.%d' % (index * 2 + 1),
                ip_tgt='10.0.0.%d' % (index * 2),
                hw_snd=self.dataplane.get_mac(port[0], port[1]),
                hw_tgt='ff:ff:ff:ff:ff:ff')
            send_packet(self, port[1], arpreq_pkt)
            index += 1


class ReleaseAllPorts(sai_base_test.ThriftInterfaceDataPlane):
    def runTest(self):
        switch_init(self.clients)

        asic_type = self.test_params['sonic_asic_type']

        for target, a_client in self.clients.items():
            self.sai_thrift_port_tx_enable(a_client, asic_type, list(port_list[target].keys()), target=target)

# DSCP to queue mapping


class DscpMappingPB(sai_base_test.ThriftInterfaceDataPlane):

    def get_port_id(self, client, port_name):
        sai_port_id = client.sai_thrift_get_port_id_by_front_port(
            port_name
        )
        print("Port name {}, SAI port id {}".format(
            port_name, sai_port_id
        ), file=sys.stderr)
        return sai_port_id

    def runTest(self):
        switch_init(self.clients)

        router_mac = self.test_params['router_mac']
        dst_port_id = int(self.test_params['dst_port_id'])
        dst_port_ip = self.test_params['dst_port_ip']
        dst_port_mac = self.dataplane.get_mac(0, dst_port_id)
        src_port_id = int(self.test_params['src_port_id'])
        src_port_ip = self.test_params['src_port_ip']
        src_port_mac = self.dataplane.get_mac(0, src_port_id)
        dual_tor_scenario = self.test_params.get('dual_tor_scenario', None)
        dual_tor = self.test_params.get('dual_tor', None)
        leaf_downstream = self.test_params.get('leaf_downstream', None)
        asic_type = self.test_params['sonic_asic_type']
        exp_ip_id = 101
        exp_ttl = 63
        pkt_dst_mac = router_mac if router_mac != '' else dst_port_mac
        print("dst_port_id: %d, src_port_id: %d" %
              (dst_port_id, src_port_id), file=sys.stderr)

        # in case dst_port_id is part of LAG, find out the actual dst port
        # for given IP parameters
        dst_port_id = get_rx_port(
            self, 0, src_port_id, pkt_dst_mac, dst_port_ip, src_port_ip
        )
        print("actual dst_port_id: %d" % (dst_port_id), file=sys.stderr)
        print("dst_port_mac: %s, src_port_mac: %s, src_port_ip: %s, dst_port_ip: %s" % (
            dst_port_mac, src_port_mac, src_port_ip, dst_port_ip), file=sys.stderr)
        print("port list {}".format(port_list), file=sys.stderr)
        # Get a snapshot of counter values

        # Destination port on a backend ASIC is provide as a port name
        test_dst_port_name = self.test_params.get("test_dst_port_name")
        sai_dst_port_id = None
        if test_dst_port_name is not None:
            sai_dst_port_id = self.get_port_id(self.dst_client, test_dst_port_name)
        else:
            sai_dst_port_id = port_list['dst'][dst_port_id]

        time.sleep(10)
        # port_results is not of our interest here
        port_results, queue_results_base = sai_thrift_read_port_counters(self.dst_client, asic_type, sai_dst_port_id)

        # DSCP Mapping test
        try:
            ip_ttl = exp_ttl + 1 if router_mac != '' else exp_ttl
            # TTL changes on multi ASIC platforms,
            # add 2 for additional backend and frontend routing
            ip_ttl = ip_ttl if test_dst_port_name is None else ip_ttl + 2

            for dscp in range(0, 64):
                tos = (dscp << 2)
                tos |= 1
                pkt = simple_ip_packet(pktlen=64,
                                       eth_dst=pkt_dst_mac,
                                       eth_src=src_port_mac,
                                       ip_src=src_port_ip,
                                       ip_dst=dst_port_ip,
                                       ip_tos=tos,
                                       ip_id=exp_ip_id,
                                       ip_ttl=ip_ttl)
                send_packet(self, src_port_id, pkt, 1)
                print("dscp: %d, calling send_packet()" %
                      (tos >> 2), file=sys.stderr)

                cnt = 0
                dscp_received = False
                while not dscp_received:
                    result = self.dataplane.poll(
                        device_number=0, port_number=dst_port_id, timeout=3)
                    if isinstance(result, self.dataplane.PollFailure):
                        self.fail("Expected packet was not received on port %d. Total received: %d.\n%s" % (
                            dst_port_id, cnt, result.format()))

                    recv_pkt = scapy.Ether(result.packet)
                    cnt += 1

                    # Verify dscp flag
                    try:
                        if (recv_pkt.payload.tos == tos and
                            recv_pkt.payload.src == src_port_ip and
                            recv_pkt.payload.dst == dst_port_ip and
                            recv_pkt.payload.ttl == exp_ttl and
                                recv_pkt.payload.id == exp_ip_id):
                            dscp_received = True
                            print("dscp: %d, total received: %d" %
                                  (tos >> 2, cnt), file=sys.stderr)
                    except AttributeError:
                        print("dscp: %d, total received: %d, attribute error!" % (
                            tos >> 2, cnt), file=sys.stderr)
                        continue

            # Read Counters
            time.sleep(10)
            port_results, queue_results = sai_thrift_read_port_counters(self.dst_client, asic_type, sai_dst_port_id)

            print(list(map(operator.sub, queue_results,
                           queue_results_base)), file=sys.stderr)
            # dual_tor_scenario: represents whether the device is deployed into a dual ToR scenario
            # dual_tor: represents whether the source and
            #           destination ports are configured with additional lossless queues
            # According to SONiC configuration all dscp are classified to queue 1 except:
            #            Normal scenario   Dual ToR scenario                                               Leaf router with separated DSCP_TO_TC_MAP                            # noqa E501
            #            All ports         Normal ports    Ports with additional lossless queues           downstream (source is T2)                upstream (source is T0)     # noqa E501
            # dscp  8 -> queue 0           queue 0         queue 0                                         queue 0                                  queue 0                     # noqa E501
            # dscp  5 -> queue 2           queue 1         queue 1                                         queue 1                                  queue 1                     # noqa E501
            # dscp  3 -> queue 3           queue 3         queue 3                                         queue 3                                  queue 3                     # noqa E501
            # dscp  4 -> queue 4           queue 4         queue 4                                         queue 4                                  queue 4                     # noqa E501
            # dscp 46 -> queue 5           queue 5         queue 5                                         queue 5                                  queue 5                     # noqa E501
            # dscp 48 -> queue 6           queue 7         queue 7                                         queue 7                                  queue 7                     # noqa E501
            # dscp  2 -> queue 1           queue 1         queue 2                                         queue 1                                  queue 2                     # noqa E501
            # dscp  6 -> queue 1           queue 1         queue 6                                         queue 1                                  queue 6                     # noqa E501
            # rest 56 dscps -> queue 1
            # So for the 64 pkts sent the mapping should be the following:
            # queue 1    56 + 2 = 58       56 + 3 = 59     56 + 1 = 57                                     59                                        57                         # noqa E501
            # queue 2/6  1                 0               1                                                0                                         0                         # noqa E501
            # queue 3/4  1                 1               1                                                1                                         1                         # noqa E501
            # queue 5    1                 1               1                                                1                                         1                         # noqa E501
            # queue 7    0                 1               1                                                1                                         1                         # noqa E501
            assert (queue_results[QUEUE_0] == 1 + queue_results_base[QUEUE_0])
            assert (queue_results[QUEUE_3] == 1 + queue_results_base[QUEUE_3])
            assert (queue_results[QUEUE_4] == 1 + queue_results_base[QUEUE_4])
            assert (queue_results[QUEUE_5] == 1 + queue_results_base[QUEUE_5])
            if dual_tor or (dual_tor_scenario is False) or (leaf_downstream is False):
                assert (queue_results[QUEUE_2] == 1 +
                        queue_results_base[QUEUE_2])
                assert (queue_results[QUEUE_6] == 1 +
                        queue_results_base[QUEUE_6])
            else:
                assert (queue_results[QUEUE_2] == queue_results_base[QUEUE_2])
                assert (queue_results[QUEUE_6] == queue_results_base[QUEUE_6])
            if dual_tor_scenario:
                if (dual_tor is False) or leaf_downstream:
                    assert (queue_results[QUEUE_1] ==
                            59 + queue_results_base[QUEUE_1])
                else:
                    assert (queue_results[QUEUE_1] ==
                            57 + queue_results_base[QUEUE_1])
                # LAG ports can have LACP packets on queue 7, hence using >= comparison
                assert (queue_results[QUEUE_7] >= 1 +
                        queue_results_base[QUEUE_7])
            else:
                assert (queue_results[QUEUE_1] == 58 +
                        queue_results_base[QUEUE_1])
                # LAG ports can have LACP packets on queue 7, hence using >= comparison
                assert (queue_results[QUEUE_7] >= queue_results_base[QUEUE_7])

        finally:
            print("END OF TEST", file=sys.stderr)

# DOT1P to queue mapping


class Dot1pToQueueMapping(sai_base_test.ThriftInterfaceDataPlane):
    def runTest(self):
        switch_init(self.clients)

        # Parse input parameters
        router_mac = self.test_params['router_mac']
        print("router_mac: %s" % (router_mac), file=sys.stderr)

        dst_port_id = int(self.test_params['dst_port_id'])
        dst_port_ip = self.test_params['dst_port_ip']
        dst_port_mac = self.dataplane.get_mac(0, dst_port_id)
        src_port_id = int(self.test_params['src_port_id'])
        src_port_ip = self.test_params['src_port_ip']
        src_port_mac = self.dataplane.get_mac(0, src_port_id)
        print("dst_port_id: %d, src_port_id: %d" %
              (dst_port_id, src_port_id), file=sys.stderr)
        print("dst_port_mac: %s, src_port_mac: %s, src_port_ip: %s, dst_port_ip: %s" % (
            dst_port_mac, src_port_mac, src_port_ip, dst_port_ip), file=sys.stderr)
        vlan_id = int(self.test_params['vlan_id'])
        asic_type = self.test_params['sonic_asic_type']

        exp_ttl = 63

        # According to SONiC configuration dot1ps are classified as follows:
        # dot1p 0 -> queue 1
        # dot1p 1 -> queue 0
        # dot1p 2 -> queue 2
        # dot1p 3 -> queue 3
        # dot1p 4 -> queue 4
        # dot1p 5 -> queue 5
        # dot1p 6 -> queue 6
        # dot1p 7 -> queue 7
        queue_dot1p_map = {
            0: [1],
            1: [0],
            2: [2],
            3: [3],
            4: [4],
            5: [5],
            6: [6],
            7: [7]
        }
        print(queue_dot1p_map, file=sys.stderr)

        try:
            for queue, dot1ps in list(queue_dot1p_map.items()):
                port_results, queue_results_base = sai_thrift_read_port_counters(
                    self.dst_client, asic_type, port_list['dst'][dst_port_id])

                # send pkts with dot1ps that map to the same queue
                for dot1p in dot1ps:
                    # ecn marked
                    tos = 1
                    # Note that vlan tag can be stripped by a switch.
                    # To embrace this situation, we assemble a q-in-q double-tagged packet,
                    # and write the dot1p info into both vlan tags so that
                    # when we receive the packet we do not need to make any assumption
                    # on whether the outer tag is stripped by the switch or not, or
                    # more importantly, we do not need to care about, as in the single-tagged
                    # case, whether the immediate payload is the vlan tag or the ip
                    # header to determine the valid fields for receive validation
                    # purpose. With a q-in-q packet, we are sure that the next layer of
                    # header in either switching behavior case is still a vlan tag
                    pkt = simple_qinq_tcp_packet(pktlen=64,
                                                 eth_dst=router_mac if router_mac != '' else dst_port_mac,
                                                 eth_src=src_port_mac,
                                                 dl_vlan_outer=vlan_id,
                                                 dl_vlan_pcp_outer=dot1p,
                                                 vlan_vid=vlan_id,
                                                 vlan_pcp=dot1p,
                                                 ip_src=src_port_ip,
                                                 ip_dst=dst_port_ip,
                                                 ip_tos=tos,
                                                 ip_ttl=exp_ttl + 1 if router_mac != '' else exp_ttl)
                    send_packet(self, src_port_id, pkt, 1)
                    print("dot1p: %d, calling send_packet" %
                          (dot1p), file=sys.stderr)

                # validate queue counters increment by the correct pkt num
                time.sleep(8)
                port_results, queue_results = sai_thrift_read_port_counters(
                    self.dst_client, asic_type, port_list['dst'][dst_port_id])
                print(queue_results_base, file=sys.stderr)
                print(queue_results, file=sys.stderr)
                print(list(map(operator.sub, queue_results,
                               queue_results_base)), file=sys.stderr)
                for i in range(0, QUEUE_NUM):
                    if i == queue:
                        assert (
                            queue_results[queue] == queue_results_base[queue] + len(dot1ps))
                    else:
                        assert (queue_results[i] == queue_results_base[i])

                # confirm that dot1p pkts sent are received
                total_recv_cnt = 0
                dot1p_recv_cnt = 0
                while dot1p_recv_cnt < len(dot1ps):
                    result = self.dataplane.poll(
                        device_number=0, port_number=dst_port_id, timeout=3)
                    if isinstance(result, self.dataplane.PollFailure):
                        self.fail("Expected packet was not received on port %d. Total received: %d.\n%s" % (
                            dst_port_id, total_recv_cnt, result.format()))
                    recv_pkt = scapy.Ether(result.packet)
                    total_recv_cnt += 1

                    # verify dot1p priority
                    dot1p = dot1ps[dot1p_recv_cnt]
                    try:
                        if (recv_pkt.payload.prio == dot1p) and (recv_pkt.payload.vlan == vlan_id):

                            dot1p_recv_cnt += 1
                            print("dot1p: %d, total received: %d" %
                                  (dot1p, total_recv_cnt), file=sys.stderr)

                    except AttributeError:
                        print("dot1p: %d, total received: %d, attribute error!" % (
                            dot1p, total_recv_cnt), file=sys.stderr)
                        continue

        finally:
            print("END OF TEST", file=sys.stderr)

# DSCP to pg mapping


class DscpToPgMapping(sai_base_test.ThriftInterfaceDataPlane):
    def runTest(self):
        switch_init(self.clients)

        # Parse input parameters
        router_mac = self.test_params['router_mac']
        print("router_mac: %s" % (router_mac), file=sys.stderr)

        dst_port_id = int(self.test_params['dst_port_id'])
        dst_port_ip = self.test_params['dst_port_ip']
        dst_port_mac = self.dataplane.get_mac(0, dst_port_id)
        src_port_id = int(self.test_params['src_port_id'])
        src_port_ip = self.test_params['src_port_ip']
        src_port_mac = self.dataplane.get_mac(0, src_port_id)
        dscp_to_pg_map = self.test_params.get('dscp_to_pg_map', None)
        pkt_dst_mac = router_mac if router_mac != '' else dst_port_mac

        print("dst_port_id: %d, src_port_id: %d" %
              (dst_port_id, src_port_id), file=sys.stderr)
        print("dst_port_mac: %s, src_port_mac: %s, src_port_ip: %s, dst_port_ip: %s" % (
            dst_port_mac, src_port_mac, src_port_ip, dst_port_ip), file=sys.stderr)

        exp_ip_id = 100
        exp_ttl = 63

        if not dscp_to_pg_map:
            # According to SONiC configuration all dscps are classified to pg 0 except:
            # dscp  3 -> pg 3
            # dscp  4 -> pg 4
            # So for the 64 pkts sent the mapping should be -> 62 pg 0, 1 for pg 3, and 1 for pg 4
            lossy_dscps = list(range(0, 64))
            lossy_dscps.remove(3)
            lossy_dscps.remove(4)
            pg_dscp_map = {
                3: [3],
                4: [4],
                0: lossy_dscps
            }
        else:
            pg_dscp_map = {}
            for dscp, pg in dscp_to_pg_map.items():
                if pg in pg_dscp_map:
                    pg_dscp_map[int(pg)].append(int(dscp))
                else:
                    pg_dscp_map[int(pg)] = [int(dscp)]

        print(pg_dscp_map, file=sys.stderr)
        dst_port_id = get_rx_port(
            self, 0, src_port_id, pkt_dst_mac, dst_port_ip, src_port_ip)
        print("actual dst_port_id: %d" % (dst_port_id), file=sys.stderr)

        try:
            for pg, dscps in list(pg_dscp_map.items()):
                pg_cntrs_base = sai_thrift_read_pg_counters(
                    self.src_client, port_list['src'][src_port_id])

                # send pkts with dscps that map to the same pg
                for dscp in dscps:
                    tos = (dscp << 2)
                    tos |= 1
                    pkt = simple_ip_packet(pktlen=64,
                                           eth_dst=pkt_dst_mac,
                                           eth_src=src_port_mac,
                                           ip_src=src_port_ip,
                                           ip_dst=dst_port_ip,
                                           ip_tos=tos,
                                           ip_id=exp_ip_id,
                                           ip_ttl=exp_ttl + 1 if router_mac != '' else exp_ttl)
                    send_packet(self, src_port_id, pkt, 1)
                    print("dscp: %d, calling send_packet" %
                          (tos >> 2), file=sys.stderr)

                # validate pg counters increment by the correct pkt num
                time.sleep(8)
                pg_cntrs = sai_thrift_read_pg_counters(
                    self.src_client, port_list['src'][src_port_id])
                print(pg_cntrs_base, file=sys.stderr)
                print(pg_cntrs, file=sys.stderr)
                print(list(map(operator.sub, pg_cntrs, pg_cntrs_base)),
                      file=sys.stderr)
                for i in range(0, PG_NUM):
                    if i == pg:
                        if i == 0 or i == 4:
                            assert (pg_cntrs[pg] >=
                                    pg_cntrs_base[pg] + len(dscps))
                        else:
                            assert (pg_cntrs[pg] ==
                                    pg_cntrs_base[pg] + len(dscps))
                    else:
                        # LACP packets are mapped to queue0 and tcp syn packets for BGP to queue4
                        # So for those queues the count could be more
                        if i == 0 or i == 4:
                            assert (pg_cntrs[i] >= pg_cntrs_base[i])
                        else:
                            assert (pg_cntrs[i] == pg_cntrs_base[i])

                # confirm that dscp pkts are received
                total_recv_cnt = 0
                dscp_recv_cnt = 0
                while dscp_recv_cnt < len(dscps):
                    result = self.dataplane.poll(
                        device_number=0, port_number=dst_port_id, timeout=3)
                    if isinstance(result, self.dataplane.PollFailure):
                        self.fail("Expected packet was not received on port %d. Total received: %d.\n%s" % (
                            dst_port_id, total_recv_cnt, result.format()))
                    recv_pkt = scapy.Ether(result.packet)
                    total_recv_cnt += 1

                    # verify dscp flag
                    tos = dscps[dscp_recv_cnt] << 2
                    tos |= 1
                    try:
                        if (recv_pkt.payload.tos == tos) and (recv_pkt.payload.src == src_port_ip) and \
                            (recv_pkt.payload.dst == dst_port_ip) and \
                           (recv_pkt.payload.ttl == exp_ttl) and (recv_pkt.payload.id == exp_ip_id):

                            dscp_recv_cnt += 1
                            print("dscp: %d, total received: %d" %
                                  (tos >> 2, total_recv_cnt), file=sys.stderr)

                    except AttributeError:
                        print("dscp: %d, total received: %d, attribute error!" % (
                            tos >> 2, total_recv_cnt), file=sys.stderr)
                        continue

        finally:
            print("END OF TEST", file=sys.stderr)


# DSCP to PG mapping for IP-IP packets
class DscpToPgMappingIPIP(sai_base_test.ThriftInterfaceDataPlane):
    def runTest(self):
        switch_init(self.clients)
        output_table = []

        # Parse input parameters
        router_mac = self.test_params['router_mac']
        upstream_ptf_ports = self.test_params['upstream_ptf_ports']
        outer_src_port_ip = self.test_params['outer_src_port_ip']
        outer_dst_port_ip = self.test_params['outer_dst_port_ip']
        src_port_id = int(self.test_params['src_port_id'])
        inner_src_port_ip = self.test_params['inner_src_port_ip']
        inner_dst_port_ip = self.test_params['inner_dst_port_ip']
        src_port_mac = self.dataplane.get_mac(0, src_port_id)
        dscp_to_pg_map = self.test_params.get('dscp_to_pg_map', None)
        pkt_dst_mac = router_mac
        decap_mode = self.test_params['decap_mode']

        if not dscp_to_pg_map:
            # According to SONiC configuration all dscps are classified to pg 0 except:
            # dscp  3 -> pg 3
            # dscp  4 -> pg 4
            # So for the 64 pkts sent the mapping should be -> 62 pg 0, 1 for pg 3, and 1 for pg 4
            lossy_dscps = list(range(0, 64))
            lossy_dscps.remove(3)
            lossy_dscps.remove(4)
            pg_dscp_map = {
                3: [3],
                4: [4],
                0: lossy_dscps
            }
        else:
            pg_dscp_map = {}
            for dscp, pg in dscp_to_pg_map.items():
                if pg in pg_dscp_map:
                    pg_dscp_map[int(pg)].append(int(dscp))
                else:
                    pg_dscp_map[int(pg)] = [int(dscp)]

        cause_for_failure = [False, []]

        try:
            for pg, dscps in list(pg_dscp_map.items()):

                # send pkts with dscps that map to the same pg
                for dscp in dscps:
                    pg_cntrs_base = sai_thrift_read_pg_counters(self.src_client, port_list['src'][src_port_id])

                    if decap_mode == "uniform":
                        outer_dscp = dscp
                        inner_dscp = DEFAULT_DSCP
                        exp_dscp = outer_dscp
                    elif decap_mode == "pipe":
                        outer_dscp = DEFAULT_DSCP
                        inner_dscp = dscp
                        exp_dscp = inner_dscp

                    inner_pkt = simple_tcp_packet(ip_src=inner_src_port_ip,
                                                  ip_dst=inner_dst_port_ip,
                                                  ip_dscp=inner_dscp,
                                                  ip_ecn=DEFAULT_ECN,
                                                  ip_ttl=DEFAULT_TTL)

                    inner_pkt.ttl -= 1

                    outer_pkt = simple_ipv4ip_packet(eth_src=src_port_mac,
                                                     eth_dst=pkt_dst_mac,
                                                     ip_src=outer_src_port_ip,
                                                     ip_dst=outer_dst_port_ip,
                                                     ip_dscp=outer_dscp,
                                                     ip_ecn=DEFAULT_ECN,
                                                     inner_frame=inner_pkt[scapy.IP])

                    inner_pkt.ttl += 1

                    exp_pkt = simple_tcp_packet(ip_src=inner_src_port_ip,
                                                ip_dst=inner_dst_port_ip,
                                                ip_dscp=exp_dscp,
                                                ip_ecn=DEFAULT_ECN,
                                                ip_ttl=DEFAULT_TTL)

                    exp_pkt = Mask(exp_pkt)
                    exp_pkt.set_do_not_care_scapy(Ether, 'src')
                    exp_pkt.set_do_not_care_scapy(Ether, 'dst')
                    exp_pkt.set_do_not_care_scapy(IP, 'id')
                    exp_pkt.set_do_not_care_scapy(IP, 'ttl')
                    exp_pkt.set_do_not_care_scapy(IP, 'chksum')

                    send_packet(self, src_port_id, outer_pkt, DEFAULT_PKT_COUNT)

                    try:
                        port_index, _ = verify_packet_any_port(self, exp_pkt, ports=upstream_ptf_ports, timeout=3)
                    except AssertionError:
                        cause_for_failure[0] = True
                        cause_for_failure[1].append("Expected packet with DSCP {} was not received ".format(dscp) +
                                                    "on any of the ports: {}".format(upstream_ptf_ports))

                    # validate pg counters increment by the correct pkt num
                    time.sleep(1)
                    pg_cntrs = sai_thrift_read_pg_counters(self.src_client, port_list['src'][src_port_id])

                    for i in range(0, PG_NUM):
                        try:
                            if i == pg:
                                assert ((pg_cntrs[pg] >= pg_cntrs_base[pg] + DEFAULT_PKT_COUNT - PG_TOLERANCE) and
                                        (pg_cntrs[pg] <= pg_cntrs_base[pg] + DEFAULT_PKT_COUNT + PG_TOLERANCE))
                                output_table.append("{}, {}, {}, PASS".format(pg, dscp, pg_cntrs))
                            else:
                                assert ((pg_cntrs[i] >= pg_cntrs_base[i] - PG_TOLERANCE) and
                                        (pg_cntrs[i] <= pg_cntrs_base[i] + PG_TOLERANCE))
                        except Exception:
                            cause_for_failure[0] = True
                            cause_for_failure[1].append("PG counters are not incremented correctly for " +
                                                        "priority group {} and dscp value {}".format(i, dscp))
                            output_table.append("{}, {}, {}, FAIL".format(i, dscp, pg_cntrs))

        finally:
            headers = "Priority Group, DSCP, pg counters, Result"
            curr_dir = os.getcwd()
            with open(curr_dir + "/dscp_to_pg_mapping_ipip.txt", "w") as f:
                f.write(headers+"\n")
                f.write("\n".join(output_table))
            if cause_for_failure[0]:
                with open(curr_dir + "/dscp_to_pg_mapping_ipip_failures.txt", "w") as f:
                    f.write("\n".join(cause_for_failure[1]))

            print("END OF TEST")


# Tunnel DSCP to PG mapping test
class TunnelDscpToPgMapping(sai_base_test.ThriftInterfaceDataPlane):

    def _build_testing_pkt(self, active_tor_mac, standby_tor_mac, active_tor_ip, standby_tor_ip, inner_dscp,
                           outer_dscp, dst_ip, packet_size, ecn=1):
        pkt = simple_tcp_packet(
            eth_dst=standby_tor_mac,
            ip_src='1.1.1.1',
            ip_dst=dst_ip,
            ip_dscp=inner_dscp,
            ip_ecn=ecn,
            ip_ttl=64,
            pktlen=packet_size
        )

        ipinip_packet = simple_ipv4ip_packet(
            eth_dst=active_tor_mac,
            eth_src=standby_tor_mac,
            ip_src=standby_tor_ip,
            ip_dst=active_tor_ip,
            ip_dscp=outer_dscp,
            ip_ecn=ecn,
            inner_frame=pkt[scapy.IP]
        )
        return ipinip_packet

    def runTest(self):
        """
        This test case is to tx some ip_in_ip packet from Mux tunnel, and check if the traffic is
        mapped to expected PGs.
        """
        switch_init(self.clients)

        # Parse input parameters
        active_tor_mac = self.test_params['active_tor_mac']
        active_tor_ip = self.test_params['active_tor_ip']
        standby_tor_mac = self.test_params['standby_tor_mac']
        standby_tor_ip = self.test_params['standby_tor_ip']
        src_port_id = self.test_params['src_port_id']
        dst_port_id = self.test_params['dst_port_id']
        dst_port_ip = self.test_params['dst_port_ip']

        dscp_to_pg_map = self.test_params['inner_dscp_to_pg_map']
        dscp_to_queue_map = self.test_params['inner_dscp_to_queue_map']
        asic_type = self.test_params['sonic_asic_type']
        packet_size = self.test_params['packet_size']
        cell_size = self.test_params['cell_size']
        cell_occupancy = (packet_size + cell_size - 1) // cell_size
        PKT_NUM = 100
        # There is background traffic during test, so we need to add error tolerance to ignore such pakcets
        # and we send 100 packets every 10 seconds, if no backgound traffic impact counter value, and watermark is very
        #   accurate, expected wartermark increasing value is 100.
        # So for PG0, we increaset tolerance to 20, make sure it can work well even though background traffic, such as
        #   LACP, LLDP, is 2 packet per second.
        # For PG2/3/4/6, usually no background traffic, but watermark value's updating is a little bit inaccurate
        #   according to previously experiments: after send 100 packets, sometime watermark value is 99, sometime
        #   is 101. Since worry about worser scenario, we set tolerance to 10 for PG2/3/4/6. When figure out rootcause
        #   of this symptom, will change to more reasonable value.
        ERROR_TOLERANCE = {
            0: 20,
            1: 0,
            2: 10,
            3: 10,
            4: 10,
            5: 0,
            6: 10,
            7: 0
        }

        try:
            # Disable tx on EGRESS port so that headroom buffer cannot be free
            self.sai_thrift_port_tx_disable(self.dst_client, asic_type, [dst_port_id])

            # There are packet leak even port tx is disabled (18 packets leak on TD3 found)
            # Hence we send some packet to fill the leak before testing
            if asic_type != 'mellanox':
                leakout_failed = False
                if 'cisco-8000' in asic_type:
                    # Only fill queues once
                    queue_leakouts_filled = [False] * 8
                for dscp, _ in dscp_to_pg_map.items():
                    pkt = self._build_testing_pkt(
                        active_tor_mac=active_tor_mac,
                        standby_tor_mac=standby_tor_mac,
                        active_tor_ip=active_tor_ip,
                        standby_tor_ip=standby_tor_ip,
                        inner_dscp=dscp,
                        outer_dscp=0,
                        dst_ip=dst_port_ip,
                        packet_size=packet_size
                    )
                    if 'cisco-8000' in asic_type:
                        queue = dscp_to_queue_map[dscp]
                        if not queue_leakouts_filled[queue]:
                            status = fill_leakout_plus_one(self, src_port_id, dst_port_id, pkt, queue, asic_type)
                            if status:
                                queue_leakouts_filled[queue] = True
                                print("Filled leakout for dscp {} to queue {}".format(dscp, queue))
                            else:
                                print("Failed to fill leakout for dscp {} to queue {}".format(dscp, queue))
                                leakout_failed = True
                    else:
                        send_packet(self, src_port_id, pkt, 20)
                assert not leakout_failed, "Failed filling leakout"
                time.sleep(10)
            if 'cisco-8000' in asic_type:
                PKT_NUM = 50
            else:
                PKT_NUM = 100
            for inner_dscp, pg in dscp_to_pg_map.items():
                logging.info("Iteration: inner_dscp:{}, pg: {}".format(inner_dscp, pg))
                # Build and send packet to active tor.
                # The inner DSCP is set to testing value,
                # and the outer DSCP is set to 0 as it has no impact on remapping
                # On Nvidia platforms, the dscp mode is pipe and the PG is determined by the outer dscp before decap
                outer_dscp = inner_dscp if asic_type == 'mellanox' else 0  # noqa F841
                pkt = self._build_testing_pkt(
                    active_tor_mac=active_tor_mac,
                    standby_tor_mac=standby_tor_mac,
                    active_tor_ip=active_tor_ip,
                    standby_tor_ip=standby_tor_ip,
                    inner_dscp=dscp,
                    outer_dscp=0,
                    dst_ip=dst_port_ip,
                    packet_size=packet_size
                )
                pg_shared_wm_res_base = sai_thrift_read_pg_shared_watermark(self.src_client, asic_type,
                                                                            port_list['src'][src_port_id])
                send_packet(self, src_port_id, pkt, PKT_NUM)
                # validate pg counters increment by the correct pkt num
                time.sleep(8)
                pg_shared_wm_res = sai_thrift_read_pg_shared_watermark(self.src_client, asic_type,
                                                                       port_list['src'][src_port_id])
                pg_wm_inc = pg_shared_wm_res[pg] - pg_shared_wm_res_base[pg]
                lower_bounds = (PKT_NUM - ERROR_TOLERANCE[pg]) * cell_size * cell_occupancy
                upper_bounds = (PKT_NUM + ERROR_TOLERANCE[pg]) * cell_size * cell_occupancy
                print("DSCP {}, PG {}, expectation: {} <= {} <= {}".format(
                    inner_dscp, pg, lower_bounds, pg_wm_inc, upper_bounds), file=sys.stderr)
                assert lower_bounds <= pg_wm_inc <= upper_bounds
        finally:
            # Enable tx on dest port
            self.sai_thrift_port_tx_enable(self.dst_client, asic_type, [dst_port_id])

# DOT1P to pg mapping


class Dot1pToPgMapping(sai_base_test.ThriftInterfaceDataPlane):
    def runTest(self):
        switch_init(self.clients)

        # Parse input parameters
        router_mac = self.test_params['router_mac']
        print("router_mac: %s" % (router_mac), file=sys.stderr)

        dst_port_id = int(self.test_params['dst_port_id'])
        dst_port_ip = self.test_params['dst_port_ip']
        dst_port_mac = self.dataplane.get_mac(0, dst_port_id)
        src_port_id = int(self.test_params['src_port_id'])
        src_port_ip = self.test_params['src_port_ip']
        src_port_mac = self.dataplane.get_mac(0, src_port_id)
        print("dst_port_id: %d, src_port_id: %d" %
              (dst_port_id, src_port_id), file=sys.stderr)
        print("dst_port_mac: %s, src_port_mac: %s, src_port_ip: %s, dst_port_ip: %s" % (
            dst_port_mac, src_port_mac, src_port_ip, dst_port_ip), file=sys.stderr)
        vlan_id = int(self.test_params['vlan_id'])

        # exp_ip_id = 103 # not used
        exp_ttl = 63

        # According to SONiC configuration dot1ps are classified as follows:
        # dot1p 0 -> pg 0
        # dot1p 1 -> pg 0
        # dot1p 2 -> pg 0
        # dot1p 3 -> pg 3
        # dot1p 4 -> pg 4
        # dot1p 5 -> pg 0
        # dot1p 6 -> pg 0
        # dot1p 7 -> pg 7
        pg_dot1p_map = {
            0: [0, 1, 2, 5, 6],
            3: [3],
            4: [4],
            7: [7]
        }
        print(pg_dot1p_map, file=sys.stderr)

        try:
            for pg, dot1ps in list(pg_dot1p_map.items()):
                pg_cntrs_base = sai_thrift_read_pg_counters(
                    self.src_client, port_list['src'][src_port_id])

                # send pkts with dot1ps that map to the same pg
                for dot1p in dot1ps:
                    # ecn marked
                    tos = 1
                    # Note that vlan tag can be stripped by a switch.
                    # To embrace this situation, we assemble a q-in-q double-tagged packet,
                    # and write the dot1p info into both vlan tags so that
                    # when we receive the packet we do not need to make any assumption
                    # on whether the outer tag is stripped by the switch or not, or
                    # more importantly, we do not need to care about, as in the single-tagged
                    # case, whether the immediate payload is the vlan tag or the ip
                    # header to determine the valid fields for receive validation
                    # purpose. With a q-in-q packet, we are sure that the next layer of
                    # header in either switching behavior case is still a vlan tag
                    pkt = simple_qinq_tcp_packet(pktlen=64,
                                                 eth_dst=router_mac if router_mac != '' else dst_port_mac,
                                                 eth_src=src_port_mac,
                                                 dl_vlan_outer=vlan_id,
                                                 dl_vlan_pcp_outer=dot1p,
                                                 vlan_vid=vlan_id,
                                                 vlan_pcp=dot1p,
                                                 ip_src=src_port_ip,
                                                 ip_dst=dst_port_ip,
                                                 ip_tos=tos,
                                                 ip_ttl=exp_ttl + 1 if router_mac != '' else exp_ttl)
                    send_packet(self, src_port_id, pkt, 1)
                    print("dot1p: %d, calling send_packet" %
                          (dot1p), file=sys.stderr)

                # validate pg counters increment by the correct pkt num
                time.sleep(8)
                pg_cntrs = sai_thrift_read_pg_counters(
                    self.src_client, port_list['src'][src_port_id])
                print(pg_cntrs_base, file=sys.stderr)
                print(pg_cntrs, file=sys.stderr)
                print(list(map(operator.sub, pg_cntrs, pg_cntrs_base)),
                      file=sys.stderr)
                for i in range(0, PG_NUM):
                    if i == pg:
                        assert (pg_cntrs[pg] ==
                                pg_cntrs_base[pg] + len(dot1ps))
                    else:
                        assert (pg_cntrs[i] == pg_cntrs_base[i])

                # confirm that dot1p pkts sent are received
                total_recv_cnt = 0
                dot1p_recv_cnt = 0
                while dot1p_recv_cnt < len(dot1ps):
                    result = self.dataplane.poll(
                        device_number=0, port_number=dst_port_id, timeout=3)
                    if isinstance(result, self.dataplane.PollFailure):
                        self.fail("Expected packet was not received on port %d. Total received: %d.\n%s" % (
                            dst_port_id, total_recv_cnt, result.format()))
                    recv_pkt = scapy.Ether(result.packet)
                    total_recv_cnt += 1

                    # verify dot1p priority
                    dot1p = dot1ps[dot1p_recv_cnt]
                    try:
                        if (recv_pkt.payload.prio == dot1p) and (recv_pkt.payload.vlan == vlan_id):

                            dot1p_recv_cnt += 1
                            print("dot1p: %d, total received: %d" %
                                  (dot1p, total_recv_cnt), file=sys.stderr)

                    except AttributeError:
                        print("dot1p: %d, total received: %d, attribute error!" % (
                            dot1p, total_recv_cnt), file=sys.stderr)
                        continue

        finally:
            print("END OF TEST", file=sys.stderr)

# This test is to measure the Xoff threshold, and buffer limit


class PFCtest(sai_base_test.ThriftInterfaceDataPlane):
    def runTest(self):
        time.sleep(5)
        switch_init(self.clients)

        # Parse input parameters
        dscp = int(self.test_params['dscp'])
        ecn = int(self.test_params['ecn'])
        router_mac = self.test_params['router_mac']
        sonic_version = self.test_params['sonic_version']
        # The pfc counter index starts from index 2 in sai_thrift_read_port_counters
        pg = int(self.test_params['pg']) + 2
        dst_port_id = int(self.test_params['dst_port_id'])
        dst_port_ip = self.test_params['dst_port_ip']
        dst_port_mac = self.dataplane.get_mac(0, dst_port_id)
        src_port_id = int(self.test_params['src_port_id'])
        src_port_ip = self.test_params['src_port_ip']
        src_port_vlan = self.test_params['src_port_vlan']
        src_port_mac = self.dataplane.get_mac(0, src_port_id)
        asic_type = self.test_params['sonic_asic_type']
        pkts_num_leak_out = int(self.test_params['pkts_num_leak_out'])
        pkts_num_trig_pfc = int(self.test_params['pkts_num_trig_pfc'])
        self.hwsku = self.test_params['hwsku']
        pkts_num_trig_ingr_drp = int(
            self.test_params['pkts_num_trig_ingr_drp'])
        hwsku = self.test_params['hwsku']
        platform_asic = self.test_params['platform_asic']

        pkt_dst_mac = router_mac if router_mac != '' else dst_port_mac
        # get counter names to query
        ingress_counters, egress_counters = get_counter_names(sonic_version)

        # get a snapshot of PG drop packets counter
        if '201811' not in sonic_version and ('mellanox' in asic_type or 'cisco-8000' in asic_type):
            # According to SONiC configuration lossless dscps are classified as follows:
            # dscp  3 -> pg 3
            # dscp  4 -> pg 4
            pg_dropped_cntrs_old = sai_thrift_read_pg_drop_counters(
                self.src_client, port_list['src'][src_port_id])

        # Prepare IP packet data
        ttl = 64
        if 'packet_size' in list(self.test_params.keys()):
            packet_length = int(self.test_params['packet_size'])
        else:
            packet_length = 64
        if 'cell_size' in self.test_params:
            cell_size = self.test_params['cell_size']
            cell_occupancy = (packet_length + cell_size - 1) // cell_size
        else:
            cell_occupancy = 1

        is_dualtor = self.test_params.get('is_dualtor', False)
        def_vlan_mac = self.test_params.get('def_vlan_mac', None)
        if is_dualtor and def_vlan_mac is not None:
            pkt_dst_mac = def_vlan_mac

        pkt = construct_ip_pkt(packet_length,
                               pkt_dst_mac,
                               src_port_mac,
                               src_port_ip,
                               dst_port_ip,
                               dscp,
                               src_port_vlan,
                               ecn=ecn,
                               ttl=ttl)

        print("test dst_port_id: {}, src_port_id: {}, src_vlan: {}".format(
            dst_port_id, src_port_id, src_port_vlan
        ), file=sys.stderr)
        # in case dst_port_id is part of LAG, find out the actual dst port
        # for given IP parameters
        dst_port_id = get_rx_port(
            self, 0, src_port_id, pkt_dst_mac, dst_port_ip, src_port_ip, src_port_vlan
        )
        print("actual dst_port_id: {}".format(dst_port_id), file=sys.stderr)

        # get a snapshot of counter values at recv and transmit ports
        # queue_counters value is not of our interest here
        recv_counters_base, _ = sai_thrift_read_port_counters(
            self.src_client, asic_type, port_list['src'][src_port_id])
        xmit_counters_base, _ = sai_thrift_read_port_counters(
            self.dst_client, asic_type, port_list['dst'][dst_port_id])
        # Add slight tolerance in threshold characterization to consider
        # the case that cpu puts packets in the egress queue after we pause the egress
        # or the leak out is simply less than expected as we have occasionally observed
        if 'pkts_num_margin' in list(self.test_params.keys()):
            margin = int(self.test_params['pkts_num_margin'])
        else:
            margin = 2

        # For TH3, some packets stay in egress memory and doesn't show up in shared buffer or leakout
        if 'pkts_num_egr_mem' in list(self.test_params.keys()):
            pkts_num_egr_mem = int(self.test_params['pkts_num_egr_mem'])

        self.sai_thrift_port_tx_disable(self.dst_client, asic_type, [dst_port_id])

        try:
            # Since there is variability in packet leakout in hwsku Arista-7050CX3-32S-D48C8 and
            # Arista-7050CX3-32S-C32. Starting with zero pkts_num_leak_out and trying to find
            # actual leakout by sending packets and reading actual leakout from HW.
            # And apply dynamically compensation to all device using Broadcom ASIC.
            if check_leackout_compensation_support(asic_type, hwsku):
                pkts_num_leak_out = 0

            # send packets short of triggering pfc
            if hwsku == 'DellEMC-Z9332f-M-O16C64' or hwsku == 'DellEMC-Z9332f-O32':
                # send packets short of triggering pfc
                send_packet(self, src_port_id, pkt, (pkts_num_egr_mem +
                                                     pkts_num_leak_out +
                                                     pkts_num_trig_pfc) // cell_occupancy - 1 - margin)
            elif 'cisco-8000' in asic_type:
                assert (fill_leakout_plus_one(self, src_port_id, dst_port_id,
                                              pkt, int(self.test_params['pg']), asic_type))
                # Send 1 less packet due to leakout filling
                send_packet(self, src_port_id, pkt, (pkts_num_leak_out +
                                                     pkts_num_trig_pfc) // cell_occupancy - 2 - margin)
            else:
                # send packets short of triggering pfc
                send_packet(self, src_port_id, pkt, (pkts_num_leak_out +
                                                     pkts_num_trig_pfc) // cell_occupancy - 1 - margin)

            # allow enough time for the dut to sync up the counter values in counters_db
            time.sleep(8)

            if check_leackout_compensation_support(asic_type, hwsku):
                dynamically_compensate_leakout(self.dst_client, asic_type, sai_thrift_read_port_counters,
                                               port_list['dst'][dst_port_id], TRANSMITTED_PKTS,
                                               xmit_counters_base, self, src_port_id, pkt, 10)

            # get a snapshot of counter values at recv and transmit ports
            # queue counters value is not of our interest here
            recv_counters, _ = sai_thrift_read_port_counters(
                self.src_client, asic_type, port_list['src'][src_port_id])
            xmit_counters, _ = sai_thrift_read_port_counters(
                self.dst_client, asic_type, port_list['dst'][dst_port_id])
            test_stage = 'after send packets short of triggering PFC'
            sys.stderr.write('{}:\n\trecv_counters {}\n\trecv_counters_base {}\n\t'
                             'xmit_counters {}\n\txmit_counters_base {}\n'.format(                     # noqa F523
                                 test_stage, recv_counters, recv_counters_base, xmit_counters, xmit_counters_base))
            # recv port no pfc
            assert(recv_counters[pg] == recv_counters_base[pg]), \
                'unexpectedly PFC counter increase, {}'.format(test_stage)
            # recv port no ingress drop
            # For dnx few extra ipv6 NS/RA pkt received from VM, adding to counter value
            # & may give inconsistent test results
            # Adding COUNTER_MARGIN to provide room to 2 pkt incase, extra traffic received
            for cntr in ingress_counters:
                if platform_asic and platform_asic == "broadcom-dnx":
                    assert (recv_counters[cntr] <= recv_counters_base[cntr] + COUNTER_MARGIN),\
                        'unexpectedly RX drop counter increase, {}'.format(test_stage)
                else:
                    assert(recv_counters[cntr] == recv_counters_base[cntr]),\
                        'unexpectedly RX drop counter increase, {}'.format(test_stage)
            # xmit port no egress drop
            for cntr in egress_counters:
                assert(xmit_counters[cntr] == xmit_counters_base[cntr]), \
                    'unexpectedly TX drop counter increase, {}'.format(test_stage)

            # send 1 packet to trigger pfc
            send_packet(self, src_port_id, pkt, 1 + 2 * margin)
            # allow enough time for the dut to sync up the counter values in counters_db
            time.sleep(8)
            # get a snapshot of counter values at recv and transmit ports
            # queue counters value is not of our interest here
            recv_counters_base = recv_counters
            recv_counters, _ = sai_thrift_read_port_counters(
                self.src_client, asic_type, port_list['src'][src_port_id])
            xmit_counters, _ = sai_thrift_read_port_counters(
                self.dst_client, asic_type, port_list['dst'][dst_port_id])
            test_stage = 'after send a few packets to trigger PFC'
            sys.stderr.write(
                '{}:\n\trecv_counters {}\n\trecv_counters_base {}\n\txmit_counters {}\n\txmit_counters_base {}\n'
                .format(test_stage, recv_counters, recv_counters_base, xmit_counters, xmit_counters_base))
            # recv port pfc
            assert(recv_counters[pg] > recv_counters_base[pg]), \
                'unexpectedly PFC counter not increase, {}'.format(test_stage)
            # recv port no ingress drop
            # For dnx few extra ipv6 NS/RA pkt received from VM, adding to counter value
            # & may give inconsistent test results
            # Adding COUNTER_MARGIN to provide room to 2 pkt incase, extra traffic received
            for cntr in ingress_counters:
                if platform_asic and platform_asic == "broadcom-dnx":
                    assert (recv_counters[cntr] <= recv_counters_base[cntr] + COUNTER_MARGIN),\
                        'unexpectedly RX drop counter increase, {}'.format(test_stage)
                else:
                    assert(recv_counters[cntr] == recv_counters_base[cntr]),\
                        'unexpectedly RX drop counter increase, {}'.format(test_stage)
            # xmit port no egress drop
            for cntr in egress_counters:
                assert(xmit_counters[cntr] == xmit_counters_base[cntr]), \
                    'unexpectedly TX drop counter increase, {}'.format(test_stage)

            # send packets short of ingress drop
            send_packet(self, src_port_id, pkt, (pkts_num_trig_ingr_drp -
                                                 pkts_num_trig_pfc) // cell_occupancy - 1 - 2 * margin)
            # allow enough time for the dut to sync up the counter values in counters_db
            time.sleep(8)
            # get a snapshot of counter values at recv and transmit ports
            # queue counters value is not of our interest here
            recv_counters_base = recv_counters
            recv_counters, _ = sai_thrift_read_port_counters(
                self.src_client, asic_type, port_list['src'][src_port_id])
            xmit_counters, _ = sai_thrift_read_port_counters(
                self.dst_client, asic_type, port_list['dst'][dst_port_id])
            test_stage = 'after send packets short of ingress drop'
            sys.stderr.write('{}:\n\trecv_counters {}\n\trecv_counters_base {}\n\t'
                             'xmit_counters {}\n\txmit_counters_base {}\n'.format(                        # noqa F841
                                 test_stage, recv_counters, recv_counters_base, xmit_counters, xmit_counters_base))
            # recv port pfc
            assert(recv_counters[pg] > recv_counters_base[pg]), \
                'unexpectedly PFC counter not increase, {}'.format(test_stage)
            # recv port no ingress drop
            # For dnx few extra ipv6 NS/RA pkt received from VM, adding to counter value
            # & may give inconsistent test results
            # Adding COUNTER_MARGIN to provide room to 2 pkt incase, extra traffic received
            for cntr in ingress_counters:
                if platform_asic and platform_asic == "broadcom-dnx":
                    assert (recv_counters[cntr] <= recv_counters_base[cntr] + COUNTER_MARGIN),\
                        'unexpectedly RX drop counter increase, {}'.format(test_stage)
                else:
                    assert(recv_counters[cntr] == recv_counters_base[cntr]),\
                        'unexpectedly RX drop counter increase, {}'.format(test_stage)
            # xmit port no egress drop
            for cntr in egress_counters:
                assert(xmit_counters[cntr] == xmit_counters_base[cntr]), \
                    'unexpectedly TX drop counter increase, {}'.format(test_stage)

            # send 1 packet to trigger ingress drop
            send_packet(self, src_port_id, pkt, 1 + 2 * margin)
            # allow enough time for the dut to sync up the counter values in counters_db
            time.sleep(8)
            # get a snapshot of counter values at recv and transmit ports
            # queue counters value is not of our interest here
            recv_counters_base = recv_counters
            recv_counters, _ = sai_thrift_read_port_counters(
                self.src_client, asic_type, port_list['src'][src_port_id])
            xmit_counters, _ = sai_thrift_read_port_counters(
                self.dst_client, asic_type, port_list['dst'][dst_port_id])
            test_stage = 'after send a few packets to trigger drop'
            sys.stderr.write('{}:\n\trecv_counters {}\n\trecv_counters_base {}\n\t'
                             'xmit_counters {}\n\txmit_counters_base {}\n'.format(                           # noqa F841
                                 test_stage, recv_counters, recv_counters_base, xmit_counters, xmit_counters_base))
            # recv port pfc
            assert(recv_counters[pg] > recv_counters_base[pg]), \
                'unexpectedly PFC counter not increase, {}'.format(test_stage)
            # recv port ingress drop
            if self.hwsku not in ['Cisco-8800-LC-48H-C48']:
                for cntr in ingress_counters:
                    if platform_asic and platform_asic == "broadcom-dnx":
                        if cntr == 1:
                            assert(recv_counters[cntr] > recv_counters_base[cntr]), \
                                'unexpectedly RX drop counter not increase, {}'.format(test_stage)
                    else:
                        assert(recv_counters[cntr] > recv_counters_base[cntr]), 'unexpectedly RX drop counter' \
                                                                            ' not increase, {}'.format(test_stage)
            # xmit port no egress drop
            for cntr in egress_counters:
                assert(xmit_counters[cntr] == xmit_counters_base[cntr]),\
                    'unexpectedly TX drop counter increase, {}'.format(test_stage)

            if '201811' not in sonic_version and 'mellanox' in asic_type:
                pg_dropped_cntrs = sai_thrift_read_pg_drop_counters(
                    self.src_client, port_list['src'][src_port_id])
                logging.info("Dropped packet counters on port #{} :{} {} packets, current dscp: {}".format(
                    src_port_id, pg_dropped_cntrs[dscp], pg_dropped_cntrs_old[dscp], dscp))
                # Check that counters per lossless PG increased
                assert pg_dropped_cntrs[dscp] > pg_dropped_cntrs_old[dscp]
            if '201811' not in sonic_version and 'cisco-8000' in asic_type:
                pg_dropped_cntrs = sai_thrift_read_pg_drop_counters(
                    self.src_client, port_list['src'][src_port_id])
                logging.info("Dropped packet counters on port #{} :{} {} packets, current dscp: {}".format(
                    src_port_id, pg_dropped_cntrs[dscp], pg_dropped_cntrs_old[dscp], dscp))
                # check that counters per lossless PG increased
                # Also make sure only relevant dropped pg counter increased and no other pg's
                for i in range(len(pg_dropped_cntrs)):
                    if i == dscp:
                        assert pg_dropped_cntrs[i] > pg_dropped_cntrs_old[i]
                    else:
                        assert pg_dropped_cntrs[i] == pg_dropped_cntrs_old[i]

        finally:
            self.sai_thrift_port_tx_enable(self.dst_client, asic_type, [dst_port_id])


class LosslessVoq(sai_base_test.ThriftInterfaceDataPlane):
    def runTest(self):
        time.sleep(5)
        switch_init(self.clients)

        # Parse input parameters
        dscp = int(self.test_params['dscp'])
        ecn = int(self.test_params['ecn'])
        router_mac = self.test_params['router_mac']
        sonic_version = self.test_params['sonic_version']
        # The pfc counter index starts from index 2 in sai_thrift_read_port_counters
        pg = int(self.test_params['pg']) + 2
        dst_port_id = int(self.test_params['dst_port_id'])
        dst_port_ip = self.test_params['dst_port_ip']
        dst_port_mac = self.dataplane.get_mac(0, dst_port_id)
        src_port_1_id = int(self.test_params['src_port_1_id'])
        src_port_1_ip = self.test_params['src_port_1_ip']
        src_port_1_mac = self.dataplane.get_mac(0, src_port_1_id)
        src_port_2_id = int(self.test_params['src_port_2_id'])
        src_port_2_ip = self.test_params['src_port_2_ip']
        src_port_2_mac = self.dataplane.get_mac(0, src_port_2_id)
        num_of_flows = self.test_params['num_of_flows']
        asic_type = self.test_params['sonic_asic_type']
        pkts_num_leak_out = int(self.test_params['pkts_num_leak_out'])
        pkts_num_trig_pfc = int(self.test_params['pkts_num_trig_pfc'])

        pkt_dst_mac = router_mac if router_mac != '' else dst_port_mac
        # get counter names to query
        ingress_counters, egress_counters = get_counter_names(sonic_version)

        # Prepare IP packet data
        ttl = 64
        if 'packet_size' in self.test_params.keys():
            packet_length = int(self.test_params['packet_size'])
        else:
            packet_length = 64
        pkt = simple_udp_packet(pktlen=packet_length,
                                eth_dst=pkt_dst_mac,
                                eth_src=src_port_1_mac,
                                ip_src=src_port_1_ip,
                                ip_dst=dst_port_ip,
                                ip_tos=((dscp << 2) | ecn),
                                udp_sport=1024,
                                udp_dport=2048,
                                ip_ecn=ecn,
                                ip_ttl=ttl)

        pkt3 = simple_udp_packet(pktlen=packet_length,
                                 eth_dst=pkt_dst_mac,
                                 eth_src=src_port_2_mac,
                                 ip_src=src_port_2_ip,
                                 ip_dst=dst_port_ip,
                                 ip_tos=((dscp << 2) | ecn),
                                 udp_sport=1024,
                                 udp_dport=2050,
                                 ip_ecn=ecn,
                                 ip_ttl=ttl)

        if num_of_flows == "multiple":
            pkt2 = simple_udp_packet(pktlen=packet_length,
                                     eth_dst=pkt_dst_mac,
                                     eth_src=src_port_1_mac,
                                     ip_src=src_port_1_ip,
                                     ip_dst=dst_port_ip,
                                     ip_tos=((dscp << 2) | ecn),
                                     udp_sport=1024,
                                     udp_dport=2049,
                                     ip_ecn=ecn,
                                     ip_ttl=ttl)

            pkt4 = simple_udp_packet(pktlen=packet_length,
                                     eth_dst=pkt_dst_mac,
                                     eth_src=src_port_2_mac,
                                     ip_src=src_port_2_ip,
                                     ip_dst=dst_port_ip,
                                     ip_tos=((dscp << 2) | ecn),
                                     udp_sport=1024,
                                     udp_dport=2051,
                                     ip_ecn=ecn,
                                     ip_ttl=ttl)

        print("test dst_port_id: {}, src_port_1_id: {}".format(
            dst_port_id, src_port_1_id
        ), file=sys.stderr)
        # in case dst_port_id is part of LAG, find out the actual dst port
        # for given IP parameters
        dst_port_id = get_rx_port(
            self, 0, src_port_1_id, pkt_dst_mac, dst_port_ip, src_port_1_ip
        )
        print("actual dst_port_id: {}".format(dst_port_id), file=sys.stderr)

        # get a snapshot of counter values at recv and transmit ports
        recv_counters_base1, queue_counters = sai_thrift_read_port_counters(
            self.src_client, asic_type, port_list['src'][src_port_1_id])
        recv_counters_base2, queue_counters = sai_thrift_read_port_counters(
            self.src_client, asic_type, port_list['src'][src_port_2_id])
        xmit_counters_base, queue_counters = sai_thrift_read_port_counters(
            self.dst_client, asic_type, port_list['dst'][dst_port_id])
        # Add slight tolerance in threshold characterization to consider
        # the case that cpu puts packets in the egress queue after we pause the egress
        # or the leak out is simply less than expected as we have occasionally observed
        if 'pkts_num_margin' in self.test_params.keys():
            margin = int(self.test_params['pkts_num_margin'])
        else:
            margin = 2

        self.sai_thrift_port_tx_disable(self.dst_client, asic_type, [dst_port_id])

        try:
            assert (fill_leakout_plus_one(self, src_port_1_id,
                                          dst_port_id, pkt, int(self.test_params['pg']), asic_type))
            assert (fill_leakout_plus_one(self, src_port_2_id,
                                          dst_port_id, pkt3, int(self.test_params['pg']), asic_type))
            # send packets short of triggering pfc
            # Send 1 less packet due to leakout filling
            if num_of_flows == 'multiple':
                npkts = pkts_num_leak_out + \
                    (pkts_num_trig_pfc // 2) - 2 - margin
                print("Sending 4 flows, {} packets".format(npkts))
                send_packet(self, src_port_1_id, pkt, npkts)
                send_packet(self, src_port_1_id, pkt2, npkts)
                send_packet(self, src_port_2_id, pkt3, npkts)
                send_packet(self, src_port_2_id, pkt4, npkts)
            else:
                npkts = pkts_num_leak_out + pkts_num_trig_pfc - 2 - margin
                print("Sending 2 flows, {} packets".format(npkts))
                send_packet(self, src_port_1_id, pkt, npkts)
                send_packet(self, src_port_2_id, pkt3, npkts)
            # allow enough time for counters to update
            time.sleep(2)

            # get a snapshot of counter values at recv and transmit ports
            # queue counters value is not of our interest here
            recv_counters1, queue_counters = sai_thrift_read_port_counters(
                self.src_client, asic_type, port_list['src'][src_port_1_id])
            recv_counters2, queue_counters = sai_thrift_read_port_counters(
                self.src_client, asic_type, port_list['src'][src_port_2_id])
            xmit_counters, queue_counters = sai_thrift_read_port_counters(
                self.dst_client, asic_type, port_list['dst'][dst_port_id])
            # recv port no pfc
            pfc_txd = recv_counters1[pg] - recv_counters_base1[pg]
            assert pfc_txd == 0, "Unexpected PFC TX {} on port {}".format(
                pfc_txd, src_port_1_id)
            pfc_txd = recv_counters2[pg] - recv_counters_base2[pg]
            assert pfc_txd == 0, "Unexpected PFC TX {} on port {}".format(
                pfc_txd, src_port_2_id)
            # recv port no ingress drop
            for cntr in ingress_counters:
                diff = recv_counters1[cntr] - recv_counters_base1[cntr]
                assert diff == 0, "Unexpected ingress drop {} on port {}".format(
                    diff, src_port_1_id)
                diff = recv_counters2[cntr] - recv_counters_base2[cntr]
                assert diff == 0, "Unexpected ingress drop {} on port {}".format(
                    diff, src_port_2_id)
            # xmit port no egress drop
            for cntr in egress_counters:
                diff = xmit_counters[cntr] - xmit_counters_base[cntr]
                assert diff == 0, "Unexpected egress drops {} on port {}".format(
                    diff, dst_port_id)

            # send 1 packet to trigger pfc
            npkts = 1 + 2 * margin
            if num_of_flows == "multiple":
                print("Sending {} packets to trigger PFC from 4 flows".format(npkts))
                send_packet(self, src_port_1_id, pkt, npkts)
                send_packet(self, src_port_1_id, pkt2, npkts)
                send_packet(self, src_port_2_id, pkt3, npkts)
                send_packet(self, src_port_2_id, pkt4, npkts)
            else:
                print("Sending {} packets to trigger PFC from 2 flows".format(npkts))
                send_packet(self, src_port_1_id, pkt, npkts)
                send_packet(self, src_port_2_id, pkt3, npkts)

            # allow enough time for counters to update
            time.sleep(2)
            # get a snapshot of counter values at recv and transmit ports
            # queue counters value is not of our interest here
            recv_counters_base1 = recv_counters1
            recv_counters_base2 = recv_counters2
            recv_counters1, queue_counters = sai_thrift_read_port_counters(
                self.src_client, asic_type, port_list['src'][src_port_1_id])
            recv_counters2, queue_counters = sai_thrift_read_port_counters(
                self.src_client, asic_type, port_list['src'][src_port_2_id])
            xmit_counters, queue_counters = sai_thrift_read_port_counters(
                self.dst_client, asic_type, port_list['dst'][dst_port_id])
            # recv port pfc
            assert recv_counters1[pg] > recv_counters_base1[pg], "PFC TX counters did not increase for port {}".format(
                src_port_1_id)
            assert recv_counters2[pg] > recv_counters_base2[pg], "PFC TX counters did not increase for port {}".format(
                src_port_2_id)
            # recv port no ingress drop
            for cntr in ingress_counters:
                diff = recv_counters1[cntr] - recv_counters_base1[cntr]
                assert diff == 0, "Unexpected ingress drop {} on port {}".format(
                    diff, src_port_1_id)
                diff = recv_counters2[cntr] - recv_counters_base2[cntr]
                assert diff == 0, "Unexpected ingress drop {} on port {}".format(
                    diff, src_port_2_id)
            # xmit port no egress drop
            for cntr in egress_counters:
                diff = xmit_counters[cntr] - xmit_counters_base[cntr]
                assert diff == 0, "Unexpected egress drop {} on port {}".format(
                    diff, dst_port_id)

        finally:
            self.sai_thrift_port_tx_enable(self.dst_client, asic_type, [dst_port_id])

# Base class used for individual PTF runs used in the following: testPfcStormWithSharedHeadroomOccupancy


class PfcStormTestWithSharedHeadroom(sai_base_test.ThriftInterfaceDataPlane):

    def parse_test_params(self):
        # Parse pkt construction related input parameters
        self.dscp = int(self.test_params['dscp'])
        self.ecn = int(self.test_params['ecn'])
        self.sonic_version = self.test_params['sonic_version']
        self.router_mac = self.test_params['router_mac']
        self.asic_type = self.test_params['sonic_asic_type']

        self.pg_id = int(self.test_params['pg'])
        # The pfc counter index starts from index 2 in sai_thrift_read_port_counters
        self.pg = self.pg_id + 2

        self.src_port_id = int(self.test_params['src_port_id'])
        self.src_port_ip = self.test_params['src_port_ip']
        self.src_port_vlan = self.test_params['src_port_vlan']
        self.src_port_mac = self.dataplane.get_mac(0, self.src_port_id)

        self.dst_port_id = int(self.test_params['dst_port_id'])
        self.dst_port_ip = self.test_params['dst_port_ip']
        self.dst_port_mac = self.dataplane.get_mac(0, self.dst_port_id)

        self.ttl = 64
        if 'packet_size' in self.test_params:
            self.default_packet_length = self.test_params['packet_size']
        else:
            self.default_packet_length = 64

        if 'cell_size' in self.test_params:
            cell_size = self.test_params['cell_size']
            self.cell_occupancy = (
                self.default_packet_length + cell_size - 1) // cell_size
        else:
            self.cell_occupancy = 1
        #  Margin used to while crossing the shared headrooom boundary
        self.margin = 2

        # get counter names to query
        self.ingress_counters, self.egress_counters = get_counter_names(
            self.sonic_version)


class PtfFillBuffer(PfcStormTestWithSharedHeadroom):

    def runTest(self):

        time.sleep(5)
        switch_init(self.clients)

        self.parse_test_params()
        pkts_num_trig_pfc = int(self.test_params['pkts_num_trig_pfc'])
        pkts_num_private_headrooom = int(
            self.test_params['pkts_num_private_headrooom'])

        # Draft packets
        pkt_dst_mac = self.router_mac if self.router_mac != '' else self.dst_port_mac
        pkt = construct_ip_pkt(self.default_packet_length,
                               pkt_dst_mac,
                               self.src_port_mac,
                               self.src_port_ip,
                               self.dst_port_ip,
                               self.dscp,
                               self.src_port_vlan,
                               ecn=self.ecn,
                               ttl=self.ttl)

        # get a snapshot of counter values at recv and transmit ports
        # queue_counters value is not of our interest here
        recv_counters_base, queue_counters = sai_thrift_read_port_counters(
            self.src_client, self.asic_type, port_list['src'][self.src_port_id]
        )

        logging.info("Disabling xmit ports: {}".format(self.dst_port_id))
        self.sai_thrift_port_tx_disable(self.dst_client, self.asic_type, [self.dst_port_id])

        xmit_counters_base, queue_counters = sai_thrift_read_port_counters(
            self.dst_client, self.asic_type, port_list['dst'][self.dst_port_id]
        )
        num_pkts = (pkts_num_trig_pfc + pkts_num_private_headrooom) // self.cell_occupancy
        logging.info("Send {} pkts to egress out of {}".format(num_pkts, self.dst_port_id))
        # send packets to dst port 1, to cross into shared headrooom
        send_packet(self, self.src_port_id, pkt, num_pkts)

        # allow enough time for the dut to sync up the counter values in counters_db
        time.sleep(8)
        # get a snapshot of counter values at recv and transmit ports
        # queue counters value is not of our interest here
        recv_counters, queue_counters = sai_thrift_read_port_counters(
            self.src_client, self.asic_type, port_list['src'][self.src_port_id])
        xmit_counters, queue_counters = sai_thrift_read_port_counters(
            self.dst_client, self.asic_type, port_list['dst'][self.dst_port_id])

        logging.debug("Recv Counters: {}, Base: {}".format(
            recv_counters, recv_counters_base))
        logging.debug("Xmit Counters: {}, Base: {}".format(
            xmit_counters, xmit_counters_base))

        # recv port pfc
        assert (recv_counters[self.pg] > recv_counters_base[self.pg])
        # recv port no ingress drop
        for cntr in self.ingress_counters:
            assert (recv_counters[cntr] == recv_counters_base[cntr])
        # xmit port no egress drop
        for cntr in self.egress_counters:
            assert (xmit_counters[cntr] == xmit_counters_base[cntr])


class PtfReleaseBuffer(PfcStormTestWithSharedHeadroom):

    def runTest(self):
        time.sleep(1)
        switch_init(self.clients)

        self.parse_test_params()

        # get a snapshot of counter values at recv and transmit ports
        # queue_counters value is not of our interest here
        recv_counters_base, queue_counters = sai_thrift_read_port_counters(
            self.src_client, self.asic_type, port_list['src'][self.src_port_id]
        )

        xmit_counters_base, queue_counters = sai_thrift_read_port_counters(
            self.dst_client, self.asic_type, port_list['dst'][self.dst_port_id]
        )

        logging.info("Enable xmit ports: {}".format(self.dst_port_id))
        self.sai_thrift_port_tx_enable(self.dst_client, self.asic_type, [self.dst_port_id])

        # allow enough time for the dut to sync up the counter values in counters_db
        time.sleep(8)

        # get new base counter values at recv ports
        recv_counters, queue_counters = sai_thrift_read_port_counters(
            self.src_client, self.asic_type, port_list['src'][self.src_port_id])
        # no ingress drop
        for cntr in self.ingress_counters:
            assert (recv_counters[cntr] == recv_counters_base[cntr])
        recv_counters_base = recv_counters

        # allow enough time for the test to check if no PFC frame was sent from Recv port
        time.sleep(30)

        # get the current snapshot of counter values at recv and transmit ports
        recv_counters, queue_counters = sai_thrift_read_port_counters(
            self.src_client, self.asic_type, port_list['src'][self.src_port_id])
        xmit_counters, queue_counters = sai_thrift_read_port_counters(
            self.dst_client, self.asic_type, port_list['dst'][self.dst_port_id])

        logging.debug("Recv Counters: {}, Base: {}".format(
            recv_counters, recv_counters_base))
        logging.debug("Xmit Counters: {}, Base: {}".format(
            xmit_counters, xmit_counters_base))

        # recv port pfc should not be incremented
        assert (recv_counters[self.pg] == recv_counters_base[self.pg])
        # recv port no ingress drop
        for cntr in self.ingress_counters:
            assert (recv_counters[cntr] == recv_counters_base[cntr])
        # xmit port no egress drop
        for cntr in self.egress_counters:
            assert (xmit_counters[cntr] == xmit_counters_base[cntr])


class PtfEnableDstPorts(PfcStormTestWithSharedHeadroom):

    def runTest(self):
        time.sleep(1)
        switch_init(self.clients)
        self.parse_test_params()
        self.sai_thrift_port_tx_enable(self.dst_client, self.asic_type, [self.dst_port_id])


# This test looks to measure xon threshold (pg_reset_floor)
class PFCXonTest(sai_base_test.ThriftInterfaceDataPlane):

    def get_rx_port(self, src_port_id, pkt_dst_mac, dst_port_ip, src_port_ip, dst_port_id, src_vlan):
        print("dst_port_id:{}, src_port_id:{}".format(
            dst_port_id, src_port_id), file=sys.stderr)
        # in case dst_port_id is part of LAG, find out the actual dst port
        # for given IP parameters
        dst_port_id = get_rx_port(
            self, 0, src_port_id, pkt_dst_mac, dst_port_ip, src_port_ip, src_vlan
        )
        print("actual dst_port_id: {}".format(dst_port_id), file=sys.stderr)
        return dst_port_id

    def runTest(self):
        time.sleep(5)
        switch_init(self.clients)
        last_pfc_counter = 0  # noqa F841
        recv_port_counters = [] # noqa F841
        transmit_port_counters = []  # noqa F841

        # Parse input parameters
        dscp = int(self.test_params['dscp'])
        ecn = int(self.test_params['ecn'])
        sonic_version = self.test_params['sonic_version']
        router_mac = self.test_params['router_mac']
        platform_asic = self.test_params['platform_asic']

        # The pfc counter index starts from index 2 in sai_thrift_read_port_counters
        pg = int(self.test_params['pg']) + 2

        dst_port_id = int(self.test_params['dst_port_id'])
        dst_port_ip = self.test_params['dst_port_ip']
        dst_port_mac = self.dataplane.get_mac(0, dst_port_id)
        src_port_id = int(self.test_params['src_port_id'])
        src_port_ip = self.test_params['src_port_ip']
        src_port_vlan = self.test_params['src_port_vlan']
        src_port_mac = self.dataplane.get_mac(0, src_port_id)
        asic_type = self.test_params['sonic_asic_type']

        ttl = 64

        # TODO: pass in dst_port_id and _ip as a list
        dst_port_2_id = int(self.test_params['dst_port_2_id'])
        dst_port_2_ip = self.test_params['dst_port_2_ip']
        dst_port_2_mac = self.dataplane.get_mac(0, dst_port_2_id)
        dst_port_3_id = int(self.test_params['dst_port_3_id'])
        dst_port_3_ip = self.test_params['dst_port_3_ip']
        dst_port_3_mac = self.dataplane.get_mac(0, dst_port_3_id)
        pkts_num_leak_out = int(self.test_params['pkts_num_leak_out'])
        pkts_num_trig_pfc = int(self.test_params['pkts_num_trig_pfc'])
        pkts_num_dismiss_pfc = int(self.test_params['pkts_num_dismiss_pfc'])
        if 'pkts_num_hysteresis' in list(self.test_params.keys()):
            hysteresis = int(self.test_params['pkts_num_hysteresis'])
        else:
            hysteresis = 0
        hwsku = self.test_params['hwsku']

        # get a snapshot of counter values at recv and transmit ports
        # queue_counters value is not of our interest here
        recv_counters_base, _ = sai_thrift_read_port_counters(
            self.src_client, asic_type, port_list['src'][src_port_id]
        )

        # The number of packets that will trek into the headroom space;
        # We observe in test that if the packets are sent to multiple destination ports,
        # the ingress may not trigger PFC sharp at its boundary
        if 'pkts_num_margin' in list(self.test_params.keys()):
            margin = int(self.test_params['pkts_num_margin'])
        else:
            margin = 1

        # get counter names to query
        ingress_counters, egress_counters = get_counter_names(sonic_version)

        port_counter_indexes = [pg]
        port_counter_indexes += ingress_counters
        port_counter_indexes += egress_counters
        port_counter_indexes += [TRANSMITTED_PKTS, RECEIVED_PKTS,
                                 RECEIVED_NON_UC_PKTS, TRANSMITTED_NON_UC_PKTS, EGRESS_PORT_QLEN]

        # create packet
        pkt_dst_mac = router_mac if router_mac != '' else dst_port_mac
        if 'packet_size' in self.test_params:
            packet_length = self.test_params['packet_size']
        else:
            packet_length = 64
        if 'cell_size' in self.test_params:
            cell_size = self.test_params['cell_size']
            cell_occupancy = (packet_length + cell_size - 1) // cell_size
        else:
            cell_occupancy = 1

        pkt_dst_mac2 = router_mac if router_mac != '' else dst_port_2_mac
        pkt_dst_mac3 = router_mac if router_mac != '' else dst_port_3_mac

        is_dualtor = self.test_params.get('is_dualtor', False)
        def_vlan_mac = self.test_params.get('def_vlan_mac', None)
        if is_dualtor and def_vlan_mac is not None:
            pkt_dst_mac = def_vlan_mac
            pkt_dst_mac2 = def_vlan_mac
            pkt_dst_mac3 = def_vlan_mac

        pkt = construct_ip_pkt(packet_length,
                               pkt_dst_mac,
                               src_port_mac,
                               src_port_ip,
                               dst_port_ip,
                               dscp,
                               src_port_vlan,
                               ecn=ecn,
                               ttl=ttl)
        dst_port_id = self.get_rx_port(
            src_port_id, pkt_dst_mac, dst_port_ip, src_port_ip, dst_port_id, src_port_vlan
        )

        # create packet
        pkt2 = construct_ip_pkt(packet_length,
                                pkt_dst_mac2,
                                src_port_mac,
                                src_port_ip,
                                dst_port_2_ip,
                                dscp,
                                src_port_vlan,
                                ecn=ecn,
                                ttl=ttl)
        dst_port_2_id = self.get_rx_port(
            src_port_id, pkt_dst_mac2, dst_port_2_ip, src_port_ip, dst_port_2_id, src_port_vlan
        )

        # create packet
        pkt3 = construct_ip_pkt(packet_length,
                                pkt_dst_mac3,
                                src_port_mac,
                                src_port_ip,
                                dst_port_3_ip,
                                dscp,
                                src_port_vlan,
                                ecn=ecn,
                                ttl=ttl)
        dst_port_3_id = self.get_rx_port(
            src_port_id, pkt_dst_mac3, dst_port_3_ip, src_port_ip, dst_port_3_id, src_port_vlan
        )

        # For TH3, some packets stay in egress memory and doesn't show up in shared buffer or leakout
        if 'pkts_num_egr_mem' in list(self.test_params.keys()):
            pkts_num_egr_mem = int(self.test_params['pkts_num_egr_mem'])

        step_id = 1
        step_desc = 'disable TX for dst_port_id, dst_port_2_id, dst_port_3_id'
        sys.stderr.write('step {}: {}\n'.format(step_id, step_desc))
        self.sai_thrift_port_tx_disable(self.dst_client, asic_type, [dst_port_id, dst_port_2_id, dst_port_3_id])

        try:
            '''
            Send various numbers of pkts to each dst port to occupy PG buffer, as below:

                                                                                                          shared buffer theshold                # noqa E501
                                                                         xon offset                            |
                                                                             |                                 |
            PG config:                                                       +                                 +
            -----------------------------------------------------------------*---------------------------------*----------------------          # noqa E501
            pkts in each port:                                          +                                            +
                                                                        |                                            |
            |<--- pkts_num_trig_pfc - pkts_num_dismiss_pfc - margin --->|                                            |
                                 in dst port 1                          |                                            |
                                                                        |<---   pkts_num_dismiss_pfc + margin*2  --->|
                                                                                         in dst port 2               |
                                                                                                                     |<--- X pkts --->|         # noqa E501
                                                                                                                       in dst port 3            # noqa E501
            '''
            # send packets to dst port 1, occupying the "xon"
            step_id += 1
            step_desc = 'send packets to dst port 1, occupying the xon'
            sys.stderr.write('step {}: {}\n'.format(step_id, step_desc))

            xmit_counters_base, _ = sai_thrift_read_port_counters(
                self.dst_client, asic_type, port_list['dst'][dst_port_id]
            )

            # Since there is variability in packet leakout in hwsku Arista-7050CX3-32S-D48C8 and
            # Arista-7050CX3-32S-C32. Starting with zero pkts_num_leak_out and trying to find
            # actual leakout by sending packets and reading actual leakout from HW.
            # And apply dynamically compensation to all device using Broadcom ASIC.
            if check_leackout_compensation_support(asic_type, hwsku):
                pkts_num_leak_out = 0

            if hwsku == 'DellEMC-Z9332f-M-O16C64' or hwsku == 'DellEMC-Z9332f-O32':
                send_packet(
                    self, src_port_id, pkt,
                    (pkts_num_egr_mem + pkts_num_leak_out + pkts_num_trig_pfc -
                     pkts_num_dismiss_pfc - hysteresis) // cell_occupancy
                )
            elif 'cisco-8000' in asic_type:
                assert (fill_leakout_plus_one(self, src_port_id, dst_port_id,
                                              pkt, int(self.test_params['pg']), asic_type))
                send_packet(
                    self, src_port_id, pkt,
                    (pkts_num_leak_out + pkts_num_trig_pfc -
                     pkts_num_dismiss_pfc - hysteresis) // cell_occupancy - 1
                )
            else:
                send_packet(
                    self, src_port_id, pkt,
                    (pkts_num_leak_out + pkts_num_trig_pfc -
                     pkts_num_dismiss_pfc - hysteresis) // cell_occupancy - margin
                )
                sys.stderr.write('send_packet(src_port_id, pkt, ({} + {} - {} - {}) // {})\n'.format(
                    pkts_num_leak_out, pkts_num_trig_pfc, pkts_num_dismiss_pfc, hysteresis, cell_occupancy))

            if check_leackout_compensation_support(asic_type, hwsku):
                dynamically_compensate_leakout(self.dst_client, asic_type, sai_thrift_read_port_counters,
                                               port_list['dst'][dst_port_id], TRANSMITTED_PKTS,
                                               xmit_counters_base, self, src_port_id, pkt, 40)

            # send packets to dst port 2, occupying the shared buffer
            step_id += 1
            step_desc = 'send packets to dst port 2, occupying the shared buffer'
            sys.stderr.write('step {}: {}\n'.format(step_id, step_desc))

            xmit_2_counters_base, _ = sai_thrift_read_port_counters(
                self.dst_client, asic_type, port_list['dst'][dst_port_2_id]
            )
            if hwsku == 'DellEMC-Z9332f-M-O16C64' or hwsku == 'DellEMC-Z9332f-O32':
                send_packet(
                    self, src_port_id, pkt2,
                    (pkts_num_egr_mem + pkts_num_leak_out + pkts_num_dismiss_pfc +
                     hysteresis) // cell_occupancy + margin - 1
                )
            elif 'cisco-8000' in asic_type:
                assert (fill_leakout_plus_one(self, src_port_id, dst_port_2_id,
                                              pkt2, int(self.test_params['pg']), asic_type))
                send_packet(
                    self, src_port_id, pkt2,
                    (pkts_num_leak_out + pkts_num_dismiss_pfc +
                     hysteresis) // cell_occupancy + margin - 2
                )
            else:
                send_packet(
                    self, src_port_id, pkt2,
                    (pkts_num_leak_out + pkts_num_dismiss_pfc +
                     hysteresis) // cell_occupancy + margin * 2 - 1
                )
                sys.stderr.write('send_packet(src_port_id, pkt2, ({} + {} + {}) // {} + {} - 1)\n'.format(
                    pkts_num_leak_out, pkts_num_dismiss_pfc, hysteresis, cell_occupancy, margin))

            if check_leackout_compensation_support(asic_type, hwsku):
                dynamically_compensate_leakout(self.dst_client, asic_type, sai_thrift_read_port_counters,
                                               port_list['dst'][dst_port_2_id], TRANSMITTED_PKTS,
                                               xmit_2_counters_base, self, src_port_id, pkt2, 40)

            # send 1 packet to dst port 3, triggering PFC
            step_id += 1
            step_desc = 'send 1 packet to dst port 3, triggering PFC'
            sys.stderr.write('step {}: {}\n'.format(step_id, step_desc))
            xmit_3_counters_base, _ = sai_thrift_read_port_counters(
                self.dst_client, asic_type, port_list['dst'][dst_port_3_id])
            if hwsku == 'DellEMC-Z9332f-M-O16C64' or hwsku == 'DellEMC-Z9332f-O32':
                send_packet(self, src_port_id, pkt3,
                            pkts_num_egr_mem + pkts_num_leak_out + 1)
            elif 'cisco-8000' in asic_type:
                assert (fill_leakout_plus_one(self, src_port_id, dst_port_3_id,
                                              pkt3, int(self.test_params['pg']), asic_type))
                send_packet(self, src_port_id, pkt3, pkts_num_leak_out)
            else:
                send_packet(self, src_port_id, pkt3, pkts_num_leak_out + 1)
                sys.stderr.write(
                    'send_packet(src_port_id, pkt3, ({} + 1)\n'.format(pkts_num_leak_out))

            if check_leackout_compensation_support(asic_type, hwsku):
                dynamically_compensate_leakout(self.dst_client, asic_type, sai_thrift_read_port_counters,
                                               port_list['dst'][dst_port_3_id], TRANSMITTED_PKTS,
                                               xmit_3_counters_base, self, src_port_id, pkt3, 40)

            # allow enough time for the dut to sync up the counter values in counters_db
            time.sleep(8)
            # get a snapshot of counter values at recv and transmit ports
            # queue counters value is not of our interest here
            recv_counters, _ = sai_thrift_read_port_counters(self.src_client, asic_type, port_list['src'][src_port_id])
            xmit_counters, _ = sai_thrift_read_port_counters(self.dst_client, asic_type, port_list['dst'][dst_port_id])
            xmit_2_counters, _ = sai_thrift_read_port_counters(
                self.dst_client, asic_type, port_list['dst'][dst_port_2_id])
            xmit_3_counters, _ = sai_thrift_read_port_counters(
                self.dst_client, asic_type, port_list['dst'][dst_port_3_id])

            port_cnt_tbl = texttable.TextTable([''] + [port_counter_fields[idx] for idx in port_counter_indexes])
            port_cnt_tbl.add_row(['recv_counters_base'] + [recv_counters_base[idx] for idx in port_counter_indexes])
            port_cnt_tbl.add_row(['recv_counters'] + [recv_counters[idx] for idx in port_counter_indexes])
            port_cnt_tbl.add_row(['xmit_counters_base'] + [xmit_counters_base[idx] for idx in port_counter_indexes])
            port_cnt_tbl.add_row(['xmit_counters'] + [xmit_counters[idx] for idx in port_counter_indexes])
            port_cnt_tbl.add_row(['xmit_2_counters_base'] + [xmit_2_counters_base[idx] for idx in port_counter_indexes])
            port_cnt_tbl.add_row(['xmit_2_counters'] + [xmit_2_counters[idx] for idx in port_counter_indexes])
            port_cnt_tbl.add_row(['xmit_3_counters_base'] + [xmit_3_counters_base[idx] for idx in port_counter_indexes])
            port_cnt_tbl.add_row(['xmit_3_counters'] + [xmit_3_counters[idx] for idx in port_counter_indexes])
            sys.stderr.write('{}\n'.format(port_cnt_tbl))

            # recv port pfc
            assert (recv_counters[pg] > recv_counters_base[pg]),\
                'unexpectedly not trigger PFC for PG {} (counter: {}), at step {} {}'.format(
                pg, port_counter_fields[pg], step_id, step_desc)
            # recv port no ingress drop
            # For dnx few extra ipv6 NS/RA pkt received from VM, adding to counter value
            # & may give inconsistent test results
            # Adding COUNTER_MARGIN to provide room to 2 pkt incase, extra traffic received
            for cntr in ingress_counters:
                if platform_asic and platform_asic == "broadcom-dnx":
                    assert (recv_counters[cntr] <= recv_counters_base[cntr] + COUNTER_MARGIN), \
                        'unexpectedly ingress drop on recv port (counter: {}), at step {} {}'.format(
                            port_counter_fields[cntr], step_id, step_desc)
                else:
                    assert(recv_counters[cntr] == recv_counters_base[cntr]),\
                        'unexpectedly ingress drop on recv port (counter: {}), at step {} {}'.format(
                            port_counter_fields[cntr], step_id, step_desc)
            # xmit port no egress drop
            for cntr in egress_counters:
                assert (xmit_counters[cntr] == xmit_counters_base[cntr]),\
                    'unexpectedly egress drop on xmit port 1 (counter: {}, at step {} {})'.format(
                    port_counter_fields[cntr], step_id, step_desc)
                assert (xmit_2_counters[cntr] == xmit_2_counters_base[cntr]),\
                    'unexpectedly egress drop on xmit port 2 (counter: {}, at step {} {})'.format(
                    port_counter_fields[cntr], step_id, step_desc)
                assert (xmit_3_counters[cntr] == xmit_3_counters_base[cntr]),\
                    'unexpectedly egress drop on xmit port 3 (counter: {}, at step {} {})'.format(
                    port_counter_fields[cntr], step_id, step_desc)

            step_id += 1
            step_desc = 'enable TX for dst_port_2_id, to drain off buffer in dst_port_2'
            sys.stderr.write('step {}: {}\n'.format(step_id, step_desc))
            self.sai_thrift_port_tx_enable(self.dst_client, asic_type, [dst_port_2_id], last_port=False)

            # allow enough time for the dut to sync up the counter values in counters_db
            time.sleep(8)
            # get a snapshot of counter values at recv and transmit ports
            # queue counters value is not of our interest here
            recv_counters_base = recv_counters
            recv_counters, _ = sai_thrift_read_port_counters(self.src_client, asic_type, port_list['src'][src_port_id])
            xmit_counters, _ = sai_thrift_read_port_counters(self.dst_client, asic_type, port_list['dst'][dst_port_id])
            xmit_2_counters, _ = sai_thrift_read_port_counters(
                self.dst_client, asic_type, port_list['dst'][dst_port_2_id])
            xmit_3_counters, _ = sai_thrift_read_port_counters(
                self.dst_client, asic_type, port_list['dst'][dst_port_3_id])
            port_cnt_tbl = texttable.TextTable([''] + [port_counter_fields[idx] for idx in port_counter_indexes])
            port_cnt_tbl.add_row(['recv_counters_base'] + [recv_counters_base[idx] for idx in port_counter_indexes])
            port_cnt_tbl.add_row(['recv_counters'] + [recv_counters[idx] for idx in port_counter_indexes])
            port_cnt_tbl.add_row(['xmit_counters_base'] + [xmit_counters_base[idx] for idx in port_counter_indexes])
            port_cnt_tbl.add_row(['xmit_counters'] + [xmit_counters[idx] for idx in port_counter_indexes])
            port_cnt_tbl.add_row(['xmit_2_counters_base'] + [xmit_2_counters_base[idx] for idx in port_counter_indexes])
            port_cnt_tbl.add_row(['xmit_2_counters'] + [xmit_2_counters[idx] for idx in port_counter_indexes])
            port_cnt_tbl.add_row(['xmit_3_counters_base'] + [xmit_3_counters_base[idx] for idx in port_counter_indexes])
            port_cnt_tbl.add_row(['xmit_3_counters'] + [xmit_3_counters[idx] for idx in port_counter_indexes])
            sys.stderr.write('{}\n'.format(port_cnt_tbl))

            # recv port pfc
            assert (recv_counters[pg] > recv_counters_base[pg]),\
                'unexpectedly not trigger PFC for PG {} (counter: {}), at step {} {}'.format(
                pg, port_counter_fields[pg], step_id, step_desc)
            # recv port no ingress drop
            for cntr in ingress_counters:
                assert (recv_counters[cntr] <= recv_counters_base[cntr] + COUNTER_MARGIN),\
                    'unexpectedly ingress drop on recv port (counter: {}), at step {} {}'.format(
                    port_counter_fields[cntr], step_id, step_desc)
            # xmit port no egress drop
            for cntr in egress_counters:
                assert (xmit_counters[cntr] == xmit_counters_base[cntr]),\
                    'unexpectedly egress drop on xmit port 1 (counter: {}), at step {} {}'.format(
                    port_counter_fields[cntr], step_id, step_desc)
                assert (xmit_2_counters[cntr] == xmit_2_counters_base[cntr]),\
                    'unexpectedly egress drop on xmit port 2 (counter: {}), at step {} {}'.format(
                    port_counter_fields[cntr], step_id, step_desc)
                assert (xmit_3_counters[cntr] == xmit_3_counters_base[cntr]),\
                    'unexpectedly egress drop on xmit port 3 (counter: {}), at step {} {}'.format(
                    port_counter_fields[cntr], step_id, step_desc)

            step_id += 1
            step_desc = 'enable TX for dst_port_3_id, to drain off buffer in dst_port_3'
            sys.stderr.write('step {}: {}\n'.format(step_id, step_desc))
            self.sai_thrift_port_tx_enable(self.dst_client, asic_type, [dst_port_3_id], last_port=False)

            # allow enough time for the dut to sync up the counter values in counters_db
            time.sleep(8)
            # get new base counter values at recv ports
            # queue counters value is not of our interest here
            recv_counters, _ = sai_thrift_read_port_counters(self.src_client, asic_type, port_list['src'][src_port_id])

            port_cnt_tbl = texttable.TextTable(
                [''] + [port_counter_fields[idx] for idx in port_counter_indexes])
            port_cnt_tbl.add_row(
                ['recv_counters_base'] + [recv_counters_base[idx] for idx in port_counter_indexes])
            port_cnt_tbl.add_row(
                ['recv_counters'] + [recv_counters[idx] for idx in port_counter_indexes])
            sys.stderr.write('{}\n'.format(port_cnt_tbl))

            for cntr in ingress_counters:
                assert (recv_counters[cntr] <= recv_counters_base[cntr] + COUNTER_MARGIN),\
                    'unexpectedly ingress drop on recv port (counter: {}), at step {} {}'.format(
                    port_counter_fields[cntr], step_id, step_desc)
            recv_counters_base = recv_counters

            step_id += 1
            step_desc = 'sleep 30 seconds'
            sys.stderr.write('step {}: {}\n'.format(step_id, step_desc))

            time.sleep(30)
            # get a snapshot of counter values at recv and transmit ports
            # queue counters value is not of our interest here
            recv_counters, _ = sai_thrift_read_port_counters(self.src_client, asic_type, port_list['src'][src_port_id])
            xmit_counters, _ = sai_thrift_read_port_counters(self.dst_client, asic_type, port_list['dst'][dst_port_id])
            xmit_2_counters, _ = sai_thrift_read_port_counters(
                self.dst_client, asic_type, port_list['dst'][dst_port_2_id])
            xmit_3_counters, _ = sai_thrift_read_port_counters(
                self.dst_client, asic_type, port_list['dst'][dst_port_3_id])

            port_cnt_tbl = texttable.TextTable([''] + [port_counter_fields[idx] for idx in port_counter_indexes])
            port_cnt_tbl.add_row(['recv_counters_base'] + [recv_counters_base[idx] for idx in port_counter_indexes])
            port_cnt_tbl.add_row(['recv_counters'] + [recv_counters[idx] for idx in port_counter_indexes])
            port_cnt_tbl.add_row(['xmit_counters_base'] + [xmit_counters_base[idx] for idx in port_counter_indexes])
            port_cnt_tbl.add_row(['xmit_counters'] + [xmit_counters[idx] for idx in port_counter_indexes])
            port_cnt_tbl.add_row(['xmit_2_counters_base'] + [xmit_2_counters_base[idx] for idx in port_counter_indexes])
            port_cnt_tbl.add_row(['xmit_2_counters'] + [xmit_2_counters[idx] for idx in port_counter_indexes])
            port_cnt_tbl.add_row(['xmit_3_counters_base'] + [xmit_3_counters_base[idx] for idx in port_counter_indexes])
            port_cnt_tbl.add_row(['xmit_3_counters'] + [xmit_3_counters[idx] for idx in port_counter_indexes])
            sys.stderr.write('{}\n'.format(port_cnt_tbl))

            # recv port no pfc
            assert(
                recv_counters[pg] == recv_counters_base[pg]
                ), 'unexpectedly trigger PFC for PG {} (counter: {}), at step {} {}'.format(
                pg, port_counter_fields[pg], step_id, step_desc)
            # recv port no ingress drop
            for cntr in ingress_counters:
                assert (recv_counters[cntr] <= recv_counters_base[cntr] + COUNTER_MARGIN),\
                    'unexpectedly ingress drop on recv port (counter: {}), at step {} {}'.format(
                    port_counter_fields[cntr], step_id, step_desc)
            # xmit port no egress drop
            for cntr in egress_counters:
                assert (xmit_counters[cntr] == xmit_counters_base[cntr]),\
                    'unexpectedly egress drop on xmit port 1 (counter: {}), at step {} {}'.format(
                    port_counter_fields[cntr], step_id, step_desc)
                assert (xmit_2_counters[cntr] == xmit_2_counters_base[cntr]),\
                    'unexpectedly egress drop on xmit port 2 (counter: {}), at step {} {}'.format(
                    port_counter_fields[cntr], step_id, step_desc)
                assert (xmit_3_counters[cntr] == xmit_3_counters_base[cntr]),\
                    'unexpectedly egress drop on xmit port 3 (counter: {}), at step {} {}'.format(
                    port_counter_fields[cntr], step_id, step_desc)

        finally:
            self.sai_thrift_port_tx_enable(self.dst_client, asic_type, [dst_port_id, dst_port_2_id, dst_port_3_id])


class HdrmPoolSizeTest(sai_base_test.ThriftInterfaceDataPlane):
    def setUp(self):
        sai_base_test.ThriftInterfaceDataPlane.setUp(self)
        time.sleep(5)
        switch_init(self.clients)

        # Parse input parameters
        self.testbed_type = self.test_params['testbed_type']
        self.dscps = self.test_params['dscps']
        self.ecn = self.test_params['ecn']
        self.router_mac = self.test_params['router_mac']
        self.sonic_version = self.test_params['sonic_version']
        # The pfc counter index starts from index 2 in sai_thrift_read_port_counters
        self.pgs = [pg + 2 for pg in self.test_params['pgs']]
        self.src_port_ids = self.test_params['src_port_ids']
        self.src_port_ips = self.test_params['src_port_ips']
        print(self.src_port_ips, file=sys.stderr)
        sys.stderr.flush()
        # get counter names to query
        self.ingress_counters, self.egress_counters = get_counter_names(
            self.sonic_version)

        self.dst_port_id = self.test_params['dst_port_id']
        self.dst_port_ip = self.test_params['dst_port_ip']
        self.pgs_num = self.test_params['pgs_num']
        self.asic_type = self.test_params['sonic_asic_type']
        self.pkts_num_leak_out = self.test_params['pkts_num_leak_out']
        self.pkts_num_trig_pfc = self.test_params.get('pkts_num_trig_pfc')
        if not self.pkts_num_trig_pfc:
            self.pkts_num_trig_pfc_shp = self.test_params.get(
                'pkts_num_trig_pfc_shp')
        self.pkts_num_hdrm_full = self.test_params['pkts_num_hdrm_full']
        self.pkts_num_hdrm_partial = self.test_params['pkts_num_hdrm_partial']
        packet_size = self.test_params.get('packet_size')

        if packet_size:
            self.pkt_size = packet_size
            cell_size = self.test_params.get('cell_size')
            self.pkt_size_factor = int(math.ceil(float(packet_size)/cell_size))
        else:
            self.pkt_size = 64
            self.pkt_size_factor = 1

        if self.pkts_num_trig_pfc:
            print(("pkts num: leak_out: %d, trig_pfc: %d, hdrm_full: %d, hdrm_partial: %d, pkt_size %d" % (
                self.pkts_num_leak_out, self.pkts_num_trig_pfc, self.pkts_num_hdrm_full,
                self.pkts_num_hdrm_partial, self.pkt_size)), file=sys.stderr)
        elif self.pkts_num_trig_pfc_shp:
            print(("pkts num: leak_out: {}, trig_pfc: {}, hdrm_full: {}, hdrm_partial: {}, pkt_size {}".format(
                self.pkts_num_leak_out, self.pkts_num_trig_pfc_shp, self.pkts_num_hdrm_full,
                self.pkts_num_hdrm_partial, self.pkt_size)), file=sys.stderr)

        # used only for headroom pool watermark
        if all(key in self.test_params for key in [
                'hdrm_pool_wm_multiplier', 'buf_pool_roid', 'cell_size', 'max_headroom']):
            self.cell_size = int(self.test_params['cell_size'])
            self.wm_multiplier = self.test_params['hdrm_pool_wm_multiplier']
            print("Wm multiplier: %d buf_pool_roid: %s" % (
                self.wm_multiplier, self.test_params['buf_pool_roid']), file=sys.stderr)
            self.buf_pool_roid = int(self.test_params['buf_pool_roid'], 0)
            print("buf_pool_roid: 0x%lx" %
                  (self.buf_pool_roid), file=sys.stderr)
            self.max_headroom = int(self.test_params['max_headroom'])
        else:
            self.wm_multiplier = None

        sys.stderr.flush()

        self.dst_port_mac = self.dataplane.get_mac(0, self.dst_port_id)
        self.src_port_macs = [self.dataplane.get_mac(
            0, ptid) for ptid in self.src_port_ids]

        if self.testbed_type in ['dualtor', 'dualtor-56', 't0', 't0-64', 't0-116', 't0-120']:
            # populate ARP
            # sender's MAC address is corresponding PTF port's MAC address
            # sender's IP address is caculated in tests/qos/qos_sai_base.py::QosSaiBase::__assignTestPortIps()
            # for dualtor: sender_IP_address = DUT_default_VLAN_interface_IP_address + portIndex + 1
            for idx, ptid in enumerate(self.src_port_ids):

                arpreq_pkt = simple_arp_packet(
                    eth_dst='ff:ff:ff:ff:ff:ff',
                    eth_src=self.src_port_macs[idx],
                    arp_op=1,
                    ip_snd=self.src_port_ips[idx],
                    ip_tgt='192.168.0.1',
                    hw_snd=self.src_port_macs[idx],
                    hw_tgt='00:00:00:00:00:00')
                send_packet(self, ptid, arpreq_pkt)
            arpreq_pkt = simple_arp_packet(
                eth_dst='ff:ff:ff:ff:ff:ff',
                eth_src=self.dst_port_mac,
                arp_op=1,
                ip_snd=self.dst_port_ip,
                ip_tgt='192.168.0.1',
                hw_snd=self.dst_port_mac,
                hw_tgt='00:00:00:00:00:00')
            send_packet(self, self.dst_port_id, arpreq_pkt)
        time.sleep(8)

        # for dualtor, need to change test traffic's dest MAC address to point DUT's default VLAN interface
        # and then DUT is able to correctly forward test traffic to dest PORT on PTF
        # Reminder: need to change this dest MAC address after above ARP population to avoid corrupt ARP packet
        is_dualtor = self.test_params.get('is_dualtor', False)
        def_vlan_mac = self.test_params.get('def_vlan_mac', None)
        if is_dualtor and def_vlan_mac is not None:
            self.dst_port_mac = def_vlan_mac

    def tearDown(self):
        sai_base_test.ThriftInterfaceDataPlane.tearDown(self)

    def show_port_counter(self, asic_type, rx_base, tx_base, banner):
        port_counter_indexes = [pg for pg in self.pgs]
        port_counter_indexes += self.ingress_counters
        port_counter_indexes += self.egress_counters
        port_counter_indexes += [TRANSMITTED_PKTS, RECEIVED_PKTS,
                                 RECEIVED_NON_UC_PKTS, TRANSMITTED_NON_UC_PKTS, EGRESS_PORT_QLEN]
        port_cnt_tbl = texttable.TextTable(
            [''] + [port_counter_fields[fieldIdx] for fieldIdx in port_counter_indexes])
        for srcPortIdx, srcPortId in enumerate(self.src_port_ids):
            port_cnt_tbl.add_row(['base src_port{}_id{}'.format(srcPortIdx, srcPortId)] +
                                 [rx_base[srcPortIdx][fieldIdx] for fieldIdx in port_counter_indexes])
            rx_curr, _ = sai_thrift_read_port_counters(self.src_client, asic_type, port_list['src'][srcPortId])
            port_cnt_tbl.add_row(['     src_port{}_id{}'.format(srcPortIdx, srcPortId)] +
                                 [rx_curr[fieldIdx] for fieldIdx in port_counter_indexes])
        port_cnt_tbl.add_row(['base dst_port_id{}'.format(self.dst_port_id)] + [tx_base[fieldIdx]
                                                                                for fieldIdx in port_counter_indexes])
        tx_curr, _ = sai_thrift_read_port_counters(self.dst_client, asic_type, port_list['dst'][self.dst_port_id])
        port_cnt_tbl.add_row(['     dst_port_id{}'.format(self.dst_port_id)] + [tx_curr[fieldIdx]
                                                                                for fieldIdx in port_counter_indexes])
        sys.stderr.write('{}\n{}\n'.format(banner, port_cnt_tbl))

    def runTest(self):
        platform_asic = self.test_params['platform_asic']

        margin = self.test_params.get('margin')
        if not margin:
            margin = 0
        sidx_dscp_pg_tuples = [(sidx, dscp, self.pgs[pgidx]) for sidx, sid in enumerate(
            self.src_port_ids) for pgidx, dscp in enumerate(self.dscps)]
        assert (len(sidx_dscp_pg_tuples) >= self.pgs_num)
        print(sidx_dscp_pg_tuples, file=sys.stderr)
        sys.stderr.flush()

        # get a snapshot of counter values at recv and transmit ports
        # queue_counters value is not of our interest here
        recv_counters_bases = [sai_thrift_read_port_counters(self.src_client, self.asic_type, port_list['src'][sid])[
            0] for sid in self.src_port_ids]
        xmit_counters_base, _ = sai_thrift_read_port_counters(
            self.dst_client, self.asic_type, port_list['dst'][self.dst_port_id])

        # For TH3, some packets stay in egress memory and doesn't show up in shared buffer or leakout
        if 'pkts_num_egr_mem' in list(self.test_params.keys()):
            pkts_num_egr_mem = int(self.test_params['pkts_num_egr_mem'])

        # Pause egress of dut xmit port
        self.sai_thrift_port_tx_disable(self.dst_client, self.asic_type, [self.dst_port_id])

        try:
            # send packets to leak out
            sidx = 0
            pkt = simple_tcp_packet(pktlen=self.pkt_size,
                                    eth_dst=self.router_mac if self.router_mac != '' else self.dst_port_mac,
                                    eth_src=self.src_port_macs[sidx],
                                    ip_src=self.src_port_ips[sidx],
                                    ip_dst=self.dst_port_ip,
                                    ip_ttl=64)

            hwsku = self.test_params['hwsku']
            if (hwsku == 'DellEMC-Z9332f-M-O16C64' or hwsku == 'DellEMC-Z9332f-O32'):
                send_packet(
                    self, self.src_port_ids[sidx], pkt, pkts_num_egr_mem + self.pkts_num_leak_out)
            else:
                send_packet(
                    self, self.src_port_ids[sidx], pkt, self.pkts_num_leak_out)

            # send packets to all pgs to fill the service pool
            # and trigger PFC on all pgs
            for i in range(0, self.pgs_num):
                # Prepare TCP packet data
                tos = sidx_dscp_pg_tuples[i][1] << 2
                tos |= self.ecn
                ttl = 64
                default_packet_length = self.pkt_size
                pkt = simple_tcp_packet(pktlen=default_packet_length,
                                        eth_dst=self.router_mac if self.router_mac != '' else self.dst_port_mac,
                                        eth_src=self.src_port_macs[sidx_dscp_pg_tuples[i][0]],
                                        ip_src=self.src_port_ips[sidx_dscp_pg_tuples[i][0]],
                                        ip_dst=self.dst_port_ip,
                                        ip_tos=tos,
                                        ip_ttl=ttl)
                if self.pkts_num_trig_pfc:
                    pkts_num_trig_pfc = self.pkts_num_trig_pfc
                else:
                    pkts_num_trig_pfc = self.pkts_num_trig_pfc_shp[i]

                pkt_cnt = pkts_num_trig_pfc // self.pkt_size_factor
                send_packet(
                    self, self.src_port_ids[sidx_dscp_pg_tuples[i][0]], pkt, int(pkt_cnt))
                if platform_asic != "broadcom-dnx":
                    time.sleep(8)  # wait pfc counter refresh and show the counters
                    self.show_port_counter(self.asic_type, recv_counters_bases, xmit_counters_base,
                                           'To fill service pool, send {} pkt with DSCP {} PG {} from src_port{}'
                                           ' to dst_port'.format(pkt_cnt, sidx_dscp_pg_tuples[i][1],
                                                                 sidx_dscp_pg_tuples[i][2], sidx_dscp_pg_tuples[i][0]))

            if platform_asic and platform_asic == "broadcom-dnx":
                time.sleep(8)  # wait pfc counter refresh and show the counters
                for i in range(0, self.pgs_num):
                    if self.pkts_num_trig_pfc:
                        pkts_num_trig_pfc = self.pkts_num_trig_pfc
                    else:
                        pkts_num_trig_pfc = self.pkts_num_trig_pfc_shp[i]

                    pkt_cnt = pkts_num_trig_pfc // self.pkt_size_factor
                    self.show_port_counter(self.asic_type, recv_counters_bases, xmit_counters_base,
                                           'To fill service pool, send {} pkt with DSCP {} PG {} from src_port{}'
                                           ' to dst_port'.format(pkt_cnt, sidx_dscp_pg_tuples[i][1],
                                                                 sidx_dscp_pg_tuples[i][2], sidx_dscp_pg_tuples[i][0]))

            print("Service pool almost filled", file=sys.stderr)
            sys.stderr.flush()
            # allow enough time for the dut to sync up the counter values in counters_db
            time.sleep(8)

            for i in range(0, self.pgs_num):
                # Prepare TCP packet data
                tos = sidx_dscp_pg_tuples[i][1] << 2
                tos |= self.ecn
                ttl = 64
                default_packet_length = self.pkt_size
                pkt = simple_tcp_packet(pktlen=default_packet_length,
                                        eth_dst=self.router_mac if self.router_mac != '' else self.dst_port_mac,
                                        eth_src=self.src_port_macs[sidx_dscp_pg_tuples[i][0]],
                                        ip_src=self.src_port_ips[sidx_dscp_pg_tuples[i][0]],
                                        ip_dst=self.dst_port_ip,
                                        ip_tos=tos,
                                        ip_ttl=ttl)
                pkt_cnt = 0

                recv_counters, _ = sai_thrift_read_port_counters(
                    self.src_client, self.asic_type, port_list['src'][self.src_port_ids[sidx_dscp_pg_tuples[i][0]]])
                while (recv_counters[sidx_dscp_pg_tuples[i][2]] ==
                       recv_counters_bases[sidx_dscp_pg_tuples[i][0]][sidx_dscp_pg_tuples[i][2]]) and (pkt_cnt < 10):
                    send_packet(
                        self, self.src_port_ids[sidx_dscp_pg_tuples[i][0]], pkt, 1)
                    pkt_cnt += 1
                    # allow enough time for the dut to sync up the counter values in counters_db
                    time.sleep(8)

                    # get a snapshot of counter values at recv and transmit ports
                    # queue_counters value is not of our interest here
                    recv_counters, _ = sai_thrift_read_port_counters(
                        self.src_client, self.asic_type, port_list['src'][self.src_port_ids[sidx_dscp_pg_tuples[i][0]]])

                if platform_asic != "broadcom-dnx":
                    time.sleep(8)   # wait pfc counter refresh
                self.show_port_counter(
                    self.asic_type, recv_counters_bases, xmit_counters_base,
                    'To trigger PFC, send {} pkt with DSCP {} PG {} from src_port{} to dst_port'
                    .format(pkt_cnt, sidx_dscp_pg_tuples[i][1], sidx_dscp_pg_tuples[i][2], sidx_dscp_pg_tuples[i][0]))

                if pkt_cnt == 10:
                    sys.exit("Too many pkts needed to trigger pfc: %d" %
                             (pkt_cnt))
                assert (recv_counters[sidx_dscp_pg_tuples[i][2]] >
                        recv_counters_bases[sidx_dscp_pg_tuples[i][0]][sidx_dscp_pg_tuples[i][2]])
                print("%d packets for sid: %d, pg: %d to trigger pfc" % (
                    pkt_cnt, self.src_port_ids[sidx_dscp_pg_tuples[i][0]], sidx_dscp_pg_tuples[i][2] - 2),
                    file=sys.stderr)
                sys.stderr.flush()

            print("PFC triggered", file=sys.stderr)
            sys.stderr.flush()

            upper_bound = 2 * margin + 1
            if self.wm_multiplier:
                hdrm_pool_wm = sai_thrift_read_headroom_pool_watermark(
                    self.src_client, self.buf_pool_roid)
                print("Actual headroom pool watermark value to start: %d" %
                      hdrm_pool_wm, file=sys.stderr)
                assert (hdrm_pool_wm <= (upper_bound *
                                         self.cell_size * self.wm_multiplier))

            expected_wm = 0
            wm_pkt_num = 0
            upper_bound_wm = 0
            # send packets to all pgs to fill the headroom pool
            for i in range(0, self.pgs_num):
                # Prepare TCP packet data
                tos = sidx_dscp_pg_tuples[i][1] << 2
                tos |= self.ecn
                ttl = 64
                default_packet_length = self.pkt_size
                pkt = simple_tcp_packet(pktlen=default_packet_length,
                                        eth_dst=self.router_mac if self.router_mac != '' else self.dst_port_mac,
                                        eth_src=self.src_port_macs[sidx_dscp_pg_tuples[i][0]],
                                        ip_src=self.src_port_ips[sidx_dscp_pg_tuples[i][0]],
                                        ip_dst=self.dst_port_ip,
                                        ip_tos=tos,
                                        ip_ttl=ttl)

                pkt_cnt = self.pkts_num_hdrm_full // self.pkt_size_factor if i != self.pgs_num - 1 \
                    else self.pkts_num_hdrm_partial // self.pkt_size_factor
                send_packet(
                    self, self.src_port_ids[sidx_dscp_pg_tuples[i][0]], pkt, pkt_cnt)
                # allow enough time for the dut to sync up the counter values in counters_db
                if platform_asic != "broadcom-dnx":
                    time.sleep(8)
                    self.show_port_counter(self.asic_type, recv_counters_bases, xmit_counters_base,
                                           'To fill headroom pool, send {} pkt with DSCP {} PG {} from src_port{} '
                                           'to dst_port'.format(pkt_cnt, sidx_dscp_pg_tuples[i][1],
                                                                sidx_dscp_pg_tuples[i][2], sidx_dscp_pg_tuples[i][0]))

            if platform_asic and platform_asic == "broadcom-dnx":
                time.sleep(8)
                for i in range(0, self.pgs_num):
                    pkt_cnt = self.pkts_num_hdrm_full // self.pkt_size_factor if i != self.pgs_num - 1 \
                        else self.pkts_num_hdrm_partial // self.pkt_size_factor
                    self.show_port_counter(self.asic_type, recv_counters_bases, xmit_counters_base,
                                           'To fill headroom pool, send {} pkt with DSCP {} PG {} from src_port{}'
                                           ' to dst_port'.format(pkt_cnt, sidx_dscp_pg_tuples[i][1],
                                                                 sidx_dscp_pg_tuples[i][2], sidx_dscp_pg_tuples[i][0]))

                recv_counters, _ = sai_thrift_read_port_counters(
                    self.src_client, self.asic_type, port_list['src'][self.src_port_ids[sidx_dscp_pg_tuples[i][0]]])
                # assert no ingress drop
                for cntr in self.ingress_counters:
                    # corner case: in previous step in which trigger PFC, a few packets were dropped,
                    #     and dropping don't keep increasing constantaly.
                    # workaround: tolerates a few packet drop here,
                    #     and output relevant information for offline analysis, to know if it's an issue
                    if recv_counters[cntr] != recv_counters_bases[sidx_dscp_pg_tuples[i][0]][cntr]:
                        sys.stderr.write('There are some unexpected {} packet drop\n'.format(
                            recv_counters[cntr] - recv_counters_bases[sidx_dscp_pg_tuples[i][0]][cntr]))
                    assert (
                        recv_counters[cntr] - recv_counters_bases[sidx_dscp_pg_tuples[i][0]][cntr] <= margin)

                if self.wm_multiplier:
                    wm_pkt_num += (self.pkts_num_hdrm_full if i !=
                                   self.pgs_num - 1 else self.pkts_num_hdrm_partial)
                    hdrm_pool_wm = sai_thrift_read_headroom_pool_watermark(
                        self.src_client, self.buf_pool_roid)
                    expected_wm = wm_pkt_num * self.cell_size * self.wm_multiplier
                    upper_bound_wm = expected_wm + \
                        (upper_bound * self.cell_size * self.wm_multiplier)
                    if upper_bound_wm > self.max_headroom:
                        upper_bound_wm = self.max_headroom

                    print("pkts sent: %d, lower bound: %d, actual headroom pool watermark: %d, upper_bound: %d" % (
                        wm_pkt_num, expected_wm, hdrm_pool_wm, upper_bound_wm), file=sys.stderr)
                    if 'innovium' not in self.asic_type:
                        assert (expected_wm <= hdrm_pool_wm)
                    assert (hdrm_pool_wm <= upper_bound_wm)

            print("all but the last pg hdrms filled", file=sys.stderr)
            sys.stderr.flush()

            # last pg
            i = self.pgs_num - 1
            # send 1 packet on last pg to trigger ingress drop
            pkt_cnt = 1 + 2 * margin
            send_packet(
                self, self.src_port_ids[sidx_dscp_pg_tuples[i][0]], pkt, pkt_cnt)
            # allow enough time for the dut to sync up the counter values in counters_db
            time.sleep(8)

            self.show_port_counter(
                self.asic_type, recv_counters_bases, xmit_counters_base,
                'To fill last PG and trigger ingress drop, send {} pkt with DSCP {} PG {} from src_port{} to dst_port'
                .format(pkt_cnt, sidx_dscp_pg_tuples[i][1], sidx_dscp_pg_tuples[i][2], sidx_dscp_pg_tuples[i][0]))

            recv_counters, _ = sai_thrift_read_port_counters(
                self.src_client, self.asic_type, port_list['src'][self.src_port_ids[sidx_dscp_pg_tuples[i][0]]])
            if platform_asic and platform_asic == "broadcom-dnx":
                logging.info(
                    "On J2C+ don't support port level drop counters - so ignoring this step for now")
            else:
                # assert ingress drop
                for cntr in self.ingress_counters:
                    assert(recv_counters[cntr] > recv_counters_bases[sidx_dscp_pg_tuples[i][0]][cntr])

            # assert no egress drop at the dut xmit port
            xmit_counters, _ = sai_thrift_read_port_counters(
                self.dst_client, self.asic_type, port_list['dst'][self.dst_port_id])

            if platform_asic and platform_asic == "broadcom-dnx":
                logging.info(
                    "On J2C+ don't support port level drop counters - so ignoring this step for now")
            else:
                for cntr in self.egress_counters:
                    assert (xmit_counters[cntr] == xmit_counters_base[cntr])

            print("pg hdrm filled", file=sys.stderr)
            if self.wm_multiplier:
                # assert hdrm pool wm still remains the same
                hdrm_pool_wm = sai_thrift_read_headroom_pool_watermark(
                    self.src_client, self.buf_pool_roid)
                sys.stderr.write('After PG headroom filled, actual headroom pool watermark {}, upper_bound {}\n'.format(
                    hdrm_pool_wm, upper_bound_wm))
                if 'innovium' not in self.asic_type:
                    assert(expected_wm <= hdrm_pool_wm)
                assert(hdrm_pool_wm <= upper_bound_wm)
                # at this point headroom pool should be full. send few more packets to continue causing drops
                print("overflow headroom pool", file=sys.stderr)
                send_packet(self, self.src_port_ids[sidx_dscp_pg_tuples[i][0]], pkt, 10)
                hdrm_pool_wm = sai_thrift_read_headroom_pool_watermark(
                    self.src_client, self.buf_pool_roid)
                assert(hdrm_pool_wm <= self.max_headroom)
            sys.stderr.flush()

        finally:
            self.sai_thrift_port_tx_enable(self.dst_client, self.asic_type, [self.dst_port_id])


class SharedResSizeTest(sai_base_test.ThriftInterfaceDataPlane):
    def setUp(self):
        sai_base_test.ThriftInterfaceDataPlane.setUp(self)
        time.sleep(1)
        switch_init(self.clients)

        # Parse input parameters
        self.testbed_type = self.test_params['testbed_type']
        self.dscps = self.test_params['dscps']
        self.ecn = self.test_params['ecn']
        self.router_mac = self.test_params['router_mac']
        self.sonic_version = self.test_params['sonic_version']
        self.pgs = self.test_params['pgs']
        self.pg_cntr_indices = [pg + 2 for pg in self.pgs]
        self.queues = self.test_params['queues']
        self.src_port_ids = self.test_params['src_port_ids']
        self.src_port_ips = self.test_params['src_port_ips']
        print(self.src_port_ips, file=sys.stderr)
        sys.stderr.flush()
        # get counter names to query
        self.ingress_counters, self.egress_counters = get_counter_names(
            self.sonic_version)

        self.dst_port_ids = self.test_params['dst_port_ids']
        self.dst_port_ips = self.test_params['dst_port_ips']
        self.asic_type = self.test_params['sonic_asic_type']
        self.pkt_counts = self.test_params['pkt_counts']
        self.shared_limit_bytes = self.test_params['shared_limit_bytes']

        # LACP causes slow increase in memory consumption over duration of the test, thus
        # a margin may be needed.
        if 'pkts_num_margin' in self.test_params:
            self.margin = int(self.test_params['pkts_num_margin'])
        else:
            self.margin = 0

        if 'packet_size' in self.test_params:
            self.packet_size = self.test_params['packet_size']
            self.cell_size = self.test_params['cell_size']
        else:
            self.packet_size = 64
            self.cell_size = 350

        self.dst_port_macs = [self.dataplane.get_mac(
            0, ptid) for ptid in self.dst_port_ids]
        self.src_port_macs = [self.dataplane.get_mac(
            0, ptid) for ptid in self.src_port_ids]

        # Correct any destination ports that may be in a lag
        for i in range(len(self.dst_port_ids)):
            src_port_id = self.src_port_ids[i]
            dst_port_id = self.dst_port_ids[i]
            dst_port_mac = self.dst_port_macs[i]
            src_port_ip = self.src_port_ips[i]
            dst_port_ip = self.dst_port_ips[i]
            real_dst_port_id = get_rx_port(
                self,
                0,
                src_port_id,
                self.router_mac if self.router_mac != '' else dst_port_mac,
                dst_port_ip, src_port_ip
            )
            if real_dst_port_id != dst_port_id:
                print("Corrected dst port from {} to {}".format(
                    dst_port_id, real_dst_port_id), file=sys.stderr)
                self.dst_port_ids[i] = real_dst_port_id

    def tearDown(self):
        sai_base_test.ThriftInterfaceDataPlane.tearDown(self)

    def runTest(self):
        assert len(self.dscps) == len(self.pgs) == len(
            self.src_port_ids) == len(self.dst_port_ids) == len(self.pkt_counts)

        # Need at least 2 packet send instructions
        assert len(self.pkt_counts) >= 2

        # Reservation limit should be indicated by single packet, which is then modified
        # by the given margin
        assert self.pkt_counts[-1] == 1
        self.pkt_counts[-1] += 2 * self.margin

        # Second to last pkt count instruction needs to be reduced by margin to avoid
        # triggering XOFF early.
        assert self.pkt_counts[-2] >= self.margin
        self.pkt_counts[-2] -= self.margin

        # Test configuration packet counts and sizing should accurately trigger shared limit
        cell_occupancy = (self.packet_size +
                          self.cell_size - 1) // self.cell_size
        assert sum(self.pkt_counts[:-1]) * cell_occupancy * \
            self.cell_size < self.shared_limit_bytes
        assert sum(self.pkt_counts) * cell_occupancy * \
            self.cell_size >= self.shared_limit_bytes

        # get a snapshot of counter values at unique recv and transmit ports
        uniq_srcs = set(self.src_port_ids)
        uniq_dsts = set(self.dst_port_ids)
        pg_drop_counters_bases = {port_id: sai_thrift_read_pg_drop_counters(
            self.src_client, port_list['src'][port_id]) for port_id in uniq_srcs}
        recv_counters_bases = {port_id: sai_thrift_read_port_counters(
            self.src_client, self.asic_type, port_list['src'][port_id])[0] for port_id in uniq_srcs}
        xmit_counters_bases = {port_id: sai_thrift_read_port_counters(
            self.dst_client, self.asic_type, port_list['dst'][port_id])[0] for port_id in uniq_dsts}

        # Disable all dst ports
        uniq_dst_ports = list(set(self.dst_port_ids))
        self.sai_thrift_port_tx_disable(self.dst_client, self.asic_type, uniq_dst_ports)

        try:
            for i in range(len(self.src_port_ids)):
                dscp = self.dscps[i]
                pg = self.pgs[i]
                queue = self.queues[i]
                src_port_id = self.src_port_ids[i]
                dst_port_id = self.dst_port_ids[i]
                src_port_mac = self.src_port_macs[i]
                dst_port_mac = self.dst_port_macs[i]
                src_port_ip = self.src_port_ips[i]
                dst_port_ip = self.dst_port_ips[i]
                pkt_count = self.pkt_counts[i]

                pkt = construct_ip_pkt(self.packet_size,
                                       self.router_mac if self.router_mac != '' else dst_port_mac,
                                       src_port_mac,
                                       src_port_ip,
                                       dst_port_ip,
                                       dscp,
                                       None,
                                       ecn=self.ecn,
                                       ttl=64)

                if i == len(self.src_port_ids) - 1:
                    # Verify XOFF has not been triggered on final port before sending traffic
                    print(
                        "Verifying XOFF hasn't been triggered yet on final iteration", file=sys.stderr)
                    sys.stderr.flush()
                    time.sleep(4)
                    recv_counters = sai_thrift_read_port_counters(
                        self.src_client, self.asic_type, port_list['src'][src_port_id])[0]
                    xoff_txd = recv_counters[self.pg_cntr_indices[i]] - \
                        recv_counters_bases[src_port_id][self.pg_cntr_indices[i]]
                    assert xoff_txd == 0, "XOFF triggered too early on final iteration, XOFF count is %d" % xoff_txd

                # Send requested number of packets
                print("Sending %d packets for dscp=%d, pg=%d, src_port_id=%d, dst_port_id=%d" % (
                    pkt_count, dscp, pg, src_port_id, dst_port_id), file=sys.stderr)
                sys.stderr.flush()
                if 'cisco-8000' in self.asic_type:
                    assert (fill_leakout_plus_one(self, src_port_id,
                                                  dst_port_id, pkt, queue, self.asic_type))
                    pkt_count -= 1  # leakout adds 1 packet, subtract from current iteration

                send_packet(self, src_port_id, pkt, pkt_count)

                if i == len(self.src_port_ids) - 1:
                    # Verify XOFF has now been triggered on final port
                    print(
                        "Verifying XOFF has now been triggered on final iteration", file=sys.stderr)
                    sys.stderr.flush()
                    time.sleep(4)
                    recv_counters = sai_thrift_read_port_counters(
                        self.src_client, self.asic_type, port_list['src'][src_port_id])[0]
                    xoff_txd = recv_counters[self.pg_cntr_indices[i]] - \
                        recv_counters_bases[src_port_id][self.pg_cntr_indices[i]]
                    assert xoff_txd > 0, "Failed to trigger XOFF on final iteration"

            # Verify no ingress/egress drops for all ports
            pg_drop_counters = {port_id: sai_thrift_read_pg_drop_counters(
                self.src_client, port_list['src'][port_id]) for port_id in uniq_srcs}
            for src_port_id in uniq_srcs:
                for pg in range(len(pg_drop_counters[src_port_id])):
                    drops = pg_drop_counters[src_port_id][pg] - pg_drop_counters_bases[src_port_id][pg]
                    if pg in [3, 4]:
                        assert drops == 0, "Detected %d lossless drops on PG %d src port %d" % (drops, pg, src_port_id)
                    elif drops > 0:
                        # When memory is full, any new lossy background traffic is dropped.
                        print("Observed lossy drops %d on PG %d src port %d, expected." %
                              (drops, pg, src_port_id), file=sys.stderr)
            xmit_counters_list = {port_id: sai_thrift_read_port_counters(
                self.dst_client, self.asic_type, port_list['dst'][port_id])[0] for port_id in uniq_dsts}
            for dst_port_id in uniq_dsts:
                for cntr in self.egress_counters:
                    drops = xmit_counters_list[dst_port_id][cntr] - \
                        xmit_counters_bases[dst_port_id][cntr]
                    assert drops == 0, "Detected %d egress drops on dst port id %d" % (drops, dst_port_id)

        finally:
            self.sai_thrift_port_tx_enable(self.dst_client, self.asic_type, uniq_dst_ports)

# TODO: remove sai_thrift_clear_all_counters and change to use incremental counter values


class DscpEcnSend(sai_base_test.ThriftInterfaceDataPlane):
    def runTest(self):
        switch_init(self.clients)

        # Parse input parameters
        dscp = int(self.test_params['dscp'])
        ecn = int(self.test_params['ecn'])
        router_mac = self.test_params['router_mac']
        sonic_version = self.test_params['sonic_version']
        asic_type = self.test_params['sonic_asic_type']
        default_packet_length = 64
        dst_port_id = int(self.test_params['dst_port_id'])
        dst_port_ip = self.test_params['dst_port_ip']
        src_port_id = int(self.test_params['src_port_id'])
        src_port_ip = self.test_params['src_port_ip']
        src_port_mac = self.dataplane.get_mac(0, src_port_id)
        num_of_pkts = self.test_params['num_of_pkts']
        limit = self.test_params['limit']
        min_limit = self.test_params['min_limit']
        cell_size = self.test_params['cell_size']
        asic_type = self.test_params['sonic_asic_type']
        # get counter names to query
        ingress_counters, egress_counters = get_counter_names(sonic_version)

        # STOP PORT FUNCTION
        sched_prof_id = sai_thrift_create_scheduler_profile(
            self.src_client, STOP_PORT_MAX_RATE)
        attr_value = sai_thrift_attribute_value_t(oid=sched_prof_id)
        attr = sai_thrift_attribute_t(
            id=SAI_PORT_ATTR_QOS_SCHEDULER_PROFILE_ID, value=attr_value)
        self.dst_client.sai_thrift_set_port_attribute(port_list['dst'][dst_port_id], attr)

        # Clear Counters
        sai_thrift_clear_all_counters(self.src_client, 'src')
        sai_thrift_clear_all_counters(self.dst_client, 'dst')

        # send packets
        try:
            tos = dscp << 2
            tos |= ecn
            ttl = 64
            for i in range(0, num_of_pkts):
                pkt = simple_tcp_packet(pktlen=default_packet_length,
                                        eth_dst=router_mac,
                                        eth_src=src_port_mac,
                                        ip_src=src_port_ip,
                                        ip_dst=dst_port_ip,
                                        ip_tos=tos,
                                        ip_ttl=ttl)
                send_packet(self, 0, pkt)

            leaking_pkt_number = 0
            for (rcv_port_number, pkt_str, pkt_time) in self.dataplane.packets(0, 1):
                leaking_pkt_number += 1
            print("leaking packet %d" % leaking_pkt_number)

            # Read Counters
            print("DST port counters: ")
            port_counters, queue_counters = sai_thrift_read_port_counters(
                self.dst_client, asic_type, port_list['dst'][dst_port_id])
            print(port_counters)
            print(queue_counters)

            # Clear Counters
            sai_thrift_clear_all_counters(self.src_client, 'src')
            sai_thrift_clear_all_counters(self.dst_client, 'dst')

            # Set receiving socket buffers to some big value
            for p in list(self.dataplane.ports.values()):
                p.socket.setsockopt(socket.SOL_SOCKET,
                                    socket.SO_RCVBUF, 41943040)

            # RELEASE PORT
            sched_prof_id = sai_thrift_create_scheduler_profile(
                self.src_client, RELEASE_PORT_MAX_RATE)
            attr_value = sai_thrift_attribute_value_t(oid=sched_prof_id)
            attr = sai_thrift_attribute_t(
                id=SAI_PORT_ATTR_QOS_SCHEDULER_PROFILE_ID, value=attr_value)
            self.dst_client.sai_thrift_set_port_attribute(
                port_list['dst'][dst_port_id], attr)

            # if (ecn == 1) - capture and parse all incoming packets
            marked_cnt = 0
            not_marked_cnt = 0
            if (ecn == 1):
                print("")
                print(
                    "ECN capable packets generated, releasing dst_port and analyzing traffic -")

                cnt = 0
                pkts = []
                for i in range(num_of_pkts):
                    (rcv_device, rcv_port, rcv_pkt, pkt_time) = dp_poll(
                        self, device_number=0, port_number=dst_port_id, timeout=0.2)
                    if rcv_pkt is not None:
                        cnt += 1
                        pkts.append(rcv_pkt)
                    else:  # Received less packets then expected
                        assert (cnt == num_of_pkts)
                print("    Received packets:    " + str(cnt))

                for pkt_to_inspect in pkts:
                    pkt_str = hex_dump_buffer(pkt_to_inspect)

                    # Count marked and not marked amount of packets
                    if ((int(pkt_str[ECN_INDEX_IN_HEADER]) & 0x03) == 1):
                        not_marked_cnt += 1
                    elif ((int(pkt_str[ECN_INDEX_IN_HEADER]) & 0x03) == 3):
                        assert (not_marked_cnt == 0)
                        marked_cnt += 1

                print("    ECN non-marked pkts: " + str(not_marked_cnt))
                print("    ECN marked pkts:     " + str(marked_cnt))
                print("")

            time.sleep(5)
            # Read Counters
            print("DST port counters: ")
            port_counters, queue_counters = sai_thrift_read_port_counters(
                self.dst_client, asic_type, port_list['dst'][dst_port_id])
            print(port_counters)
            print(queue_counters)
            if (ecn == 0):
                # num_of_pkts*pkt_size_in_cells*cell_size
                transmitted_data = port_counters[TRANSMITTED_PKTS] * \
                    2 * cell_size
                assert (port_counters[TRANSMITTED_OCTETS] <= limit * 1.05)
                assert (transmitted_data >= min_limit)
                assert (marked_cnt == 0)
            elif (ecn == 1):
                non_marked_data = not_marked_cnt * 2 * cell_size
                assert (non_marked_data <= limit*1.05)
                assert (non_marked_data >= limit*0.95)
                assert (marked_cnt == (num_of_pkts - not_marked_cnt))
                for cntr in egress_counters:
                    assert (port_counters[cntr] == 0)
                for cntr in ingress_counters:
                    assert (port_counters[cntr] == 0)

        finally:
            # RELEASE PORT
            sched_prof_id = sai_thrift_create_scheduler_profile(
                self.src_client, RELEASE_PORT_MAX_RATE)
            attr_value = sai_thrift_attribute_value_t(oid=sched_prof_id)
            attr = sai_thrift_attribute_t(
                id=SAI_PORT_ATTR_QOS_SCHEDULER_PROFILE_ID, value=attr_value)
            self.dst_client.sai_thrift_set_port_attribute(
                port_list['dst'][dst_port_id], attr)
            print("END OF TEST")


class WRRtest(sai_base_test.ThriftInterfaceDataPlane):
    def runTest(self):
        switch_init(self.clients)

        # Parse input parameters
        ecn = int(self.test_params['ecn'])
        router_mac = self.test_params['router_mac']
        dst_port_id = int(self.test_params['dst_port_id'])
        dst_port_ip = self.test_params['dst_port_ip']
        dst_port_mac = self.dataplane.get_mac(0, dst_port_id)
        src_port_id = int(self.test_params['src_port_id'])
        src_port_ip = self.test_params['src_port_ip']
        src_port_vlan = self.test_params['src_port_vlan']
        src_port_mac = self.dataplane.get_mac(0, src_port_id)
        qos_remap_enable = bool(
            self.test_params.get('qos_remap_enable', False))
        print("dst_port_id: %d, src_port_id: %d qos_remap_enable: %d" %
              (dst_port_id, src_port_id, qos_remap_enable))
        print("dst_port_mac: %s, src_port_mac: %s, src_port_ip: %s, dst_port_ip: %s" % (
            dst_port_mac, src_port_mac, src_port_ip, dst_port_ip))
        asic_type = self.test_params['sonic_asic_type']
        default_packet_length = 1500
        exp_ip_id = 110
        queue_0_num_of_pkts = int(self.test_params.get('q0_num_of_pkts', 0))
        queue_1_num_of_pkts = int(self.test_params.get('q1_num_of_pkts', 0))
        queue_2_num_of_pkts = int(self.test_params.get('q2_num_of_pkts', 0))
        queue_3_num_of_pkts = int(self.test_params.get('q3_num_of_pkts', 0))
        queue_4_num_of_pkts = int(self.test_params.get('q4_num_of_pkts', 0))
        queue_5_num_of_pkts = int(self.test_params.get('q5_num_of_pkts', 0))
        queue_6_num_of_pkts = int(self.test_params.get('q6_num_of_pkts', 0))
        queue_7_num_of_pkts = int(self.test_params.get('q7_num_of_pkts', 0))
        limit = int(self.test_params['limit'])
        pkts_num_leak_out = int(self.test_params['pkts_num_leak_out'])
        topo = self.test_params['topo']
        platform_asic = self.test_params['platform_asic']

        if 'backend' not in topo:
            if not qos_remap_enable:
                # When qos_remap is disabled, the map is as below
                # DSCP TC QUEUE
                # 3    3    3
                # 4    4    4
                # 8    0    0
                # 0    1    1
                # 5    2    2
                # 46   5    5
                # 48   6    6
                prio_list = [3, 4, 8, 0, 5, 46, 48]
                q_pkt_cnt = [queue_3_num_of_pkts, queue_4_num_of_pkts, queue_0_num_of_pkts,
                             queue_1_num_of_pkts, queue_2_num_of_pkts, queue_5_num_of_pkts, queue_6_num_of_pkts]
            else:
                # When qos_remap is enabled, the map is as below
                # DSCP TC QUEUE
                # 3    3    3
                # 4    4    4
                # 8    0    0
                # 0    1    1
                # 46   5    5
                # 48   7    7
                prio_list = [3, 4, 8, 0, 46, 48]
                q_pkt_cnt = [queue_3_num_of_pkts, queue_4_num_of_pkts, queue_0_num_of_pkts,
                             queue_1_num_of_pkts, queue_5_num_of_pkts, queue_7_num_of_pkts]
        else:
            prio_list = [3, 4, 1, 0, 2, 5, 6]
            q_pkt_cnt = [queue_3_num_of_pkts, queue_4_num_of_pkts, queue_1_num_of_pkts,
                         queue_0_num_of_pkts, queue_2_num_of_pkts, queue_5_num_of_pkts, queue_6_num_of_pkts]
        q_cnt_sum = sum(q_pkt_cnt)
        # Send packets to leak out
        pkt_dst_mac = router_mac if router_mac != '' else dst_port_mac

        is_dualtor = self.test_params.get('is_dualtor', False)
        def_vlan_mac = self.test_params.get('def_vlan_mac', None)
        if is_dualtor and def_vlan_mac is not None:
            sys.stderr.write(
                "Since it's dual-TOR testbed, modify pkt_dst_mac from {} to {}\n".format(pkt_dst_mac, def_vlan_mac))
            pkt_dst_mac = def_vlan_mac

        pkt = construct_ip_pkt(64,
                               pkt_dst_mac,
                               src_port_mac,
                               src_port_ip,
                               dst_port_ip,
                               0,
                               src_port_vlan,
                               ttl=64)

        print("dst_port_id: %d, src_port_id: %d, src_port_vlan: %s" %
              (dst_port_id, src_port_id, src_port_vlan), file=sys.stderr)
        # in case dst_port_id is part of LAG, find out the actual dst port
        # for given IP parameters
        dst_port_id = get_rx_port(
            self, 0, src_port_id, pkt_dst_mac, dst_port_ip, src_port_ip, src_port_vlan
        )
        print("actual dst_port_id: {}".format(dst_port_id), file=sys.stderr)

        self.sai_thrift_port_tx_disable(self.dst_client, asic_type, [dst_port_id])

        send_packet(self, src_port_id, pkt, pkts_num_leak_out)

        # Get a snapshot of counter values
        port_counters_base, queue_counters_base = sai_thrift_read_port_counters(
            self.dst_client, asic_type, port_list['dst'][dst_port_id])

        # Send packets to each queue based on priority/dscp field
        for prio, pkt_cnt in zip(prio_list, q_pkt_cnt):
            pkt = construct_ip_pkt(default_packet_length,
                                   pkt_dst_mac,
                                   src_port_mac,
                                   src_port_ip,
                                   dst_port_ip,
                                   prio,
                                   src_port_vlan,
                                   ip_id=exp_ip_id,
                                   ecn=ecn,
                                   ttl=64)
            send_packet(self, src_port_id, pkt, pkt_cnt)

        # Set receiving socket buffers to some big value
        for p in list(self.dataplane.ports.values()):
            p.socket.setsockopt(socket.SOL_SOCKET, socket.SO_RCVBUF, 41943040)

        # Release port
        self.sai_thrift_port_tx_enable(self.dst_client, asic_type, [dst_port_id])

        cnt = 0
        pkts = []
        recv_pkt = scapy.Ether()

        while recv_pkt:
            received = self.dataplane.poll(
                device_number=0, port_number=dst_port_id, timeout=2)
            if isinstance(received, self.dataplane.PollFailure):
                recv_pkt = None
                break
            recv_pkt = scapy.Ether(received.packet)

            try:
                if recv_pkt[scapy.IP].src == src_port_ip and recv_pkt[scapy.IP].dst == dst_port_ip and \
                        recv_pkt[scapy.IP].id == exp_ip_id:
                    cnt += 1
                    pkts.append(recv_pkt)
            except AttributeError:
                continue
            except IndexError:
                # Ignore captured non-IP packet
                continue

        queue_pkt_counters = [0] * (prio_list[-1] + 1)
        queue_num_of_pkts = [0] * (prio_list[-1] + 1)
        for prio, q_cnt in zip(prio_list, q_pkt_cnt):
            queue_num_of_pkts[prio] = q_cnt

        total_pkts = 0

        diff_list = []

        for pkt_to_inspect in pkts:
            if 'backend' in topo:
                dscp_of_pkt = pkt_to_inspect[scapy.Dot1Q].prio
            else:
                dscp_of_pkt = pkt_to_inspect.payload.tos >> 2
            total_pkts += 1

            # Count packet ordering

            queue_pkt_counters[dscp_of_pkt] += 1
            if queue_pkt_counters[dscp_of_pkt] == queue_num_of_pkts[dscp_of_pkt]:
                diff_list.append((dscp_of_pkt, q_cnt_sum - total_pkts))

            print(queue_pkt_counters, file=sys.stderr)

        print("Difference for each dscp: ", file=sys.stderr)
        print(diff_list, file=sys.stderr)

        for dscp, diff in diff_list:
            if platform_asic and platform_asic == "broadcom-dnx":
                logging.info(
                    "On J2C+ can't control how packets are dequeued (CS00012272267) - so ignoring diff check now")
            else:
                assert diff < limit, "Difference for %d is %d which exceeds limit %d" % (
                    dscp, diff, limit)

        # Read counters
        print("DST port counters: ")
        port_counters, queue_counters = sai_thrift_read_port_counters(
            self.dst_client, asic_type, port_list['dst'][dst_port_id])
        print(list(map(operator.sub, queue_counters,
                       queue_counters_base)), file=sys.stderr)

        # All packets sent should be received intact
        assert (q_cnt_sum == total_pkts)


class LossyQueueTest(sai_base_test.ThriftInterfaceDataPlane):
    def runTest(self):
        switch_init(self.clients)

        # Parse input parameters
        dscp = int(self.test_params['dscp'])
        ecn = int(self.test_params['ecn'])
        # The pfc counter index starts from index 2 in sai_thrift_read_port_counters
        pg = int(self.test_params['pg']) + 2
        sonic_version = self.test_params['sonic_version']
        router_mac = self.test_params['router_mac']
        dst_port_id = int(self.test_params['dst_port_id'])
        dst_port_ip = self.test_params['dst_port_ip']
        dst_port_mac = self.dataplane.get_mac(0, dst_port_id)
        src_port_id = int(self.test_params['src_port_id'])
        src_port_ip = self.test_params['src_port_ip']
        src_port_vlan = self.test_params['src_port_vlan']
        src_port_mac = self.dataplane.get_mac(0, src_port_id)
        asic_type = self.test_params['sonic_asic_type']
        hwsku = self.test_params['hwsku']
        platform_asic = self.test_params['platform_asic']

        # get counter names to query
        ingress_counters, egress_counters = get_counter_names(sonic_version)

        # prepare tcp packet data
        ttl = 64

        pkts_num_leak_out = int(self.test_params['pkts_num_leak_out'])
        pkts_num_trig_egr_drp = int(self.test_params['pkts_num_trig_egr_drp'])
        if 'packet_size' in list(self.test_params.keys()):
            packet_length = int(self.test_params['packet_size'])
            cell_size = int(self.test_params['cell_size'])
            if packet_length != 64:
                cell_occupancy = (packet_length + cell_size - 1) // cell_size
                pkts_num_trig_egr_drp //= cell_occupancy
                # It is possible that pkts_num_trig_egr_drp * cell_occupancy < original pkts_num_trig_egr_drp,
                # which probably can fail the assert(xmit_counters[EGRESS_DROP] > xmit_counters_base[EGRESS_DROP])
                # due to not sending enough packets.
                # To avoid that we need a larger margin
        else:
            packet_length = 64

        pkt_dst_mac = router_mac if router_mac != '' else dst_port_mac
        pkt = construct_ip_pkt(packet_length,
                               pkt_dst_mac,
                               src_port_mac,
                               src_port_ip,
                               dst_port_ip,
                               dscp,
                               src_port_vlan,
                               ecn=ecn,
                               ttl=ttl)
        print("dst_port_id: %d, src_port_id: %d src_port_vlan: %s" %
              (dst_port_id, src_port_id, src_port_vlan), file=sys.stderr)
        # in case dst_port_id is part of LAG, find out the actual dst port
        # for given IP parameters
        dst_port_id = get_rx_port(
            self, 0, src_port_id, pkt_dst_mac, dst_port_ip, src_port_ip, src_port_vlan
        )
        print("actual dst_port_id: %d" % (dst_port_id), file=sys.stderr)

        # get a snapshot of counter values at recv and transmit ports
        # queue_counters value is not of our interest here
        recv_counters_base, queue_counters = sai_thrift_read_port_counters(
            self.src_client, asic_type, port_list['src'][src_port_id])
        xmit_counters_base, queue_counters = sai_thrift_read_port_counters(
            self.dst_client, asic_type, port_list['dst'][dst_port_id])
        # add slight tolerance in threshold characterization to consider
        # the case that cpu puts packets in the egress queue after we pause the egress
        # or the leak out is simply less than expected as we have occasionally observed
        if 'pkts_num_margin' in list(self.test_params.keys()):
            margin = int(self.test_params['pkts_num_margin'])
        else:
            margin = 2

        # For TH3, some packets stay in egress memory and doesn't show up in shared buffer or leakout
        if 'pkts_num_egr_mem' in list(self.test_params.keys()):
            pkts_num_egr_mem = int(self.test_params['pkts_num_egr_mem'])

        self.sai_thrift_port_tx_disable(self.dst_client, asic_type, [dst_port_id])

        try:
            # Since there is variability in packet leakout in hwsku Arista-7050CX3-32S-D48C8 and
            # Arista-7050CX3-32S-C32. Starting with zero pkts_num_leak_out and trying to find
            # actual leakout by sending packets and reading actual leakout from HW
            if hwsku == 'Arista-7050CX3-32S-D48C8' or hwsku == 'Arista-7050CX3-32S-C32' or \
                    hwsku == 'DellEMC-Z9332f-O32' or hwsku == 'DellEMC-Z9332f-M-O16C64':
                pkts_num_leak_out = 0

            if asic_type == 'cisco-8000':
                assert (fill_leakout_plus_one(self, src_port_id, dst_port_id,
                                              pkt, int(self.test_params['pg']), asic_type))

            if platform_asic and platform_asic == "broadcom-dnx":
                if check_leackout_compensation_support(asic_type, hwsku):
                    send_packet(self, src_port_id, pkt, pkts_num_leak_out)
                    time.sleep(5)
                    dynamically_compensate_leakout(self.dst_client, asic_type, sai_thrift_read_port_counters,
                                                   port_list['dst'][dst_port_id], TRANSMITTED_PKTS,
                                                   xmit_counters_base, self, src_port_id, pkt, 10)
                    pkts_num_leak_out = 0

            # send packets short of triggering egress drop
            if hwsku == 'DellEMC-Z9332f-O32' or hwsku == 'DellEMC-Z9332f-M-O16C64':
                # send packets short of triggering egress drop
                send_packet(self, src_port_id, pkt, pkts_num_egr_mem +
                            pkts_num_leak_out + pkts_num_trig_egr_drp - 1 - margin)
            else:
                # send packets short of triggering egress drop
                send_packet(self, src_port_id, pkt, pkts_num_leak_out +
                            pkts_num_trig_egr_drp - 1 - margin)

            if hwsku == 'Arista-7050CX3-32S-D48C8' or hwsku == 'Arista-7050CX3-32S-C32' or \
                    hwsku == 'DellEMC-Z9332f-O32' or hwsku == 'DellEMC-Z9332f-M-O16C64':
                xmit_counters, queue_counters = sai_thrift_read_port_counters(
                    self.dst_client, asic_type, port_list['dst'][dst_port_id])
                actual_pkts_num_leak_out = xmit_counters[TRANSMITTED_PKTS] - xmit_counters_base[TRANSMITTED_PKTS]
                send_packet(self, src_port_id, pkt, actual_pkts_num_leak_out)

            # allow enough time for the dut to sync up the counter values in counters_db
            time.sleep(8)
            # get a snapshot of counter values at recv and transmit ports
            # queue counters value is not of our interest here
            recv_counters, queue_counters = sai_thrift_read_port_counters(
                self.src_client, asic_type, port_list['src'][src_port_id])
            xmit_counters, queue_counters = sai_thrift_read_port_counters(
                self.dst_client, asic_type, port_list['dst'][dst_port_id])
            # recv port no pfc
            assert (recv_counters[pg] == recv_counters_base[pg])
            # recv port no ingress drop
            # For dnx few extra ipv6 NS/RA pkt received, adding to coutner value
            # & may give inconsistent test results
            # Adding COUNTER_MARGIN to provide room to 2 pkt incase, extra traffic received
            for cntr in ingress_counters:
                if platform_asic and platform_asic == "broadcom-dnx":
                    if cntr == 1:
                        print("recv_counters_base: %d, recv_counters: %d" % (recv_counters_base[cntr],
                                                                             recv_counters[cntr]), file=sys.stderr)
                        assert(recv_counters[cntr] <= recv_counters_base[cntr] + COUNTER_MARGIN)
                else:
                    assert(recv_counters[cntr] == recv_counters_base[cntr])
            # xmit port no egress drop
            for cntr in egress_counters:
                assert (xmit_counters[cntr] == xmit_counters_base[cntr])

            # send 1 packet to trigger egress drop
            send_packet(self, src_port_id, pkt, 1 + 2 * margin)
            # allow enough time for the dut to sync up the counter values in counters_db
            time.sleep(8)
            # get a snapshot of counter values at recv and transmit ports
            # queue counters value is not of our interest here
            recv_counters, queue_counters = sai_thrift_read_port_counters(
                self.src_client, asic_type, port_list['src'][src_port_id])
            xmit_counters, queue_counters = sai_thrift_read_port_counters(
                self.dst_client, asic_type, port_list['dst'][dst_port_id])
            # recv port no pfc
            assert (recv_counters[pg] == recv_counters_base[pg])
            # recv port no ingress drop
            for cntr in ingress_counters:
                if platform_asic and platform_asic == "broadcom-dnx":
                    if cntr == 1:
                        assert (recv_counters[cntr] > recv_counters_base[cntr])
                else:
                    assert (recv_counters[cntr] == recv_counters_base[cntr])

            # xmit port egress drop
            if platform_asic and platform_asic == "broadcom-dnx":
                logging.info(
                    "On J2C+ don't support egress drop stats - so ignoring this step for now")
            else:
                for cntr in egress_counters:
                    assert (xmit_counters[cntr] > xmit_counters_base[cntr])

        finally:
            self.sai_thrift_port_tx_enable(self.dst_client, asic_type, [dst_port_id])


class LossyQueueVoqTest(sai_base_test.ThriftInterfaceDataPlane):
    def setUp(self):
        sai_base_test.ThriftInterfaceDataPlane.setUp(self)
        time.sleep(5)
        switch_init(self.clients)
        # Parse input parameters
        self.dscp = int(self.test_params['dscp'])
        self.ecn = int(self.test_params['ecn'])
        # The pfc counter index starts from index 2 in sai_thrift_read_port_counters
        self.pg = int(self.test_params['pg']) + 2
        self.sonic_version = self.test_params['sonic_version']
        self.dst_port_id = int(self.test_params['dst_port_id'])
        self.dst_port_ip = self.test_params['dst_port_ip']
        self.dst_port_mac = self.dataplane.get_mac(0, self.dst_port_id)
        router_mac = self.test_params['router_mac']
        if router_mac != '':
            self.dst_port_mac = router_mac
        self.dst_port_mac = router_mac if router_mac != '' else self.dst_port_mac
        self.src_port_id = int(self.test_params['src_port_id'])
        self.src_port_ip = self.test_params['src_port_ip']
        self.src_port_mac = self.dataplane.get_mac(0, self.src_port_id)
        self.asic_type = self.test_params['sonic_asic_type']
        self.flow_config = self.test_params['flow_config']
        self.pkts_num_leak_out = int(self.test_params['pkts_num_leak_out'])
        self.pkts_num_trig_egr_drp = int(
            self.test_params['pkts_num_trig_egr_drp'])
        if 'packet_size' in self.test_params.keys():
            self.packet_length = int(self.test_params['packet_size'])
            cell_size = int(self.test_params['cell_size'])
            if self.packet_length != 64:
                cell_occupancy = (self.packet_length +
                                  cell_size - 1) // cell_size
                self.pkts_num_trig_egr_drp //= cell_occupancy
        else:
            self.packet_length = 64
        self.ttl = 64

<<<<<<< HEAD
=======

>>>>>>> 29fbad00
    def runTest(self):
        print("dst_port_id: {}, src_port_id: {}".format(
            self.dst_port_id, self.src_port_id), file=sys.stderr)
        # get counter names to query
        ingress_counters, egress_counters = get_counter_names(
            self.sonic_version)

        # craft first udp packet with unique udp_dport for traffic to go through different flows
        src_details = []
        src_details.append((int(self.src_port_id),
                            self.src_port_ip,
                            self.dataplane.get_mac(0, int(self.src_port_id))))

<<<<<<< HEAD
        pkt_list = get_multiple_flows(self, self.dst_port_mac, self.dst_port_id, 
                                      self.dst_port_ip, None, self.dscp, self.ecn, 
                                      self.ttl, 
=======
        pkt_list = get_multiple_flows(self, self.dst_port_mac, self.dst_port_id,
                                      self.dst_port_ip, None, self.dscp, self.ecn,
                                      self.ttl,
>>>>>>> 29fbad00
                                      self.packet_length,src_details, 20)[int(self.src_port_id)]

        xmit_counters_base, _ = sai_thrift_read_port_counters(self.dst_client, self.asic_type,
                                                              port_list['dst'][self.dst_port_id])
        # add slight tolerance in threshold characterization to consider
        # the case that npu puts packets in the egress queue after we pause the egress
        # or the leak out is simply less than expected as we have occasionally observed
        if 'pkts_num_margin' in self.test_params.keys():
            margin = int(self.test_params['pkts_num_margin'])
        else:
            margin = 2

        self.sai_thrift_port_tx_disable(self.dst_client, self.asic_type, [self.dst_port_id])

        # First input packet of the list for src_port_id
        first_pkt = pkt_list[0][0]
        try:
            # send packets to begin egress drop on flow1, requires sending the "single"
            # flow packet count to cause a drop with 1 flow.
            assert fill_leakout_plus_one(self, self.src_port_id, self.dst_port_id, first_pkt,
                                         int(self.test_params['pg']), self.asic_type), \
                "Failed to fill leakout on dest port {}".format(
                    self.dst_port_id)
            send_packet(self, self.src_port_id, first_pkt,
                        self.pkts_num_trig_egr_drp)
            time.sleep(2)
            # Verify egress drop
            xmit_counters, _ = sai_thrift_read_port_counters(self.dst_client, self.asic_type,
                                                             port_list['dst'][self.dst_port_id])
            for cntr in egress_counters:
                diff = xmit_counters[cntr] - xmit_counters_base[cntr]
                assert diff > 0, "Failed to cause TX drop on port {}".format(
                    self.dst_port_id)
            xmit_counters_base = xmit_counters
            # Find a separate flow that uses alternate queue
            for index, (second_pkt, _, _) in enumerate(pkt_list):
                # Start out with i=0 to match flow_1 to confirm drop
                xmit_counters_base = xmit_counters
                send_packet(self, self.src_port_id, second_pkt, 1)
                time.sleep(2)
                xmit_counters, _ = sai_thrift_read_port_counters(self.dst_client, self.asic_type,
                                                                 port_list['dst'][self.dst_port_id])
                drop_counts = [xmit_counters[cntr] - xmit_counters_base[cntr] for cntr in egress_counters]
                assert len(set(drop_counts)) == 1, \
                    "Egress drop counters were different at port {}, counts: {}".format(
                        self.dst_port_id, drop_counts)
                drop_count = drop_counts[0]
                if second_pkt == first_pkt:
                    assert drop_count == 1, "Failed to reproduce drop to detect alternate flow"
                else:
                    assert drop_count in [0, 1], \
                        "Unexpected drop count when sending a single packet, drops {}".format(
                            drop_count)
                    if drop_count == 0:
                        print("Second flow detected on packet index {} in mode '{}'".format(
                             index, self.flow_config), file=sys.stderr)
                        assert self.flow_config == "separate", \
                            "Identified a second flow despite being in mode '{}'"\
                            .format(self.flow_config)
                        break
            else:
                print("Did not find a second flow in mode '{}'".format(
                    self.flow_config), file=sys.stderr)
                assert self.flow_config == "shared",\
                    "Failed to find a flow that uses a second queue despite being in mode '{}'"\
                    .format(self.flow_config)
            # Cleanup for multi-flow test
            self.sai_thrift_port_tx_enable(self.dst_client, self.asic_type, [self.dst_port_id])
            time.sleep(2)
            # Test multi-flow with detected multi-flow udp ports
            self.sai_thrift_port_tx_disable(self.dst_client, self.asic_type, [self.dst_port_id])
            recv_counters_base, _ = sai_thrift_read_port_counters(self.src_client, self.asic_type,
                                                                  port_list['src'][self.src_port_id])
            xmit_counters_base, _ = sai_thrift_read_port_counters(self.dst_client, self.asic_type,
                                                                  port_list['dst'][self.dst_port_id])
            assert fill_leakout_plus_one(self, self.src_port_id, self.dst_port_id, second_pkt,
                                         int(self.test_params['pg']), self.asic_type), \
                "Failed to fill leakout on dest port {}".format(
                    self.dst_port_id)
            multi_flow_drop_pkt_count = self.pkts_num_trig_egr_drp
            if self.flow_config == 'shared':
                # When sharing queueing space for multiple flows, divide by the number of flows
                multi_flow_drop_pkt_count //= 2
            # send packets short of triggering egress drop on both flows, uses the
            # "multiple" packet count to cause a drop when 2 flows are present.
            short_of_drop_npkts = self.pkts_num_leak_out + \
                multi_flow_drop_pkt_count - 1 - margin
            print("Sending {} packets on each of 2 streams to approach drop".format(
                short_of_drop_npkts), file=sys.stderr)
            send_packet(self, self.src_port_id, first_pkt, short_of_drop_npkts)
            send_packet(self, self.src_port_id, second_pkt, short_of_drop_npkts)
            # allow enough time for counters to update
            time.sleep(2)
            recv_counters, _ = sai_thrift_read_port_counters(self.src_client, self.asic_type,
                                                             port_list['src'][self.src_port_id])
            xmit_counters, _ = sai_thrift_read_port_counters(self.dst_client, self.asic_type,
                                                             port_list['dst'][self.dst_port_id])
            # recv port no pfc
            diff = recv_counters[self.pg] - recv_counters_base[self.pg]
            assert diff == 0, "Unexpected PFC frames {}".format(diff)
            # recv port no ingress drop
            for cntr in ingress_counters:
                diff = recv_counters[cntr] - recv_counters_base[cntr]
                assert diff == 0, "Unexpected ingress drop {} on port {}".format(
                    diff, self.src_port_id)
            # xmit port no egress drop
            for cntr in egress_counters:
                diff = xmit_counters[cntr] - xmit_counters_base[cntr]
                assert diff == 0, "Unexpected TX drop {} on port {}".format(
                    diff, self.dst_port_id)

            # send 1 packet to trigger egress drop
            npkts = 1 + 2 * margin
            print("Sending {} packets on 2 streams to trigger drop".format(
                npkts), file=sys.stderr)
            send_packet(self, self.src_port_id, first_pkt, npkts)
            send_packet(self, self.src_port_id, second_pkt, npkts)
            # allow enough time for counters to update
            time.sleep(2)
            recv_counters, _ = sai_thrift_read_port_counters(
                self.src_client, self.asic_type, port_list['src'][self.src_port_id])
            xmit_counters, _ = sai_thrift_read_port_counters(
                self.dst_client, self.asic_type, port_list['dst'][self.dst_port_id])
            # recv port no pfc
            diff = recv_counters[self.pg] - recv_counters_base[self.pg]
            assert diff == 0, "Unexpected PFC frames {}".format(diff)
            # recv port no ingress drop
            for cntr in ingress_counters:
                diff = recv_counters[cntr] - recv_counters_base[cntr]
                assert diff == 0, "Unexpected ingress drop {} on port {}".format(
                    diff, self.src_port_id)
            # xmit port egress drop
            for cntr in egress_counters:
                drops = xmit_counters[cntr] - xmit_counters_base[cntr]
                assert drops > 0, "Failed to detect egress drops ({})".format(
                    drops)
            print("Successfully dropped {} packets".format(
                drops), file=sys.stderr)
        finally:
            self.sai_thrift_port_tx_enable(self.dst_client, self.asic_type, [self.dst_port_id])


# pg shared pool applied to both lossy and lossless traffic


class PGSharedWatermarkTest(sai_base_test.ThriftInterfaceDataPlane):

    def show_stats(self, banner,
                   asic_type, pg, src_port_id, dst_port_id, ingress_counters, egress_counters,
                   sport_cntr_base, sport_pg_cntr_base, sport_pg_share_wm_base,
                   dport_cntr_base, dport_pg_cntr_base, dport_pg_share_wm_base,
                   sport_cntr, sport_pg_cntr, sport_pg_share_wm,
                   dport_cntr, dport_pg_cntr, dport_pg_share_wm):
        port_counter_indexes = [pg + 2]
        port_counter_indexes += ingress_counters
        port_counter_indexes += egress_counters
        port_counter_indexes += [TRANSMITTED_PKTS, RECEIVED_PKTS,
                                 RECEIVED_NON_UC_PKTS, TRANSMITTED_NON_UC_PKTS, EGRESS_PORT_QLEN]
        stats_tbl = texttable.TextTable(['']
                                        + [port_counter_fields[fieldIdx] for fieldIdx in port_counter_indexes]
                                        + ['Ing Pg{} Pkt'.format(pg)]
                                        + ['Ing Pg{} Share Wm'.format(pg)])
        if sport_cntr is None:
            sport_cntr, _ = sai_thrift_read_port_counters(self.src_client, asic_type, port_list['src'][src_port_id])
        if sport_pg_cntr is None:
            sport_pg_cntr = sai_thrift_read_pg_counters(self.src_client, port_list['src'][src_port_id])
        if sport_pg_share_wm is None:
            sport_pg_share_wm = sai_thrift_read_pg_shared_watermark(
                self.src_client, asic_type, port_list['src'][src_port_id])
        if dport_cntr is None:
            dport_cntr, _ = sai_thrift_read_port_counters(self.dst_client, asic_type, port_list['dst'][dst_port_id])
        if dport_pg_cntr is None:
            dport_pg_cntr = sai_thrift_read_pg_counters(self.dst_client, port_list['dst'][dst_port_id])
        if dport_pg_share_wm is None:
            dport_pg_share_wm = sai_thrift_read_pg_shared_watermark(
                self.dst_client, asic_type, port_list['dst'][dst_port_id])
        stats_tbl.add_row(['base src port']
                          + [sport_cntr_base[fieldIdx]
                              for fieldIdx in port_counter_indexes]
                          + [sport_pg_cntr_base[pg]]
                          + [sport_pg_share_wm_base[pg]])
        stats_tbl.add_row(['     src port']
                          + [sport_cntr[fieldIdx]
                              for fieldIdx in port_counter_indexes]
                          + [sport_pg_cntr[pg]]
                          + [sport_pg_share_wm[pg]])
        stats_tbl.add_row(['base dst port']
                          + [dport_cntr_base[fieldIdx]
                              for fieldIdx in port_counter_indexes]
                          + [dport_pg_cntr_base[pg]]
                          + [dport_pg_share_wm_base[pg]])
        stats_tbl.add_row(['     dst port']
                          + [dport_cntr[fieldIdx]
                              for fieldIdx in port_counter_indexes]
                          + [dport_pg_cntr[pg]]
                          + [dport_pg_share_wm[pg]])
        sys.stderr.write('{}\n{}\n'.format(banner, stats_tbl))

    def runTest(self):
        time.sleep(5)
        switch_init(self.clients)

        # Parse input parameters
        dscp = int(self.test_params['dscp'])
        ecn = int(self.test_params['ecn'])
        router_mac = self.test_params['router_mac']
        print("router_mac: %s" % (router_mac), file=sys.stderr)
        pg = int(self.test_params['pg'])
        ingress_counters, egress_counters = get_counter_names(
            self.test_params['sonic_version'])
        dst_port_id = int(self.test_params['dst_port_id'])
        dst_port_ip = self.test_params['dst_port_ip']
        dst_port_mac = self.dataplane.get_mac(0, dst_port_id)
        src_port_id = int(self.test_params['src_port_id'])
        src_port_ip = self.test_params['src_port_ip']
        src_port_vlan = self.test_params['src_port_vlan']
        src_port_mac = self.dataplane.get_mac(0, src_port_id)

        asic_type = self.test_params['sonic_asic_type']
        pkts_num_leak_out = int(self.test_params['pkts_num_leak_out'])
        pkts_num_fill_min = int(self.test_params['pkts_num_fill_min'])
        pkts_num_fill_shared = int(self.test_params['pkts_num_fill_shared'])
        cell_size = int(self.test_params['cell_size'])
        hwsku = self.test_params['hwsku']
        internal_hdr_size = self.test_params.get('internal_hdr_size', 0)
        platform_asic = self.test_params['platform_asic']

        if 'packet_size' in list(self.test_params.keys()):
            packet_length = int(self.test_params['packet_size'])
        else:
            packet_length = 64

        cell_occupancy = (packet_length + cell_size - 1) // cell_size

        # Prepare TCP packet data
        ttl = 64
        pkt_dst_mac = router_mac if router_mac != '' else dst_port_mac
        pkt = construct_ip_pkt(packet_length,
                               pkt_dst_mac,
                               src_port_mac,
                               src_port_ip,
                               dst_port_ip,
                               dscp,
                               src_port_vlan,
                               ecn=ecn,
                               ttl=ttl)

        print("dst_port_id: %d, src_port_id: %d src_port_vlan: %s" %
              (dst_port_id, src_port_id, src_port_vlan), file=sys.stderr)
        # in case dst_port_id is part of LAG, find out the actual dst port
        # for given IP parameters
        dst_port_id = get_rx_port(
            self, 0, src_port_id, pkt_dst_mac, dst_port_ip, src_port_ip, src_port_vlan
        )
        print("actual dst_port_id: %d" % (dst_port_id), file=sys.stderr)

        # Add slight tolerance in threshold characterization to consider
        # the case that cpu puts packets in the egress queue after we pause the egress
        # or the leak out is simply less than expected as we have occasionally observed
        if hwsku == 'DellEMC-Z9332f-O32' or hwsku == 'DellEMC-Z9332f-M-O16C64':
            margin = int(self.test_params['pkts_num_margin'])
        else:
            margin = int(self.test_params['pkts_num_margin']) if self.test_params.get(
                "pkts_num_margin") else 2

        # Get a snapshot of counter values
        recv_counters_base, _ = sai_thrift_read_port_counters(self.src_client, asic_type, port_list['src'][src_port_id])
        xmit_counters_base, _ = sai_thrift_read_port_counters(self.dst_client, asic_type, port_list['dst'][dst_port_id])

        # For TH3, some packets stay in egress memory and doesn't show up in shared buffer or leakout
        if 'pkts_num_egr_mem' in list(self.test_params.keys()):
            pkts_num_egr_mem = int(self.test_params['pkts_num_egr_mem'])
        self.sai_thrift_port_tx_disable(self.dst_client, asic_type, [dst_port_id])
        pg_cntrs_base = sai_thrift_read_pg_counters(self.src_client, port_list['src'][src_port_id])
        dst_pg_cntrs_base = sai_thrift_read_pg_counters(self.dst_client, port_list['dst'][dst_port_id])
        pg_shared_wm_res_base = sai_thrift_read_pg_shared_watermark(
            self.src_client, asic_type, port_list['src'][src_port_id])
        dst_pg_shared_wm_res_base = sai_thrift_read_pg_shared_watermark(
            self.dst_client, asic_type, port_list['dst'][dst_port_id])

        # send packets
        try:
            # Since there is variability in packet leakout in hwsku Arista-7050CX3-32S-D48C8 and
            # Arista-7050CX3-32S-C32. Starting with zero pkts_num_leak_out and trying to find
            # actual leakout by sending packets and reading actual leakout from HW
            if check_leackout_compensation_support(asic_type, hwsku):
                pkts_num_leak_out = 0

            xmit_counters_history, _ = sai_thrift_read_port_counters(
                self.dst_client, asic_type, port_list['dst'][dst_port_id])
            pg_min_pkts_num = 0

            # send packets to fill pg min but not trek into shared pool
            # so if pg min is zero, it directly treks into shared pool by 1
            # this is the case for lossy traffic
            if hwsku == 'DellEMC-Z9332f-O32' or hwsku == 'DellEMC-Z9332f-M-O16C64':
                pg_min_pkts_num = pkts_num_egr_mem + \
                    pkts_num_leak_out + pkts_num_fill_min + margin
                send_packet(self, src_port_id, pkt, pg_min_pkts_num)
            elif 'cisco-8000' in asic_type:
                assert (fill_leakout_plus_one(
                    self, src_port_id, dst_port_id, pkt, pg, asic_type))
            else:
                pg_min_pkts_num = pkts_num_leak_out + pkts_num_fill_min
                send_packet(self, src_port_id, pkt, pg_min_pkts_num)

            # allow enough time for the dut to sync up the counter values in counters_db
            time.sleep(8)

            if pg_min_pkts_num > 0 and check_leackout_compensation_support(asic_type, hwsku):
                dynamically_compensate_leakout(self.src_client, asic_type, sai_thrift_read_port_counters,
                                               port_list['dst'][dst_port_id], TRANSMITTED_PKTS,
                                               xmit_counters_history, self, src_port_id, pkt, 40)

            pg_cntrs = sai_thrift_read_pg_counters(
                self.src_client, port_list['src'][src_port_id])
            pg_shared_wm_res = sai_thrift_read_pg_shared_watermark(
                self.src_client, asic_type, port_list['src'][src_port_id])
            print("Received packets: %d" %
                  (pg_cntrs[pg] - pg_cntrs_base[pg]), file=sys.stderr)
            print("Init pkts num sent: %d, min: %d, actual watermark value to start: %d" % (
                pg_min_pkts_num, pkts_num_fill_min, pg_shared_wm_res[pg]), file=sys.stderr)

            self.show_stats('Filled PG min',
                            asic_type, pg, src_port_id, dst_port_id, ingress_counters, egress_counters,
                            recv_counters_base, pg_cntrs_base, pg_shared_wm_res_base,
                            xmit_counters_base, dst_pg_cntrs_base, dst_pg_shared_wm_res_base,
                            None, pg_cntrs, pg_shared_wm_res,
                            None, None, None)

            if pkts_num_fill_min:
                if platform_asic and platform_asic == "broadcom-dnx":
                    assert (pg_shared_wm_res[pg] <=
                            ((pkts_num_leak_out + pkts_num_fill_min) * (packet_length + internal_hdr_size)))
                else:
                    assert (pg_shared_wm_res[pg] == 0)
            else:
                # on t1-lag, we found vm will keep sending control
                # packets, this will cause the watermark to be 2 * 208 bytes
                # as all lossy packets are now mapped to single pg 0
                # so we remove the strict equity check, and use upper bound
                # check instead
                assert (pg_shared_wm_res[pg] <= margin * cell_size)

            # send packet batch of fixed packet numbers to fill pg shared
            # first round sends only 1 packet
            expected_wm = 0
            total_shared = pkts_num_fill_shared - pkts_num_fill_min
            pkts_inc = (total_shared // cell_occupancy) >> 2
            if 'cisco-8000' in asic_type:
                # No additional packet margin needed while sending,
                # but small margin still needed during boundary checks below
                pkts_num = 1
            else:
                pkts_num = 1 + margin
            fragment = 0
            while (expected_wm < total_shared - fragment):
                expected_wm += pkts_num * cell_occupancy
                if (expected_wm > total_shared):
                    diff = (expected_wm - total_shared +
                            cell_occupancy - 1) // cell_occupancy
                    pkts_num -= diff
                    expected_wm -= diff * cell_occupancy
                    fragment = total_shared - expected_wm
                print("pkts num to send: %d, total pkts: %d, pg shared: %d" %
                      (pkts_num, expected_wm, total_shared), file=sys.stderr)

                send_packet(self, src_port_id, pkt, int(pkts_num))
                time.sleep(8)

                if (
                    (pg_min_pkts_num == 0)
                    and (pkts_num <= 1 + margin)
                    and check_leackout_compensation_support(asic_type, hwsku)
                ):
                    dynamically_compensate_leakout(self.src_client, asic_type, sai_thrift_read_port_counters,
                                                   port_list['dst'][dst_port_id], TRANSMITTED_PKTS,
                                                   xmit_counters_history, self, src_port_id, pkt, 40)

                # these counters are clear on read, ensure counter polling
                # is disabled before the test

                pg_shared_wm_res = sai_thrift_read_pg_shared_watermark(
                    self.src_client, asic_type, port_list['src'][src_port_id])
                pg_cntrs = sai_thrift_read_pg_counters(
                    self.src_client, port_list['src'][src_port_id])
                print("Received packets: %d" %
                      (pg_cntrs[pg] - pg_cntrs_base[pg]), file=sys.stderr)

                self.show_stats('To fill PG share pool, send {} pkt'.format(pkts_num),
                                asic_type, pg, src_port_id, dst_port_id, ingress_counters, egress_counters,
                                recv_counters_base, pg_cntrs_base, pg_shared_wm_res_base,
                                xmit_counters_base, dst_pg_cntrs_base, dst_pg_shared_wm_res_base,
                                None, pg_cntrs, pg_shared_wm_res,
                                None, None, None)

                if platform_asic and platform_asic == "broadcom-dnx":
                    print("lower bound: %d, actual value: %d, upper bound (+%d): %d" % (
                        expected_wm * cell_size, pg_shared_wm_res[pg], margin,
                        (expected_wm + margin) * (packet_length + internal_hdr_size)), file=sys.stderr)
                    assert (pg_shared_wm_res[pg] <=
                            ((pkts_num_leak_out + pkts_num_fill_min + expected_wm + margin)
                             * (packet_length + internal_hdr_size)))
                else:
                    print("lower bound: %d, actual value: %d, upper bound (+%d): %d" % (
                        expected_wm * cell_size, pg_shared_wm_res[pg], margin, (expected_wm + margin) * cell_size),
                        file=sys.stderr)
                    assert (pg_shared_wm_res[pg] <= (
                        expected_wm + margin) * cell_size)
                    assert (expected_wm * cell_size <= pg_shared_wm_res[pg])

                pkts_num = pkts_inc

            # overflow the shared pool
            send_packet(self, src_port_id, pkt, pkts_num)
            time.sleep(8)
            pg_shared_wm_res = sai_thrift_read_pg_shared_watermark(
                self.src_client, asic_type, port_list['src'][src_port_id])
            pg_cntrs = sai_thrift_read_pg_counters(
                self.src_client, port_list['src'][src_port_id])
            print("Received packets: %d" %
                  (pg_cntrs[pg] - pg_cntrs_base[pg]), file=sys.stderr)

            self.show_stats('To overflow PG share pool, send {} pkt'.format(pkts_num),
                            asic_type, pg, src_port_id, dst_port_id, ingress_counters, egress_counters,
                            recv_counters_base, pg_cntrs_base, pg_shared_wm_res_base,
                            xmit_counters_base, dst_pg_cntrs_base, dst_pg_shared_wm_res_base,
                            None, pg_cntrs, pg_shared_wm_res,
                            None, None, None)

            assert (fragment < cell_occupancy)

            if platform_asic and platform_asic == "broadcom-dnx":
                print("exceeded pkts num sent: %d, expected watermark: %d, actual value: %d" % (
                    pkts_num, ((expected_wm + cell_occupancy) * (packet_length + internal_hdr_size)),
                    pg_shared_wm_res[pg]), file=sys.stderr)
                assert (expected_wm * (packet_length + internal_hdr_size) <= (
                        expected_wm + margin + cell_occupancy) * (packet_length + internal_hdr_size))
            else:
                print("exceeded pkts num sent: %d, expected watermark: %d, actual value: %d" % (
                    pkts_num, ((expected_wm + cell_occupancy) * cell_size), pg_shared_wm_res[pg]), file=sys.stderr)
                assert (expected_wm * cell_size <= pg_shared_wm_res[pg] <= (
                        expected_wm + margin + cell_occupancy) * cell_size)
        finally:
            self.sai_thrift_port_tx_enable(self.dst_client, asic_type, [dst_port_id])

# pg headroom is a notion for lossless traffic only


class PGHeadroomWatermarkTest(sai_base_test.ThriftInterfaceDataPlane):
    def runTest(self):
        time.sleep(5)
        switch_init(self.clients)

        # Parse input parameters
        dscp = int(self.test_params['dscp'])
        ecn = int(self.test_params['ecn'])
        router_mac = self.test_params['router_mac']
        print("router_mac: %s" % (router_mac), file=sys.stderr)
        pg = int(self.test_params['pg'])
        dst_port_id = int(self.test_params['dst_port_id'])
        dst_port_ip = self.test_params['dst_port_ip']
        dst_port_mac = self.dataplane.get_mac(0, dst_port_id)
        src_port_id = int(self.test_params['src_port_id'])
        src_port_ip = self.test_params['src_port_ip']
        src_port_vlan = self.test_params['src_port_vlan']
        src_port_mac = self.dataplane.get_mac(0, src_port_id)

        asic_type = self.test_params['sonic_asic_type']
        pkts_num_leak_out = int(self.test_params['pkts_num_leak_out'])
        pkts_num_trig_pfc = int(self.test_params['pkts_num_trig_pfc'])
        pkts_num_trig_ingr_drp = int(
            self.test_params['pkts_num_trig_ingr_drp'])
        cell_size = int(self.test_params['cell_size'])
        hwsku = self.test_params['hwsku']
        platform_asic = self.test_params['platform_asic']

        # Prepare TCP packet data
        ttl = 64
        if 'packet_size' in self.test_params:
            default_packet_length = self.test_params['packet_size']
        else:
            default_packet_length = 64

        cell_occupancy = (default_packet_length + cell_size - 1) // cell_size
        pkt_dst_mac = router_mac if router_mac != '' else dst_port_mac
        is_dualtor = self.test_params.get('is_dualtor', False)
        def_vlan_mac = self.test_params.get('def_vlan_mac', None)
        if is_dualtor and def_vlan_mac is not None:
            pkt_dst_mac = def_vlan_mac
        pkt = construct_ip_pkt(default_packet_length,
                               pkt_dst_mac,
                               src_port_mac,
                               src_port_ip,
                               dst_port_ip,
                               dscp,
                               src_port_vlan,
                               ecn=ecn,
                               ttl=ttl)

        print("dst_port_id: %d, src_port_id: %d, src_port_vlan: %s" %
              (dst_port_id, src_port_id, src_port_vlan), file=sys.stderr)
        # in case dst_port_id is part of LAG, find out the actual dst port
        # for given IP parameters
        dst_port_id = get_rx_port(
            self, 0, src_port_id, pkt_dst_mac, dst_port_ip, src_port_ip, src_port_vlan
        )
        print("actual dst_port_id: %d" % (dst_port_id), file=sys.stderr)

        # Add slight tolerance in threshold characterization to consider
        # the case that cpu puts packets in the egress queue after we pause the egress
        # or the leak out is simply less than expected as we have occasionally observed
        if 'pkts_num_margin' in list(self.test_params.keys()):
            margin = int(self.test_params['pkts_num_margin'])
        else:
            margin = 0

        # For TH3, some packets stay in egress memory and doesn't show up in shared buffer or leakout
        if 'pkts_num_egr_mem' in list(self.test_params.keys()):
            pkts_num_egr_mem = int(self.test_params['pkts_num_egr_mem'])

        self.sai_thrift_port_tx_disable(self.dst_client, asic_type, [dst_port_id])

        xmit_counters_base, _ = sai_thrift_read_port_counters(self.dst_client, asic_type, port_list['dst'][dst_port_id])

        # send packets
        try:
            # Starting with zero pkts_num_leak_out and trying to find
            # actual leakout by sending packets and reading actual leakout from HW.
            if check_leackout_compensation_support(asic_type, hwsku):
                pkts_num_leak_out = 0

            # send packets to trigger pfc but not trek into headroom
            if hwsku == 'DellEMC-Z9332f-O32' or hwsku == 'DellEMC-Z9332f-M-O16C64':
                send_packet(self, src_port_id, pkt, (pkts_num_egr_mem +
                                                     pkts_num_leak_out + pkts_num_trig_pfc) // cell_occupancy - margin)
            else:
                send_packet(self, src_port_id, pkt, (pkts_num_leak_out +
                                                     pkts_num_trig_pfc) // cell_occupancy - margin)

            time.sleep(8)

            if check_leackout_compensation_support(asic_type, hwsku):
                dynamically_compensate_leakout(self.dst_client, asic_type, sai_thrift_read_port_counters,
                                               port_list['dst'][dst_port_id], TRANSMITTED_PKTS,
                                               xmit_counters_base, self, src_port_id, pkt, 30)

            q_wm_res, pg_shared_wm_res, pg_headroom_wm_res = sai_thrift_read_port_watermarks(
                self.src_client, port_list['src'][src_port_id])
            if platform_asic and platform_asic == "broadcom-dnx":
                logging.info("On J2C+ don't support SAI_INGRESS_PRIORITY_GROUP_STAT_XOFF_ROOM_WATERMARK_BYTES " +
                             "stat - so ignoring this step for now")
            else:
                assert (pg_headroom_wm_res[pg] == 0)

            send_packet(self, src_port_id, pkt, margin)

            # send packet batch of fixed packet numbers to fill pg headroom
            # first round sends only 1 packet
            expected_wm = 0
            total_hdrm = (pkts_num_trig_ingr_drp -
                          pkts_num_trig_pfc) // cell_occupancy - 1
            pkts_inc = total_hdrm >> 2
            pkts_num = 1 + margin
            while (expected_wm < total_hdrm):
                expected_wm += pkts_num
                if (expected_wm > total_hdrm):
                    pkts_num -= (expected_wm - total_hdrm)
                    expected_wm = total_hdrm
                print("pkts num to send: %d, total pkts: %d, pg headroom: %d" %
                      (pkts_num, expected_wm, total_hdrm), file=sys.stderr)

                send_packet(self, src_port_id, pkt, pkts_num)
                time.sleep(8)
                # these counters are clear on read, ensure counter polling
                # is disabled before the test
                q_wm_res, pg_shared_wm_res, pg_headroom_wm_res = sai_thrift_read_port_watermarks(
                    self.src_client, port_list['src'][src_port_id])

                print(
                    "lower bound: %d, actual value: %d, upper bound: %d"
                    % (
                        (expected_wm - margin) * cell_size * cell_occupancy,
                        pg_headroom_wm_res[pg],
                        ((expected_wm + margin) * cell_size * cell_occupancy)
                    ),
                    file=sys.stderr)

                if platform_asic and platform_asic == "broadcom-dnx":
                    logging.info("On J2C+ don't support SAI_INGRESS_PRIORITY_GROUP_STAT_XOFF_ROOM_WATERMARK_BYTES " +
                                 "stat - so ignoring this step for now")
                else:
                    assert (pg_headroom_wm_res[pg] <= (
                        expected_wm + margin) * cell_size * cell_occupancy)
                    assert ((expected_wm - margin) * cell_size *
                            cell_occupancy <= pg_headroom_wm_res[pg])

                pkts_num = pkts_inc

            # overflow the headroom
            send_packet(self, src_port_id, pkt, pkts_num)
            time.sleep(8)
            q_wm_res, pg_shared_wm_res, pg_headroom_wm_res = sai_thrift_read_port_watermarks(
                self.src_client, port_list['src'][src_port_id])
            print("exceeded pkts num sent: %d" % (pkts_num), file=sys.stderr)
            print("lower bound: %d, actual value: %d, upper bound: %d" %
                  ((expected_wm - margin) * cell_size * cell_occupancy, pg_headroom_wm_res[pg],
                   ((expected_wm + margin) * cell_size * cell_occupancy)), file=sys.stderr)
            assert (expected_wm == total_hdrm)

            if platform_asic and platform_asic == "broadcom-dnx":
                logging.info("On J2C+ don't support SAI_INGRESS_PRIORITY_GROUP_STAT_XOFF_ROOM_WATERMARK_BYTES " +
                             "stat - so ignoring this step for now")
            else:
                assert (pg_headroom_wm_res[pg] <= (
                    expected_wm + margin) * cell_size * cell_occupancy)
                assert ((expected_wm - margin) * cell_size *
                        cell_occupancy <= pg_headroom_wm_res[pg])

        finally:
            self.sai_thrift_port_tx_enable(self.dst_client, asic_type, [dst_port_id])


class PGDropTest(sai_base_test.ThriftInterfaceDataPlane):
    def runTest(self):
        time.sleep(5)
        switch_init(self.clients)

        # Parse input parameters
        dscp = int(self.test_params['dscp'])
        ecn = int(self.test_params['ecn'])
        router_mac = self.test_params['router_mac']
        pg = int(self.test_params['pg'])
        queue = int(self.test_params['queue'])
        dst_port_id = int(self.test_params['dst_port_id'])
        dst_port_ip = self.test_params['dst_port_ip']
        dst_port_mac = self.dataplane.get_mac(0, dst_port_id)
        src_port_id = int(self.test_params['src_port_id'])
        src_port_ip = self.test_params['src_port_ip']
        src_port_vlan = self.test_params['src_port_vlan']
        src_port_mac = self.dataplane.get_mac(0, src_port_id)
        asic_type = self.test_params['sonic_asic_type']
        pkts_num_trig_pfc = int(self.test_params['pkts_num_trig_pfc'])
        # Should be set to cause at least 1 drop at ingress
        pkts_num_trig_ingr_drp = int(
            self.test_params['pkts_num_trig_ingr_drp'])
        iterations = int(self.test_params['iterations'])
        margin = int(self.test_params['pkts_num_margin'])

        pkt_dst_mac = router_mac if router_mac != '' else dst_port_mac
        dst_port_id = get_rx_port(
            self, 0, src_port_id, pkt_dst_mac, dst_port_ip, src_port_ip
        )

        # Prepare IP packet data
        ttl = 64
        packet_length = 64
        pkt = construct_ip_pkt(packet_length,
                               pkt_dst_mac,
                               src_port_mac,
                               src_port_ip,
                               dst_port_ip,
                               dscp,
                               src_port_vlan,
                               ecn=ecn,
                               ttl=ttl)

        print("test dst_port_id: {}, src_port_id: {}, src_vlan: {}".format(
            dst_port_id, src_port_id, src_port_vlan
        ), file=sys.stderr)

        try:
            pass_iterations = 0
            assert iterations > 0, "Need at least 1 iteration"
            for test_i in range(iterations):
                self.sai_thrift_port_tx_disable(self.dst_client, asic_type, [dst_port_id])

                pg_dropped_cntrs_base = sai_thrift_read_pg_drop_counters(
                    self.src_client, port_list['src'][src_port_id])

                # Send packets to trigger PFC
                print("Iteration {}/{}, sending {} packets to trigger PFC".format(
                    test_i + 1, iterations, pkts_num_trig_pfc), file=sys.stderr)
                send_packet(self, src_port_id, pkt, pkts_num_trig_pfc)

                # Account for leakout
                if 'cisco-8000' in asic_type:
                    queue_counters = sai_thrift_read_queue_occupancy(
                        self.dst_client, "dst", dst_port_id)
                    occ_pkts = queue_counters[queue] // (packet_length + 24)
                    leaked_pkts = pkts_num_trig_pfc - occ_pkts
                    print("resending leaked packets {}".format(
                        leaked_pkts))
                    send_packet(self, src_port_id, pkt, leaked_pkts)

                # Trigger drop
                pkt_inc = pkts_num_trig_ingr_drp + margin - pkts_num_trig_pfc
                print("sending {} additional packets to trigger ingress drop".format(
                    pkt_inc), file=sys.stderr)
                send_packet(self, src_port_id, pkt, pkt_inc)

                pg_dropped_cntrs = sai_thrift_read_pg_drop_counters(
                    self.src_client, port_list['src'][src_port_id])
                pg_drops = pg_dropped_cntrs[pg] - pg_dropped_cntrs_base[pg]

                actual_num_trig_ingr_drp = pkts_num_trig_ingr_drp + \
                    margin - (pg_drops - 1)
                ingr_drop_diff = actual_num_trig_ingr_drp - pkts_num_trig_ingr_drp
                if abs(ingr_drop_diff) < margin:
                    pass_iterations += 1
                print("expected trig drop: {}, actual trig drop: {}, diff: {}".format(
                    pkts_num_trig_ingr_drp, actual_num_trig_ingr_drp, ingr_drop_diff), file=sys.stderr)

                self.sai_thrift_port_tx_enable(self.dst_client, asic_type, [dst_port_id])
                time.sleep(4)

            print("pass iterations: {}, total iterations: {}, margin: {}".format(
                pass_iterations, iterations, margin), file=sys.stderr)
            assert pass_iterations >= int(
                0.75 * iterations), "Passed iterations {} insufficient to meet minimum required iterations {}".format(
                pass_iterations, int(0.75 * iterations))

        finally:
            self.sai_thrift_port_tx_enable(self.dst_client, asic_type, [dst_port_id])


class QSharedWatermarkTest(sai_base_test.ThriftInterfaceDataPlane):

    def show_stats(self, banner, asic_type,
                   que, src_port_id, dst_port_id, ingress_counters, egress_counters,
                   sport_cntr_base, sport_pg_cntr_base, sport_pg_share_wm_base, sport_pg_headroom_wm_base,
                   sport_que_share_wm_base, dport_cntr_base, dport_pg_cntr_base, dport_pg_share_wm_base,
                   dport_pg_headroom_wm_base, dport_que_share_wm_base,
                   sport_cntr, sport_pg_cntr, sport_pg_share_wm, sport_pg_headroom_wm, sport_que_share_wm,
                   dport_cntr, dport_pg_cntr, dport_pg_share_wm, dport_pg_headroom_wm, dport_que_share_wm):
        port_counter_indexes = [que + 2]
        port_counter_indexes += ingress_counters
        port_counter_indexes += egress_counters
        port_counter_indexes += [TRANSMITTED_PKTS, RECEIVED_PKTS,
                                 RECEIVED_NON_UC_PKTS, TRANSMITTED_NON_UC_PKTS, EGRESS_PORT_QLEN]
        stats_tbl = texttable.TextTable(['']
                                        + [port_counter_fields[fieldIdx] for fieldIdx in port_counter_indexes]
                                        + ['Ing Pg{} Pkt'.format(que)]
                                        + ['Ing Pg{} Share Wm'.format(que)]
                                        + ['Ing Pg{} headroom Wm'.format(que)]
                                        + ['Que{} Share Wm'.format(que)])

        if sport_cntr is None:
            sport_cntr, _ = sai_thrift_read_port_counters(self.src_client, asic_type, port_list['src'][src_port_id])
        if sport_pg_cntr is None:
            sport_pg_cntr = sai_thrift_read_pg_counters(self.src_client, port_list['src'][src_port_id])
        if None in [sport_pg_share_wm, sport_pg_headroom_wm, sport_que_share_wm]:
            sport_que_share_wm, sport_pg_share_wm, sport_pg_headroom_wm = \
                sai_thrift_read_port_watermarks(self.src_client, port_list['src'][src_port_id])

        if dport_cntr is None:
            dport_cntr, _ = sai_thrift_read_port_counters(self.dst_client, asic_type, port_list['dst'][dst_port_id])
        if dport_pg_cntr is None:
            dport_pg_cntr = sai_thrift_read_pg_counters(self.dst_client, port_list['dst'][dst_port_id])
        if None in [dport_pg_share_wm, dport_pg_headroom_wm, dport_que_share_wm]:
            dport_que_share_wm, dport_pg_share_wm, dport_pg_headroom_wm = \
                sai_thrift_read_port_watermarks(self.src_client, port_list['dst'][dst_port_id])

        stats_tbl.add_row(['base src port']
                          + [sport_cntr_base[fieldIdx]
                              for fieldIdx in port_counter_indexes]
                          + [sport_pg_cntr_base[que]]
                          + [sport_pg_share_wm_base[que]]
                          + [sport_pg_headroom_wm_base[que]]
                          + [sport_que_share_wm_base[que]])
        stats_tbl.add_row(['     src port']
                          + [sport_cntr[fieldIdx]
                              for fieldIdx in port_counter_indexes]
                          + [sport_pg_cntr[que]]
                          + [sport_pg_share_wm[que]]
                          + [sport_pg_headroom_wm[que]]
                          + [sport_que_share_wm[que]])
        stats_tbl.add_row(['base dst port']
                          + [dport_cntr_base[fieldIdx]
                              for fieldIdx in port_counter_indexes]
                          + [dport_pg_cntr_base[que]]
                          + [dport_pg_share_wm_base[que]]
                          + [dport_pg_headroom_wm_base[que]]
                          + [dport_que_share_wm_base[que]])
        stats_tbl.add_row(['     dst port']
                          + [dport_cntr[fieldIdx]
                              for fieldIdx in port_counter_indexes]
                          + [dport_pg_cntr[que]]
                          + [dport_pg_share_wm[que]]
                          + [dport_pg_headroom_wm[que]]
                          + [dport_que_share_wm[que]])
        sys.stderr.write('{}\n{}\n'.format(banner, stats_tbl))

    def runTest(self):
        time.sleep(5)
        switch_init(self.clients)

        # Parse input parameters
        ingress_counters, egress_counters = get_counter_names(
            self.test_params['sonic_version'])
        dscp = int(self.test_params['dscp'])
        ecn = int(self.test_params['ecn'])
        router_mac = self.test_params['router_mac']
        print("router_mac: %s" % (router_mac), file=sys.stderr)
        queue = int(self.test_params['queue'])
        dst_port_id = int(self.test_params['dst_port_id'])
        dst_port_ip = self.test_params['dst_port_ip']
        dst_port_mac = self.dataplane.get_mac(0, dst_port_id)
        src_port_id = int(self.test_params['src_port_id'])
        src_port_ip = self.test_params['src_port_ip']
        src_port_vlan = self.test_params['src_port_vlan']
        src_port_mac = self.dataplane.get_mac(0, src_port_id)

        asic_type = self.test_params['sonic_asic_type']
        pkts_num_leak_out = int(self.test_params['pkts_num_leak_out'])
        pkts_num_fill_min = int(self.test_params['pkts_num_fill_min'])
        pkts_num_trig_drp = int(self.test_params['pkts_num_trig_drp'])
        cell_size = int(self.test_params['cell_size'])
        hwsku = self.test_params['hwsku']
        platform_asic = self.test_params['platform_asic']

        if 'packet_size' in list(self.test_params.keys()):
            packet_length = int(self.test_params['packet_size'])
        else:
            packet_length = 64

        cell_occupancy = (packet_length + cell_size - 1) // cell_size

        # Prepare TCP packet data
        ttl = 64
        pkt_dst_mac = router_mac if router_mac != '' else dst_port_mac

        is_dualtor = self.test_params.get('is_dualtor', False)
        def_vlan_mac = self.test_params.get('def_vlan_mac', None)
        if is_dualtor and def_vlan_mac is not None:
            pkt_dst_mac = def_vlan_mac

        pkt = construct_ip_pkt(packet_length,
                               pkt_dst_mac,
                               src_port_mac,
                               src_port_ip,
                               dst_port_ip,
                               dscp,
                               src_port_vlan,
                               ecn=ecn,
                               ttl=ttl)

        print("dst_port_id: %d, src_port_id: %d, src_port_vlan: %s" %
              (dst_port_id, src_port_id, src_port_vlan), file=sys.stderr)
        # in case dst_port_id is part of LAG, find out the actual dst port
        # for given IP parameters
        dst_port_id = get_rx_port(
            self, 0, src_port_id, pkt_dst_mac, dst_port_ip, src_port_ip, src_port_vlan
        )
        print("actual dst_port_id: %d" % (dst_port_id), file=sys.stderr)

        # Add slight tolerance in threshold characterization to consider
        # the case that cpu puts packets in the egress queue after we pause the egress
        # or the leak out is simply less than expected as we have occasionally observed
        #
        # On TH2 using scheduler-based TX enable, we find the Q min being inflated
        # to have 0x10 = 16 cells. This effect is captured in lossy traffic queue
        # shared test, so the margin here actually means extra capacity margin
        margin = int(self.test_params['pkts_num_margin']) if self.test_params.get(
            'pkts_num_margin') else 8

        # For TH3, some packets stay in egress memory and doesn't show up in shared buffer or leakout
        if 'pkts_num_egr_mem' in list(self.test_params.keys()):
            pkts_num_egr_mem = int(self.test_params['pkts_num_egr_mem'])

        recv_counters_base, _ = sai_thrift_read_port_counters(self.src_client, asic_type, port_list['src'][src_port_id])
        xmit_counters_base, _ = sai_thrift_read_port_counters(self.dst_client, asic_type, port_list['dst'][dst_port_id])
        self.sai_thrift_port_tx_disable(self.dst_client, asic_type, [dst_port_id])
        pg_cntrs_base = sai_thrift_read_pg_counters(self.src_client, port_list['src'][src_port_id])
        dst_pg_cntrs_base = sai_thrift_read_pg_counters(self.dst_client, port_list['dst'][dst_port_id])
        q_wm_res_base, pg_shared_wm_res_base, pg_headroom_wm_res_base = sai_thrift_read_port_watermarks(
            self.src_client, port_list['src'][src_port_id])
        dst_q_wm_res_base, dst_pg_shared_wm_res_base, dst_pg_headroom_wm_res_base = sai_thrift_read_port_watermarks(
            self.dst_client, port_list['dst'][dst_port_id])

        # send packets
        try:
            # Since there is variability in packet leakout in hwsku Arista-7050CX3-32S-D48C8 and
            # Arista-7050CX3-32S-C32. Starting with zero pkts_num_leak_out and trying to find
            # actual leakout by sending packets and reading actual leakout from HW
            if check_leackout_compensation_support(asic_type, hwsku):
                pkts_num_leak_out = 0

            xmit_counters_history, _ = sai_thrift_read_port_counters(
                self.dst_client, asic_type, port_list['dst'][dst_port_id])
            que_min_pkts_num = 0

            # send packets to fill queue min but not trek into shared pool
            # so if queue min is zero, it will directly trek into shared pool by 1
            # TH2 uses scheduler-based TX enable, this does not require sending packets
            # to leak out
            if hwsku == 'DellEMC-Z9332f-O32' or hwsku == 'DellEMC-Z9332f-M-O16C64':
                que_min_pkts_num = pkts_num_egr_mem + pkts_num_leak_out + pkts_num_fill_min
                send_packet(self, src_port_id, pkt, que_min_pkts_num)
            else:
                que_min_pkts_num = pkts_num_leak_out + pkts_num_fill_min
                send_packet(self, src_port_id, pkt, que_min_pkts_num)

            # allow enough time for the dut to sync up the counter values in counters_db
            time.sleep(8)

            if que_min_pkts_num > 0 and check_leackout_compensation_support(asic_type, hwsku):
                dynamically_compensate_leakout(self.dst_client, asic_type, sai_thrift_read_port_counters,
                                               port_list['dst'][dst_port_id], TRANSMITTED_PKTS,
                                               xmit_counters_history, self, src_port_id, pkt, 40)

            q_wm_res, pg_shared_wm_res, pg_headroom_wm_res = sai_thrift_read_port_watermarks(
                self.dst_client, port_list['dst'][dst_port_id])
            pg_cntrs = sai_thrift_read_pg_counters(
                self.src_client, port_list['src'][src_port_id])
            print("Init pkts num sent: %d, min: %d, actual watermark value to start: %d" % (
                que_min_pkts_num, pkts_num_fill_min, q_wm_res[queue]), file=sys.stderr)
            print("Received packets: %d" %
                  (pg_cntrs[queue] - pg_cntrs_base[queue]), file=sys.stderr)

            self.show_stats('Filled queue min', asic_type,
                            queue, src_port_id, dst_port_id, ingress_counters, egress_counters,
                            recv_counters_base, pg_cntrs_base, pg_shared_wm_res_base, pg_headroom_wm_res_base,
                            q_wm_res_base, xmit_counters_base, dst_pg_cntrs_base, dst_pg_shared_wm_res_base,
                            dst_pg_headroom_wm_res_base, dst_q_wm_res_base,
                            None, pg_cntrs, None, None, None,
                            None, None, pg_shared_wm_res, pg_headroom_wm_res, q_wm_res)

            if pkts_num_fill_min:
                assert (q_wm_res[queue] == 0)
            elif 'cisco-8000' in asic_type or "ACS-SN5600" in hwsku:
                assert (q_wm_res[queue] <= (margin + 1) * cell_size)
            else:
                if platform_asic and platform_asic == "broadcom-dnx":
                    logging.info("On J2C+ don't support SAI_INGRESS_PRIORITY_GROUP_STAT_XOFF_ROOM_WATERMARK_BYTES " +
                                 "stat - so ignoring this step for now")
                else:
                    assert(q_wm_res[queue] <= 1 * cell_size)

            # send packet batch of fixed packet numbers to fill queue shared
            # first round sends only 1 packet
            expected_wm = 0
            total_shared = pkts_num_trig_drp - pkts_num_fill_min - 1
            pkts_inc = (total_shared // cell_occupancy) >> 2
            if 'cisco-8000' in asic_type:
                pkts_total = 0  # track total desired queue fill level
                pkts_num = 1
            else:
                pkts_num = 1 + margin
            fragment = 0
            while (expected_wm < total_shared - fragment):
                expected_wm += pkts_num * cell_occupancy
                if (expected_wm > total_shared):
                    diff = (expected_wm - total_shared +
                            cell_occupancy - 1) // cell_occupancy
                    pkts_num -= diff
                    expected_wm -= diff * cell_occupancy
                    fragment = total_shared - expected_wm

                if 'cisco-8000' in asic_type:
                    self.sai_thrift_port_tx_disable(self.dst_client, asic_type, [dst_port_id])
                    assert(fill_leakout_plus_one(self, src_port_id, dst_port_id, pkt, queue, asic_type))
                    pkts_total += pkts_num
                    pkts_num = pkts_total - 1

                print("pkts num to send: %d, total pkts: %d, queue shared: %d" % (
                    pkts_num, expected_wm, total_shared), file=sys.stderr)

                send_packet(self, src_port_id, pkt, pkts_num)

                if 'cisco-8000' in asic_type:
                    self.sai_thrift_port_tx_enable(
                        self.dst_client, asic_type, [dst_port_id])

                time.sleep(8)

                if(
                    que_min_pkts_num == 0
                    and pkts_num <= 1 + margin
                    and check_leackout_compensation_support(asic_type, hwsku)
                ):
                    dynamically_compensate_leakout(self.dst_client, asic_type, sai_thrift_read_port_counters,
                                                   port_list['dst'][dst_port_id], TRANSMITTED_PKTS,
                                                   xmit_counters_history, self, src_port_id, pkt, 40)

                # these counters are clear on read, ensure counter polling
                # is disabled before the test
                q_wm_res, pg_shared_wm_res, pg_headroom_wm_res = sai_thrift_read_port_watermarks(
                    self.dst_client, port_list['dst'][dst_port_id])
                pg_cntrs = sai_thrift_read_pg_counters(
                    self.src_client, port_list['src'][src_port_id])
                print("Received packets: %d" %
                      (pg_cntrs[queue] - pg_cntrs_base[queue]), file=sys.stderr)
                print(
                      "lower bound: %d, actual value: %d, upper bound: %d"
                      % (
                            (expected_wm - margin) * cell_size,
                            q_wm_res[queue],
                            (expected_wm + margin) * cell_size,
                      ),
                      file=sys.stderr,
                )

                self.show_stats('Fill queue shared', asic_type,
                                queue, src_port_id, dst_port_id, ingress_counters, egress_counters,
                                recv_counters_base, pg_cntrs_base, pg_shared_wm_res_base, pg_headroom_wm_res_base,
                                q_wm_res_base, xmit_counters_base, dst_pg_cntrs_base, dst_pg_shared_wm_res_base,
                                dst_pg_headroom_wm_res_base, dst_q_wm_res_base,
                                None, pg_cntrs, None, None, None,
                                None, None, pg_shared_wm_res, pg_headroom_wm_res, q_wm_res)

                if platform_asic and platform_asic == "broadcom-dnx":
                    logging.info("On J2C+ don't support SAI_INGRESS_PRIORITY_GROUP_STAT_XOFF_ROOM_WATERMARK_BYTES " +
                                 "stat - so ignoring this step for now")
                else:
                    assert (q_wm_res[queue] <= (
                        expected_wm + margin) * cell_size)
                    assert ((expected_wm - margin) *
                            cell_size <= q_wm_res[queue])

                pkts_num = pkts_inc

            if 'cisco-8000' in asic_type:
                self.sai_thrift_port_tx_disable(self.dst_client, asic_type, [dst_port_id])
                assert(fill_leakout_plus_one(self, src_port_id,
                                             dst_port_id, pkt, queue, asic_type))
                pkts_total += pkts_num
                pkts_num = pkts_total - 1

            # overflow the shared pool
            send_packet(self, src_port_id, pkt, pkts_num)

            if 'cisco-8000' in asic_type:
                self.sai_thrift_port_tx_enable(self.dst_client, asic_type, [dst_port_id])

            time.sleep(8)
            q_wm_res, pg_shared_wm_res, pg_headroom_wm_res = sai_thrift_read_port_watermarks(
                self.dst_client, port_list['dst'][dst_port_id])
            pg_cntrs = sai_thrift_read_pg_counters(
                self.src_client, port_list['src'][src_port_id])
            print("Received packets: %d" %
                  (pg_cntrs[queue] - pg_cntrs_base[queue]), file=sys.stderr)
            print("exceeded pkts num sent: %d, actual value: %d, lower bound: %d, upper bound: %d" % (
                pkts_num, q_wm_res[queue], expected_wm * cell_size,
                (expected_wm + margin) * cell_size), file=sys.stderr)

            self.show_stats('Overflow queue shared', asic_type,
                            queue, src_port_id, dst_port_id, ingress_counters, egress_counters,
                            recv_counters_base, pg_cntrs_base, pg_shared_wm_res_base, pg_headroom_wm_res_base,
                            q_wm_res_base, xmit_counters_base, dst_pg_cntrs_base, dst_pg_shared_wm_res_base,
                            dst_pg_headroom_wm_res_base, dst_q_wm_res_base,
                            None, pg_cntrs, None, None, None,
                            None, None, pg_shared_wm_res, pg_headroom_wm_res, q_wm_res)

            assert (fragment < cell_occupancy)

            if platform_asic and platform_asic == "broadcom-dnx":
                logging.info("On J2C+ don't support SAI_INGRESS_PRIORITY_GROUP_STAT_XOFF_ROOM_WATERMARK_BYTES " +
                             "stat - so ignoring this step for now")
            else:
                assert (expected_wm * cell_size <= q_wm_res[queue])
                assert (q_wm_res[queue] <= (expected_wm + margin) * cell_size)

        finally:
            self.sai_thrift_port_tx_enable(self.dst_client, asic_type, [dst_port_id])

# TODO: buffer pool roid should be obtained via rpc calls
# based on the pg or queue index
# rather than fed in as test parameters due to the lack in SAI implement


class BufferPoolWatermarkTest(sai_base_test.ThriftInterfaceDataPlane):
    def runTest(self):
        time.sleep(5)
        switch_init(self.clients)

        # Parse input parameters
        dscp = int(self.test_params['dscp'])
        ecn = int(self.test_params['ecn'])
        router_mac = self.test_params['router_mac']
        print("router_mac: %s" % (router_mac), file=sys.stderr)
        pg = self.test_params['pg']
        queue = self.test_params['queue']
        print("pg: %s, queue: %s, buffer pool type: %s" %
              (pg, queue, 'egress' if not pg else 'ingress'), file=sys.stderr)
        dst_port_id = int(self.test_params['dst_port_id'])
        dst_port_ip = self.test_params['dst_port_ip']
        dst_port_mac = self.dataplane.get_mac(0, dst_port_id)
        src_port_id = int(self.test_params['src_port_id'])
        src_port_ip = self.test_params['src_port_ip']
        src_port_mac = self.dataplane.get_mac(0, src_port_id)

        asic_type = self.test_params['sonic_asic_type']
        pkts_num_leak_out = int(self.test_params['pkts_num_leak_out'])
        pkts_num_fill_min = int(self.test_params['pkts_num_fill_min'])
        pkts_num_fill_shared = int(self.test_params['pkts_num_fill_shared'])
        cell_size = int(self.test_params['cell_size'])
        pkts_num_margin = int(self.test_params['pkts_num_margin'])
        if pkts_num_margin == 0:
            pkts_num_margin = 2

        print("buf_pool_roid: %s" %
              (self.test_params['buf_pool_roid']), file=sys.stderr)
        buf_pool_roid = int(self.test_params['buf_pool_roid'], 0)
        print("buf_pool_roid: 0x%lx" % (buf_pool_roid), file=sys.stderr)

        buffer_pool_wm_base = 0
        if 'cisco-8000' in asic_type:
            # Some small amount of memory is always occupied
            buffer_pool_wm_base = sai_thrift_read_buffer_pool_watermark(
                self.src_client, buf_pool_roid)

        # Prepare TCP packet data
        tos = dscp << 2
        tos |= ecn
        ttl = 64

        if 'packet_size' in list(self.test_params.keys()):
            packet_length = int(self.test_params['packet_size'])
        else:
            packet_length = 64

        cell_occupancy = (packet_length + cell_size - 1) // cell_size

        pkt = simple_tcp_packet(pktlen=packet_length,
                                eth_dst=router_mac if router_mac != '' else dst_port_mac,
                                eth_src=src_port_mac,
                                ip_src=src_port_ip,
                                ip_dst=dst_port_ip,
                                ip_tos=tos,
                                ip_ttl=ttl)
        # Add slight tolerance in threshold characterization to consider
        # the case that cpu puts packets in the egress queue after we pause the egress
        # or the leak out is simply less than expected as we have occasionally observed
        upper_bound_margin = pkts_num_margin * cell_occupancy
        if 'cisco-8000' in asic_type:
            lower_bound_margin = pkts_num_margin * cell_occupancy
        else:
            # On TD2, we found the watermark value is always short of the expected
            # value by 1
            lower_bound_margin = 1

        # On TH2 using scheduler-based TX enable, we find the Q min being inflated
        # to have 0x10 = 16 cells. This effect is captured in lossy traffic ingress
        # buffer pool test and lossy traffic egress buffer pool test to illusively
        # have extra capacity in the buffer pool space
        extra_cap_margin = 8 * cell_occupancy

        # Adjust the methodology to enable TX for each incremental watermark value test
        # To this end, send the total # of packets instead of the incremental amount
        # to refill the buffer to the exepected level
        pkts_num_to_send = 0
        # send packets
        try:
            # send packets to fill min but not trek into shared pool
            # so if min is zero, it directly treks into shared pool by 1
            # this is the case for lossy traffic at ingress and lossless traffic at egress (on td2)
            # Because lossy and lossless traffic use the same pool at ingress, even if
            # lossless traffic has pg min not equal to zero, we still need to consider
            # the impact caused by lossy traffic
            #
            # TH2 uses scheduler-based TX enable, this does not require sending packets to leak out
            self.sai_thrift_port_tx_disable(self.dst_client, asic_type, [dst_port_id])
            pkts_num_to_send += (pkts_num_leak_out + pkts_num_fill_min)
            send_packet(self, src_port_id, pkt, pkts_num_to_send)
            self.sai_thrift_port_tx_enable(self.dst_client, asic_type, [dst_port_id])
            time.sleep(8)
            buffer_pool_wm = sai_thrift_read_buffer_pool_watermark(
                self.src_client, buf_pool_roid) - buffer_pool_wm_base
            print("Init pkts num sent: %d, min: %d, actual watermark value to start: %d" % (
                (pkts_num_leak_out + pkts_num_fill_min), pkts_num_fill_min, buffer_pool_wm), file=sys.stderr)
            if pkts_num_fill_min:
                assert (buffer_pool_wm <= upper_bound_margin * cell_size)
            else:
                # on t1-lag, we found vm will keep sending control
                # packets, this will cause the watermark to be 2 * 208 bytes
                # as all lossy packets are now mapped to single pg 0
                # so we remove the strict equity check, and use upper bound
                # check instead
                assert (buffer_pool_wm <= upper_bound_margin * cell_size)

            # send packet batch of fixed packet numbers to fill shared
            # first round sends only 1 packet
            expected_wm = 0
            total_shared = (pkts_num_fill_shared -
                            pkts_num_fill_min) * cell_occupancy
            pkts_inc = (total_shared >> 2) // cell_occupancy
            if 'cisco-8000' in asic_type:
                # No additional packet margin needed while sending,
                # but small margin still needed during boundary checks below
                pkts_num = 1
                expected_wm = pkts_num_fill_min * cell_occupancy
                total_shared = pkts_num_fill_shared * cell_occupancy
            else:
                pkts_num = (1 + upper_bound_margin) // cell_occupancy
            while (expected_wm < total_shared):
                expected_wm += pkts_num * cell_occupancy
                if (expected_wm > total_shared):
                    pkts_num -= (expected_wm - total_shared +
                                 cell_occupancy - 1) // cell_occupancy
                    expected_wm = total_shared
                print("pkts num to send: %d, total pkts: %d, shared: %d" %
                      (pkts_num, expected_wm, total_shared), file=sys.stderr)

                self.sai_thrift_port_tx_disable(self.dst_client, asic_type, [dst_port_id])
                pkts_num_to_send += pkts_num
                if 'cisco-8000' in asic_type:
                    assert (fill_leakout_plus_one(self, src_port_id,
                                                  dst_port_id, pkt, queue, asic_type))
                    send_packet(self, src_port_id, pkt, pkts_num_to_send - 1)
                else:
                    send_packet(self, src_port_id, pkt, pkts_num_to_send)
                self.sai_thrift_port_tx_enable(self.dst_client, asic_type, [dst_port_id])
                time.sleep(8)
                buffer_pool_wm = sai_thrift_read_buffer_pool_watermark(
                    self.src_client, buf_pool_roid) - buffer_pool_wm_base
                print(
                      "lower bound (-%d): %d, actual value: %d, upper bound (+%d): %d"
                      % (
                          lower_bound_margin,
                          (expected_wm - lower_bound_margin) * cell_size,
                          buffer_pool_wm,
                          upper_bound_margin,
                          (expected_wm + upper_bound_margin) * cell_size,
                      ),
                      file=sys.stderr,
                )
                assert(buffer_pool_wm <= (expected_wm +
                                          upper_bound_margin) * cell_size)
                assert((expected_wm - lower_bound_margin)
                       * cell_size <= buffer_pool_wm)

                pkts_num = pkts_inc

            # overflow the shared pool
            self.sai_thrift_port_tx_disable(self.dst_client, asic_type, [dst_port_id])
            pkts_num_to_send += pkts_num
            if 'cisco-8000' in asic_type:
                assert (fill_leakout_plus_one(self, src_port_id,
                                              dst_port_id, pkt, queue, asic_type))
                send_packet(self, src_port_id, pkt, pkts_num_to_send - 1)
            else:
                send_packet(self, src_port_id, pkt, pkts_num_to_send)

            self.sai_thrift_port_tx_enable(self.dst_client, asic_type, [dst_port_id])
            time.sleep(8)
            buffer_pool_wm = sai_thrift_read_buffer_pool_watermark(
                self.src_client, buf_pool_roid) - buffer_pool_wm_base
            print("exceeded pkts num sent: %d, expected watermark: %d, actual value: %d" % (
                pkts_num, (expected_wm * cell_size), buffer_pool_wm), file=sys.stderr)
            assert (expected_wm == total_shared)
            assert ((expected_wm - lower_bound_margin)
                    * cell_size <= buffer_pool_wm)
            assert (buffer_pool_wm <= (
                expected_wm + extra_cap_margin) * cell_size)

        finally:
            self.sai_thrift_port_tx_enable(self.dst_client, asic_type, [dst_port_id])


class PacketTransmit(sai_base_test.ThriftInterfaceDataPlane):
    """
    Transmit packets from a given source port to destination port. If no
    packet count is provided, default_count is used
    """

    def runTest(self):
        default_count = 300

        # Parse input parameters
        router_mac = self.test_params['router_mac']
        dst_port_id = int(self.test_params['dst_port_id'])
        dst_port_ip = self.test_params['dst_port_ip']
        dst_port_mac = self.dataplane.get_mac(0, dst_port_id)
        src_port_id = int(self.test_params['src_port_id'])
        src_port_ip = self.test_params['src_port_ip']
        src_port_mac = self.dataplane.get_mac(0, src_port_id)
        packet_count = self.test_params.get("count", default_count)

        print("dst_port_id: {}, src_port_id: {}".format(
            dst_port_id, src_port_id
        ), file=sys.stderr)
        print(("dst_port_mac: {}, src_port_mac: {},"
               "src_port_ip: {}, dst_port_ip: {}").format(
            dst_port_mac, src_port_mac, src_port_ip, dst_port_ip
        ), file=sys.stderr)

        # Send packets to leak out
        pkt_dst_mac = router_mac if router_mac != '' else dst_port_mac
        pkt = simple_ip_packet(pktlen=64,
                               eth_dst=pkt_dst_mac,
                               eth_src=src_port_mac,
                               ip_src=src_port_ip,
                               ip_dst=dst_port_ip,
                               ip_ttl=64)

        print("Sending {} packets to port {}".format(
            packet_count, src_port_id
        ), file=sys.stderr)
        send_packet(self, src_port_id, pkt, packet_count)


# PFC test on tunnel traffic (dualtor specific test case)
class PCBBPFCTest(sai_base_test.ThriftInterfaceDataPlane):

    def _build_testing_ipinip_pkt(self, active_tor_mac, standby_tor_mac, active_tor_ip,
                                  standby_tor_ip, inner_dscp, outer_dscp, dst_ip, ecn=1, packet_size=64):
        pkt = simple_tcp_packet(
            pktlen=packet_size,
            eth_dst=standby_tor_mac,
            ip_src='1.1.1.1',
            ip_dst=dst_ip,
            ip_dscp=inner_dscp,
            ip_ecn=ecn,
            ip_ttl=64
        )
        # The pktlen is ignored if inner_frame is not None
        ipinip_packet = simple_ipv4ip_packet(
            eth_dst=active_tor_mac,
            eth_src=standby_tor_mac,
            ip_src=standby_tor_ip,
            ip_dst=active_tor_ip,
            ip_dscp=outer_dscp,
            ip_ecn=ecn,
            inner_frame=pkt[scapy.IP]
        )
        return ipinip_packet

    def _build_testing_pkt(self, active_tor_mac, dscp, dst_ip, ecn=1, packet_size=64):
        pkt = simple_tcp_packet(
            pktlen=packet_size,
            eth_dst=active_tor_mac,
            ip_src='1.1.1.1',
            ip_dst=dst_ip,
            ip_dscp=dscp,
            ip_ecn=ecn,
            ip_ttl=64
        )
        return pkt

    def runTest(self):
        """
        This test case is to verify PFC for tunnel traffic.
        Traffic is ingressed from IPinIP tunnel(LAG port), and then being decaped at active tor,
        and then egress to server.
        Tx is disabled on the egress port to trigger PFC pause.
        """
        switch_init(self.clients)

        # Parse input parameters
        active_tor_mac = self.test_params['active_tor_mac']
        active_tor_ip = self.test_params['active_tor_ip']
        standby_tor_mac = self.test_params['standby_tor_mac']
        standby_tor_ip = self.test_params['standby_tor_ip']
        src_port_id = self.test_params['src_port_id']
        dst_port_id = self.test_params['dst_port_id']
        dst_port_ip = self.test_params['dst_port_ip']

        inner_dscp = int(self.test_params['dscp'])
        tunnel_traffic_test = False
        if 'outer_dscp' in self.test_params:
            outer_dscp = int(self.test_params['outer_dscp'])
            tunnel_traffic_test = True
        ecn = int(self.test_params['ecn'])
        pkts_num_trig_pfc = int(self.test_params['pkts_num_trig_pfc'])
        # The pfc counter index starts from index 2 in sai_thrift_read_port_counters
        pg = int(self.test_params['pg']) + 2

        asic_type = self.test_params['sonic_asic_type']
        if 'packet_size' in list(self.test_params.keys()):
            packet_size = int(self.test_params['packet_size'])
        else:
            packet_size = 64
        if 'pkts_num_margin' in list(self.test_params.keys()):
            pkts_num_margin = int(self.test_params['pkts_num_margin'])
        else:
            pkts_num_margin = 2
        if 'cell_size' in self.test_params:
            cell_size = self.test_params['cell_size']
            cell_occupancy = (packet_size + cell_size - 1) // cell_size
        else:
            cell_occupancy = 1
        try:
            # Disable tx on EGRESS port so that headroom buffer cannot be free
            self.sai_thrift_port_tx_disable(self.dst_client, asic_type, [dst_port_id])
            # Make a snapshot of transmitted packets
            tx_counters_base, _ = sai_thrift_read_port_counters(
                self.dst_client, asic_type, port_list['dst'][dst_port_id])
            # Make a snapshot of received packets
            rx_counters_base, _ = sai_thrift_read_port_counters(
                self.src_client, asic_type, port_list['src'][src_port_id])
            if tunnel_traffic_test:
                # Build IPinIP packet for testing
                pkt = self._build_testing_ipinip_pkt(active_tor_mac=active_tor_mac,
                                                     standby_tor_mac=standby_tor_mac,
                                                     active_tor_ip=active_tor_ip,
                                                     standby_tor_ip=standby_tor_ip,
                                                     inner_dscp=inner_dscp,
                                                     outer_dscp=outer_dscp,
                                                     dst_ip=dst_port_ip,
                                                     ecn=ecn,
                                                     packet_size=packet_size
                                                     )
            else:
                # Build regular packet
                pkt = self._build_testing_pkt(active_tor_mac=active_tor_mac,
                                              dscp=inner_dscp,
                                              dst_ip=dst_port_ip,
                                              ecn=ecn,
                                              packet_size=packet_size)

            # Send packets short of triggering pfc while compensating for leakout
            if 'cisco-8000' in asic_type:
                # Queue is always the inner_dscp due to the TC_TO_QUEUE_MAP redirection
                queue = inner_dscp
                assert(fill_leakout_plus_one(self, src_port_id,
                       dst_port_id, pkt, queue, asic_type))
                num_pkts = pkts_num_trig_pfc - pkts_num_margin - 1
                send_packet(self, src_port_id, pkt, num_pkts)
                print("Sending {} packets to port {}".format(num_pkts, src_port_id), file=sys.stderr)
            else:
                # Send packets short of triggering pfc
                send_packet(self, src_port_id, pkt, pkts_num_trig_pfc // cell_occupancy - 1 - pkts_num_margin)
                time.sleep(8)
                # Read TX_OK again to calculate leaked packet number
                if 'mellanox' == asic_type:
                    # There are not leaked packets on Nvidia dualtor devices
                    leaked_packet_number = 0
                else:
                    tx_counters, _ = sai_thrift_read_port_counters(self.dst_client,
                                                                   asic_type, port_list['dst'][dst_port_id])
                    leaked_packet_number = tx_counters[TRANSMITTED_PKTS] - tx_counters_base[TRANSMITTED_PKTS]
                # Send packets to compensate the leaked packets
                send_packet(self, src_port_id, pkt, leaked_packet_number)
            time.sleep(8)
            # Read rx counter again. No PFC pause frame should be triggered
            rx_counters, _ = sai_thrift_read_port_counters(self.src_client, asic_type, port_list['src'][src_port_id])
            # Verify no pfc
            assert (rx_counters[pg] == rx_counters_base[pg])
            rx_counters_base = rx_counters
            # Send some packets to trigger PFC
            send_packet(self, src_port_id, pkt, 1 + 2 * pkts_num_margin)
            print("Sending {} packets to port {} to trigger PFC".format(1 + 2 * pkts_num_margin, src_port_id),
                  file=sys.stderr)
            time.sleep(8)
            rx_counters, _ = sai_thrift_read_port_counters(self.src_client, asic_type, port_list['src'][src_port_id])
            # Verify PFC pause frame is generated on expected PG
            assert (rx_counters[pg] > rx_counters_base[pg])
        finally:
            # Enable tx on dest port
            self.sai_thrift_port_tx_enable(
                self.dst_client, asic_type, [dst_port_id])


class QWatermarkAllPortTest(sai_base_test.ThriftInterfaceDataPlane):

    def runTest(self):
        time.sleep(5)
        switch_init(self.client)
        # Parse input parameters
        ingress_counters, egress_counters = get_counter_names(self.test_params['sonic_version'])
        ecn = int(self.test_params['ecn'])
        router_mac = self.test_params['router_mac']
        src_port_id = int(self.test_params['src_port_id'])
        src_port_ip = self.test_params['src_port_ip']
        src_port_vlan = self.test_params['src_port_vlan']
        src_port_mac = self.dataplane.get_mac(0, src_port_id)
        dst_port_ids = self.test_params['dst_port_ids']
        dst_port_ips = self.test_params['dst_port_ips']
        dst_port_macs = [self.dataplane.get_mac(
            0, ptid) for ptid in dst_port_ids]

        asic_type = self.test_params['sonic_asic_type']
        pkt_count = int(self.test_params['pkt_count'])
        cell_size = int(self.test_params['cell_size'])
        prio_list = [2, 3, 4, 8, 5, 46, 48]
        queue_list = [1, 3, 4, 0, 2, 5, 6]
        if 'packet_size' in list(self.test_params.keys()):
            packet_length = int(self.test_params['packet_size'])
        else:
            packet_length = 64

        cell_occupancy = (packet_length + cell_size - 1) // cell_size
        dst_port_ids.remove(src_port_id)
        dst_port_ips.remove(src_port_ip)
        dst_port_macs.remove(src_port_mac)
        ttl = 64
        assert(router_mac != '')
        pkt_dst_mac = router_mac

        # Correct any destination ports that may be in a lag
        for i in range(len(dst_port_ids)):
            dst_port_id = dst_port_ids[i]
            dst_port_ip = dst_port_ips[i]
            real_dst_port_id = get_rx_port(
                self,
                0,
                src_port_id,
                router_mac,
                dst_port_ip, src_port_ip
            )
            if real_dst_port_id != dst_port_id:
                dst_port_ids[i] = real_dst_port_id

        margin = int(self.test_params['pkts_num_margin']) if self.test_params.get(
            'pkts_num_margin') else 8

        recv_counters_base, _ = sai_thrift_read_port_counters(self.client, port_list[src_port_id])
        dst_q_wm_res_bases = [sai_thrift_read_port_watermarks(self.client, port_list[sid])[0] for sid in dst_port_ids]
        print("queue watermark base for all port is {}".format(dst_q_wm_res_bases), file=sys.stderr)

        try:
            for i in range(len(prio_list)):
                dscp = prio_list[i]
                queue = queue_list[i]
                for j in range(len(dst_port_ids)):
                    dst_port_id = dst_port_ids[j]
                    dst_port_ip = dst_port_ips[j]
                    self.sai_thrift_port_tx_disable(self.client, asic_type, [dst_port_id])
                    pkt = construct_ip_pkt(packet_length,
                                           pkt_dst_mac,
                                           src_port_mac,
                                           src_port_ip,
                                           dst_port_ip,
                                           dscp,
                                           src_port_vlan,
                                           ecn=ecn,
                                           ttl=ttl)

                    # leakout
                    if 'cisco-8000' in asic_type:
                        assert fill_leakout_plus_one(self, src_port_id,
                                                     dst_port_id, pkt, queue, asic_type), \
                            "Failed to fill leakout on dest port {}".format(dst_port_id)

                    # send packet
                    send_packet(self, src_port_id, pkt, pkt_count)
                    self.sai_thrift_port_tx_enable(self.client, asic_type, [dst_port_id])

            time.sleep(2)
            # get all q_wm values for all port
            dst_q_wm_res_all_port = [sai_thrift_read_port_watermarks(self.client, port_list[sid])[0]
                                     for sid in dst_port_ids]
            print("queue watermark for all port is {}".format(dst_q_wm_res_all_port), file=sys.stderr)
            expected_wm = pkt_count * cell_occupancy
            # verification of queue watermark for all ports
            for qwms in dst_q_wm_res_all_port:
                for qwm in qwms[:-1]:
                    print("queue_wm value is {}".format(qwm), file=sys.stderr)
                    assert((expected_wm - margin) * cell_size <= qwm <= (expected_wm + margin) * cell_size)

        finally:
            self.sai_thrift_port_tx_enable(self.client, asic_type, dst_port_ids)<|MERGE_RESOLUTION|>--- conflicted
+++ resolved
@@ -3479,10 +3479,6 @@
             self.packet_length = 64
         self.ttl = 64
 
-<<<<<<< HEAD
-=======
-
->>>>>>> 29fbad00
     def runTest(self):
         print("dst_port_id: {}, src_port_id: {}".format(
             self.dst_port_id, self.src_port_id), file=sys.stderr)
@@ -3496,15 +3492,9 @@
                             self.src_port_ip,
                             self.dataplane.get_mac(0, int(self.src_port_id))))
 
-<<<<<<< HEAD
-        pkt_list = get_multiple_flows(self, self.dst_port_mac, self.dst_port_id, 
-                                      self.dst_port_ip, None, self.dscp, self.ecn, 
-                                      self.ttl, 
-=======
         pkt_list = get_multiple_flows(self, self.dst_port_mac, self.dst_port_id,
                                       self.dst_port_ip, None, self.dscp, self.ecn,
                                       self.ttl,
->>>>>>> 29fbad00
                                       self.packet_length,src_details, 20)[int(self.src_port_id)]
 
         xmit_counters_base, _ = sai_thrift_read_port_counters(self.dst_client, self.asic_type,
