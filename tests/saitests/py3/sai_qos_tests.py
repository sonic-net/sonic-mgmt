--- conflicted
+++ resolved
@@ -1663,15 +1663,12 @@
 
         try:
             # send packets to dst port 1, occupying the "xon"
-<<<<<<< HEAD
-            xmit_counters_base, _ = sai_thrift_read_port_counters(
-=======
+
             step_id += 1
             step_desc = 'send packets to dst port 1, occupying the xon'
             sys.stderr.write('step {}: {}\n'.format(step_id, step_desc))
 
-            xmit_counters_base, queue_counters = sai_thrift_read_port_counters(
->>>>>>> 39454985
+            xmit_counters_base, _ = sai_thrift_read_port_counters(
                 self.client, port_list[dst_port_id]
             )
 
@@ -1708,15 +1705,11 @@
                 dynamically_compensate_leakout(self.client, sai_thrift_read_port_counters, port_list[dst_port_id], TRANSMITTED_PKTS, xmit_counters_base, self, src_port_id, pkt, 40)
 
             # send packets to dst port 2, occupying the shared buffer
-<<<<<<< HEAD
-            xmit_2_counters_base, _ = sai_thrift_read_port_counters(
-=======
             step_id += 1
             step_desc = 'send packets to dst port 2, occupying the shared buffer'
             sys.stderr.write('step {}: {}\n'.format(step_id, step_desc))
 
-            xmit_2_counters_base, queue_counters = sai_thrift_read_port_counters(
->>>>>>> 39454985
+            xmit_2_counters_base, _ = sai_thrift_read_port_counters(
                 self.client, port_list[dst_port_2_id]
             )
             if hwsku == 'DellEMC-Z9332f-M-O16C64' or hwsku == 'DellEMC-Z9332f-O32':
@@ -1745,14 +1738,11 @@
                 dynamically_compensate_leakout(self.client, sai_thrift_read_port_counters, port_list[dst_port_2_id], TRANSMITTED_PKTS, xmit_2_counters_base, self, src_port_id, pkt2, 40)
 
             # send 1 packet to dst port 3, triggering PFC
-<<<<<<< HEAD
-            xmit_3_counters_base, _ = sai_thrift_read_port_counters(
-=======
             step_id += 1
             step_desc = 'send 1 packet to dst port 3, triggering PFC'
             sys.stderr.write('step {}: {}\n'.format(step_id, step_desc))
-            xmit_3_counters_base, queue_counters = sai_thrift_read_port_counters(
->>>>>>> 39454985
+
+            xmit_3_counters_base, _ = sai_thrift_read_port_counters(
                 self.client, port_list[dst_port_3_id]
             )
             if hwsku == 'DellEMC-Z9332f-M-O16C64' or hwsku == 'DellEMC-Z9332f-O32':
