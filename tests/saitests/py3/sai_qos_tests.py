"""
SONiC Dataplane Qos tests
"""
import time
import logging
import ptf.packet as scapy
from scapy.all import Ether, IP
import socket
import sai_base_test
import operator
import sys
import texttable
import math
import os
import concurrent.futures
from ptf.testutils import (ptf_ports,
                           dp_poll,
                           simple_arp_packet,
                           send_packet,
                           simple_tcp_packet,
                           simple_qinq_tcp_packet,
                           simple_ip_packet,
                           simple_ipv4ip_packet,
                           hex_dump_buffer,
                           verify_packet_any_port,
                           port_to_tuple)
from ptf.mask import Mask
from switch import (switch_init,
                    sai_thrift_create_scheduler_profile,
                    sai_thrift_clear_all_counters,
                    sai_thrift_read_port_counters,
                    port_list,
                    sai_thrift_read_port_watermarks,
                    sai_thrift_read_pg_counters,
                    sai_thrift_read_pg_drop_counters,
                    sai_thrift_read_pg_shared_watermark,
                    sai_thrift_read_buffer_pool_watermark,
                    sai_thrift_read_headroom_pool_watermark,
                    sai_thrift_read_queue_occupancy,
                    sai_thrift_read_pg_occupancy)
from switch_sai_thrift.ttypes import (sai_thrift_attribute_value_t,
                                      sai_thrift_attribute_t)
from switch_sai_thrift.sai_headers import SAI_PORT_ATTR_QOS_SCHEDULER_PROFILE_ID


# Counters
# The index number comes from the append order in sai_thrift_read_port_counters
EGRESS_DROP = 0
INGRESS_DROP = 1
PFC_PRIO_0 = 2
PFC_PRIO_1 = 3
PFC_PRIO_2 = 4
PFC_PRIO_3 = 5
PFC_PRIO_4 = 6
PFC_PRIO_5 = 7
PFC_PRIO_6 = 8
PFC_PRIO_7 = 9
TRANSMITTED_OCTETS = 10
TRANSMITTED_PKTS = 11
INGRESS_PORT_BUFFER_DROP = 12
EGRESS_PORT_BUFFER_DROP = 13
RECEIVED_PKTS = 14
RECEIVED_NON_UC_PKTS = 15
TRANSMITTED_NON_UC_PKTS = 16
EGRESS_PORT_QLEN = 17

port_counter_fields = ['OutDiscard',            # SAI_PORT_STAT_IF_OUT_DISCARDS
                       'InDiscard',             # SAI_PORT_STAT_IF_IN_DISCARDS
                       'Pfc0TxPkt',             # SAI_PORT_STAT_PFC_0_TX_PKTS
                       'Pfc1TxPkt',             # SAI_PORT_STAT_PFC_1_TX_PKTS
                       'Pfc2TxPkt',             # SAI_PORT_STAT_PFC_2_TX_PKTS
                       'Pfc3TxPkt',             # SAI_PORT_STAT_PFC_3_TX_PKTS
                       'Pfc4TxPkt',             # SAI_PORT_STAT_PFC_4_TX_PKTS
                       'Pfc5TxPkt',             # SAI_PORT_STAT_PFC_5_TX_PKTS
                       'Pfc6TxPkt',             # SAI_PORT_STAT_PFC_6_TX_PKTS
                       'Pfc7TxPkt',             # SAI_PORT_STAT_PFC_7_TX_PKTS
                       'OutOct',                # SAI_PORT_STAT_IF_OUT_OCTETS
                       'OutUcPkt',              # SAI_PORT_STAT_IF_OUT_UCAST_PKTS
                       'InDropPkt',             # SAI_PORT_STAT_IN_DROPPED_PKTS
                       'OutDropPkt',            # SAI_PORT_STAT_OUT_DROPPED_PKTS
                       'InUcPkt',               # SAI_PORT_STAT_IF_IN_UCAST_PKTS
                       'InNonUcPkt',            # SAI_PORT_STAT_IF_IN_NON_UCAST_PKTS
                       'OutNonUcPkt',           # SAI_PORT_STAT_IF_OUT_NON_UCAST_PKTS
                       'OutQlen']               # SAI_PORT_STAT_IF_OUT_QLEN

queue_counter_field_template = 'Que{}Cnt'       # SAI_QUEUE_STAT_PACKETS

# sai_thrift_read_port_watermarks
queue_share_wm_field_template = 'Que{}ShareWm'  # SAI_QUEUE_STAT_SHARED_WATERMARK_BYTES
pg_share_wm_field_template = 'Pg{}ShareWm'      # SAI_INGRESS_PRIORITY_GROUP_STAT_SHARED_WATERMARK_BYTES
pg_headroom_wm_field_template = 'pg{}HdrmWm'    # SAI_INGRESS_PRIORITY_GROUP_STAT_XOFF_ROOM_WATERMARK_BYTES

# sai_thrift_read_pg_counters
pg_counter_field_template = 'Pg{}Cnt'           # SAI_INGRESS_PRIORITY_GROUP_STAT_PACKETS

# sai_thrift_read_pg_drop_counters
pg_drop_field_template = 'Pg{}Drop'             # SAI_INGRESS_PRIORITY_GROUP_STAT_DROPPED_PACKETS

QUEUE_0 = 0
QUEUE_1 = 1
QUEUE_2 = 2
QUEUE_3 = 3
QUEUE_4 = 4
QUEUE_5 = 5
QUEUE_6 = 6
QUEUE_7 = 7
PG_NUM = 8
QUEUE_NUM = 8

# Constants
STOP_PORT_MAX_RATE = 1
RELEASE_PORT_MAX_RATE = 0
ECN_INDEX_IN_HEADER = 53  # Fits the ptf hex_dump_buffer() parse function
DSCP_INDEX_IN_HEADER = 52  # Fits the ptf hex_dump_buffer() parse function
COUNTER_MARGIN = 2  # Margin for counter check

# Constants for the IP IP DSCP to PG mapping test
DEFAULT_DSCP = 4
DEFAULT_TTL = 64
DEFAULT_ECN = 1
DEFAULT_PKT_COUNT = 10
PG_TOLERANCE = 2


def log_message(message, level='info', to_stderr=False):
    if to_stderr:
        sys.stderr.write(message + "\n")
    log_funcs = {'debug':    logging.debug,
                 'info':     logging.info,
                 'warning':  logging.info,
                 'error':    logging.error,
                 'critical': logging.error}
    log_fn = log_funcs.get(level.lower(), logging.info)
    log_fn(message)


def read_ptf_counters(dataplane, port):
    ptfdev, ptfport = port_to_tuple(port)
    rx, tx = dataplane.get_counters(ptfdev, ptfport)
    return [rx, tx]


def flat_test_port_ids(hierarchy):
    if isinstance(hierarchy, int):
        yield hierarchy
    elif isinstance(hierarchy, list):
        for item in hierarchy:
            yield from flat_test_port_ids(item)
    elif isinstance(hierarchy, dict):
        for value in hierarchy.values():
            yield from flat_test_port_ids(value)


class CounterCollector:
    '''Collect, compare and display counters for test'''

    def __init__(self, ptftest, counter_name):
        self.ptftest = ptftest
        if 'dst' in self.ptftest.clients and self.ptftest.clients['src'] != self.ptftest.clients['dst']:
            # For first revision, tests do not cover chassis device, so not support chassis temporarily
            # when tests cover chassi device, will open this feature to chassis device
            self.valid = False
        else:
            self.valid = True
            self.steps = []
            self.counter_name = counter_name
            self.asic_type = ptftest.test_params.get('sonic_asic_type', None)
            self.flat_ports = list(flat_test_port_ids(ptftest.test_params.get('test_port_ids', None)))

    def collect_counter(self, step_name, step_desc=None, compare=True):
        if not self.valid:
            return
        counter_info = {
            'PortCnt': [
                port_counter_fields,
                lambda _ptftest, _asic_type, _port: sai_thrift_read_port_counters(
                    _ptftest.clients['src'], _asic_type, port_list['src'][_port]
                )[0]
            ],
            'QueCnt': [
                [queue_counter_field_template.format(i) for i in range(QUEUE_NUM)],
                lambda _ptftest, _asic_type, _port: sai_thrift_read_port_counters(
                    _ptftest.clients['src'], _asic_type, port_list['src'][_port]
                )[1]
            ],
            'QueShareWm': [
                [queue_share_wm_field_template.format(i) for i in range(QUEUE_NUM)],
                lambda _ptftest, _, _port: sai_thrift_read_port_watermarks(
                    _ptftest.clients['src'], port_list['src'][_port]
                )[0]
            ],
            'PgShareWm': [
                [pg_share_wm_field_template.format(i) for i in range(PG_NUM)],
                lambda _ptftest, _, _port: sai_thrift_read_port_watermarks(
                    _ptftest.clients['src'], port_list['src'][_port]
                )[1]
            ],
            'PgHdrmWm': [
                [pg_headroom_wm_field_template.format(i) for i in range(PG_NUM)],
                lambda _ptftest, _, _port: sai_thrift_read_port_watermarks(
                    _ptftest.clients['src'], port_list['src'][_port]
                )[2]
            ],
            'PgCnt': [
                [pg_counter_field_template.format(i) for i in range(PG_NUM)],
                lambda _ptftest, _, _port: sai_thrift_read_pg_counters(
                    _ptftest.clients['src'], port_list['src'][_port]
                )
            ],
            'PgDrop': [
                [pg_drop_field_template.format(i) for i in range(PG_NUM)],
                lambda _ptftest, _, _port: sai_thrift_read_pg_drop_counters(
                    _ptftest.clients['src'], port_list['src'][_port]
                )
            ],
            'PtfCnt': [
                ['rx', 'tx'],
                lambda _ptftest, _, _port: read_ptf_counters(
                    _ptftest.dataplane, _port
                )
            ]
        }

        if self.counter_name not in counter_info:
            return None
        counter_fields, query_func = counter_info[self.counter_name]

        table = texttable.TextTable(['port'] + counter_fields, attr_name='step', attr_value=step_name)
        for port in self.flat_ports:
            data = query_func(self.ptftest, self.asic_type, port)
            table.add_row([port] + data)

        self.steps.append({'table': table, 'name': step_name, 'desc': step_desc})
        current = len(self.steps) - 1

        if compare:
            compare_table = self.__find_table(compare, from_curr_to_prev=current)
            merged_table = texttable.TextTable.merge_table(table, compare_table)
            log_message('collect_counter {} {}\n{}\n'.format(
                self.counter_name,
                step_name + '({})'.format(step_desc) if step_desc is not None else '',
                merged_table))

    def __find_table(self, counter, from_curr_to_prev=False):
        if isinstance(counter, str):
            return next((s['table'] for s in self.steps if s['name'] == counter), None)
        elif isinstance(counter, int) and not isinstance(counter, bool):    # True is instance of int, so exclude bool
            return self.steps[counter]['table'] if counter in list(range(len(self.steps))) or counter == -1 else None
        if from_curr_to_prev:
            return self.steps[from_curr_to_prev - 1]['table'] if from_curr_to_prev != 0 else None
        return None

    def compare_counter(self, changed_counter, base_counter):
        if not self.valid:
            return
        base_table = self.__find_table(base_counter)
        changed_table = self.__find_table(changed_counter)
        if base_table and changed_table:
            merged_table = texttable.TextTable.merge_table(changed_table, base_table)
            log_message('compare_counter {} {}~{}\n{}\n'.format(
                self.counter_name, base_counter, changed_counter, merged_table))


def initialize_diag_counter(ptftest):
    ptftest.counter_collectors = {}
    for counter_name in ['PortCnt', 'QueCnt', 'QueShareWm', 'PgShareWm', 'PgHdrmWm', 'PgCnt', 'PgDrop', 'PtfCnt']:
        ptftest.counter_collectors[counter_name] = CounterCollector(ptftest, counter_name)
        # not need to show counter for init stage
        ptftest.counter_collectors[counter_name].collect_counter('init', compare=False)


def capture_diag_counter(ptftest, step_name='run', step_desc=None):
    if not hasattr(ptftest, 'counter_collectors') or not ptftest.counter_collectors:
        return
    for collector in ptftest.counter_collectors.values():
        if isinstance(collector, CounterCollector):
            collector.collect_counter(step_name, step_desc)


def summarize_diag_counter(ptftest, changed_counter=-1, base_counter=0):
    if not hasattr(ptftest, 'counter_collectors') or not ptftest.counter_collectors:
        return
    for collector in ptftest.counter_collectors.values():
        if isinstance(collector, CounterCollector):
            collector.compare_counter(changed_counter, base_counter)


def qos_test_assert(ptftest, condition, message=None):
    try:
        assert condition, message
    except AssertionError:
        summarize_diag_counter(ptftest)
        raise  # Re-raise the assertion error to maintain the original assert behavior


def check_leackout_compensation_support(asic, hwsku):
    if 'broadcom' in asic.lower():
        return True
    return False


def get_ip_addr():
    val = 1
    while True:
        val = max(val, (val+1) % 250)
        yield "192.0.0.{}".format(val)


def get_tcp_port():
    val = 1234
    while True:
        yield val
        val += 10
        if val > 65534:
            val = 1234


TCP_PORT_GEN = get_tcp_port()
IP_ADDR = get_ip_addr()


def construct_tcp_pkt(pkt_len, dst_mac, src_mac, src_ip, dst_ip, dscp, src_vlan, tcp_sport, tcp_dport, **kwargs):
    ecn = kwargs.get('ecn', 1)
    ip_id = kwargs.get('ip_id', None)
    ttl = kwargs.get('ttl', None)
    exp_pkt = kwargs.get('exp_pkt', False)

    tos = (dscp << 2) | ecn
    pkt_args = {
        'pktlen': pkt_len,
        'eth_dst': dst_mac,
        'eth_src': src_mac,
        'ip_src': src_ip,
        'ip_dst': dst_ip,
        'ip_tos': tos,
        'tcp_sport': tcp_sport,
        'tcp_dport': tcp_dport
    }
    if ip_id is not None:
        pkt_args['ip_id'] = ip_id

    if ttl is not None:
        pkt_args['ip_ttl'] = ttl

    if src_vlan is not None:
        pkt_args['dl_vlan_enable'] = True
        pkt_args['vlan_vid'] = int(src_vlan)
        pkt_args['vlan_pcp'] = dscp

    pkt = simple_tcp_packet(**pkt_args)

    if exp_pkt:
        masked_exp_pkt = Mask(pkt, ignore_extra_bytes=True)
        masked_exp_pkt.set_do_not_care_scapy(scapy.Ether, "dst")
        masked_exp_pkt.set_do_not_care_scapy(scapy.Ether, "src")
        masked_exp_pkt.set_do_not_care_scapy(scapy.IP, "chksum")
        masked_exp_pkt.set_do_not_care_scapy(scapy.IP, "ttl")
        masked_exp_pkt.set_do_not_care_scapy(scapy.IP, "len")
        masked_exp_pkt.set_do_not_care_scapy(scapy.IP, "len")
        if src_vlan is not None:
            masked_exp_pkt.set_do_not_care_scapy(scapy.Dot1Q, "vlan")
        return masked_exp_pkt
    else:
        return pkt


def get_multiple_flows(dp, dst_mac, dst_id, dst_ip, src_vlan, dscp, ecn, ttl,
                       pkt_len, src_details, packets_per_port=1, check_actual_dst_id=True):
    '''
        Returns a dict of format:
        src_id : [list of (pkt, exp_pkt) pairs that go to the given dst_id]
    '''

    def get_rx_port_pkt(dp, src_port_id, pkt, exp_pkt):
        send_packet(dp, src_port_id, pkt, 1)

        result = dp.dataplane.poll(
            device_number=0, exp_pkt=exp_pkt, timeout=3)
        if isinstance(result, dp.dataplane.PollFailure):
            dp.fail("Expected packet was not received. Received on port:{} {}".format(
                result.port, result.format()))

        return result.port

    print("Need : {} flows total, {} sources, {} packets per port".format(
        len(src_details)*packets_per_port, len(src_details), packets_per_port))
    all_pkts = {}
    for src_tuple in src_details:
        num_of_pkts = 0
        while (num_of_pkts < packets_per_port):
            attempts = 0
            while (attempts < 20):
                ip_Addr = next(IP_ADDR)
                pkt_args = {
                    'ip_ecn': ecn,
                    'ip_ttl': ttl,
                    'pktlen': pkt_len,
                    'eth_dst': dst_mac or dp.dataplane.get_mac(0, dst_id),
                    'eth_src': dp.dataplane.get_mac(0, src_tuple[0]),
                    'ip_src': ip_Addr,
                    'ip_dst': dst_ip,
                    'ip_dscp': dscp,
                    'tcp_sport': 1234,
                    'tcp_dport': next(TCP_PORT_GEN)}
                if src_vlan:
                    pkt_args.update({'dl_vlan_enable': True})
                    pkt_args.update({'vlan_vid': int(src_vlan)})
                pkt = simple_tcp_packet(**pkt_args)

                masked_exp_pkt = Mask(pkt, ignore_extra_bytes=True)
                masked_exp_pkt.set_do_not_care_scapy(scapy.Ether, "dst")
                masked_exp_pkt.set_do_not_care_scapy(scapy.Ether, "src")
                masked_exp_pkt.set_do_not_care_scapy(scapy.IP, "chksum")
                masked_exp_pkt.set_do_not_care_scapy(scapy.IP, "ttl")
                masked_exp_pkt.set_do_not_care_scapy(scapy.IP, "len")

                if src_vlan is not None:
                    masked_exp_pkt.set_do_not_care_scapy(scapy.Dot1Q, "vlan")
                try:
                    all_pkts[src_tuple[0]]
                except KeyError:
                    all_pkts[src_tuple[0]] = []
                if check_actual_dst_id is False:
                    actual_dst_id = dst_id
                else:
                    actual_dst_id = get_rx_port_pkt(dp, src_tuple[0], pkt, masked_exp_pkt)
                if actual_dst_id == dst_id:
                    all_pkts[src_tuple[0]].append((pkt, masked_exp_pkt, dst_id))
                    num_of_pkts += 1
                    break
                else:
                    attempts += 1
                    if attempts > 20:
                        # We exceeded the number of attempts to get a
                        # packet for this particular dest port. This
                        # means the packets are going to a different port
                        # consistently. Lets use that other port as dest
                        # port.
                        print("Warn: The packets are not going to the dst_port_id.")
                        all_pkts[src_tuple[0]].append((
                            pkt, masked_exp_pkt, actual_dst_id))

    return all_pkts


def dynamically_compensate_leakout(
        thrift_client, asic_type, counter_checker, check_port, check_field,
        base, ptf_test, compensate_port, compensate_pkt, max_retry):
    prev = base
    time.sleep(1.5)
    curr, _ = counter_checker(thrift_client, asic_type, check_port)
    leakout_num = curr[check_field] - prev[check_field]
    retry = 0
    num = 0
    while leakout_num > 0 and retry < max_retry:
        send_packet(ptf_test, compensate_port, compensate_pkt, leakout_num)
        num += leakout_num
        prev = curr
        curr, _ = counter_checker(thrift_client, asic_type, check_port)
        leakout_num = curr[check_field] - prev[check_field]
        retry += 1
    sys.stderr.write('Compensate {} packets to port {}, and retry {} times\n'.format(
        num, compensate_port, retry))
    return num


def construct_ip_pkt(pkt_len, dst_mac, src_mac, src_ip, dst_ip, dscp, src_vlan, **kwargs):
    ecn = kwargs.get('ecn', 1)
    ip_id = kwargs.get('ip_id', None)
    ttl = kwargs.get('ttl', None)
    exp_pkt = kwargs.get('exp_pkt', False)

    tos = (dscp << 2) | ecn
    pkt_args = {
        'pktlen': pkt_len,
        'eth_dst': dst_mac,
        'eth_src': src_mac,
        'ip_src': src_ip,
        'ip_dst': dst_ip,
        'ip_tos': tos
    }
    if ip_id is not None:
        pkt_args['ip_id'] = ip_id

    if ttl is not None:
        pkt_args['ip_ttl'] = ttl

    if src_vlan is not None:
        pkt_args['dl_vlan_enable'] = True
        pkt_args['vlan_vid'] = int(src_vlan)
        pkt_args['vlan_pcp'] = dscp

    pkt = simple_ip_packet(**pkt_args)

    if exp_pkt:
        masked_exp_pkt = Mask(pkt, ignore_extra_bytes=True)
        masked_exp_pkt.set_do_not_care_scapy(scapy.Ether, "dst")
        masked_exp_pkt.set_do_not_care_scapy(scapy.Ether, "src")
        masked_exp_pkt.set_do_not_care_scapy(scapy.IP, "chksum")
        masked_exp_pkt.set_do_not_care_scapy(scapy.IP, "ttl")
        masked_exp_pkt.set_do_not_care_scapy(scapy.IP, "len")
        masked_exp_pkt.set_do_not_care_scapy(scapy.IP, "len")
        if src_vlan is not None:
            masked_exp_pkt.set_do_not_care_scapy(scapy.Dot1Q, "vlan")
        return masked_exp_pkt
    else:
        return pkt


def construct_arp_pkt(eth_dst, eth_src, arp_op, src_ip, dst_ip, hw_dst, src_vlan):
    pkt_args = {
        'eth_dst': eth_dst,
        'eth_src': eth_src,
        'arp_op': arp_op,
        'ip_snd': src_ip,
        'ip_tgt': dst_ip,
        'hw_snd': eth_src,
        'hw_tgt': hw_dst
    }

    if src_vlan is not None:
        pkt_args['vlan_vid'] = int(src_vlan)
        pkt_args['vlan_pcp'] = 0

    pkt = simple_arp_packet(**pkt_args)
    return pkt


def get_rx_port(dp, device_number, src_port_id, dst_mac, dst_ip, src_ip, src_vlan=None):
    ip_id = 0xBABE
    src_port_mac = dp.dataplane.get_mac(device_number, src_port_id)
    pkt = construct_ip_pkt(64, dst_mac, src_port_mac,
                           src_ip, dst_ip, 0, src_vlan, ip_id=ip_id)
    # Send initial packet for any potential ARP resolution, which may cause the LAG
    # destination to change. Can occur especially when running tests in isolation on a
    # first test attempt.
    send_packet(dp, src_port_id, pkt, 1)
    # Observed experimentally this sleep needs to be at least 0.02 seconds. Setting higher.
    time.sleep(1)
    send_packet(dp, src_port_id, pkt, 1)

    masked_exp_pkt = construct_ip_pkt(
        48, dst_mac, src_port_mac, src_ip, dst_ip, 0, src_vlan, ip_id=ip_id, exp_pkt=True)

    pre_result = dp.dataplane.poll(
        device_number=0, exp_pkt=masked_exp_pkt, timeout=3)
    result = dp.dataplane.poll(
        device_number=0, exp_pkt=masked_exp_pkt, timeout=3)
    if pre_result.port != result.port:
        logging.debug("During get_rx_port, corrected LAG destination from {} to {}".format(
            pre_result.port, result.port))
    if isinstance(result, dp.dataplane.PollFailure):
        dp.fail("Expected packet was not received. Received on port:{} {}".format(
            result.port, result.format()))

    return result.port


def get_counter_names(sonic_version):
    ingress_counters = [INGRESS_DROP]
    egress_counters = [EGRESS_DROP]

    if '201811' not in sonic_version:
        ingress_counters.append(INGRESS_PORT_BUFFER_DROP)
        egress_counters.append(EGRESS_PORT_BUFFER_DROP)

    return ingress_counters, egress_counters


def fill_leakout_plus_one(
        test_case, src_port_id, dst_port_id, pkt, queue, asic_type,
        pkts_num_egr_mem=None):
    # Attempts to queue 1 packet while compensating for a varying packet leakout.
    # Returns whether 1 packet was successfully enqueued.
    if pkts_num_egr_mem is not None:
        if test_case.clients['dst'] != test_case.clients['src']:
            fill_egress_plus_one(
                test_case, src_port_id, pkt, queue,
                asic_type, int(pkts_num_egr_mem))
        return

    if asic_type in ['cisco-8000']:
        queue_counters_base = sai_thrift_read_queue_occupancy(
            test_case.dst_client, "dst", dst_port_id)
        max_packets = 500
        for packet_i in range(max_packets):
            send_packet(test_case, src_port_id, pkt, 1)
            queue_counters = sai_thrift_read_queue_occupancy(
                test_case.clients['dst'], "dst", dst_port_id)
            if queue_counters[queue] > queue_counters_base[queue]:
                print("fill_leakout_plus_one: Success, sent %d packets, "
                      "queue occupancy bytes rose from %d to %d" % (
                           packet_i + 1,
                           queue_counters_base[queue], queue_counters[queue]),
                      file=sys.stderr)
                return True
        raise RuntimeError(
            "fill_leakout_plus_one: Fail: src_port_id:{}"
            " dst_port_id:{}, pkt:{}, queue:{}".format(
                src_port_id, dst_port_id, pkt.__repr__()[0:180], queue))
    return False


def fill_egress_plus_one(test_case, src_port_id, pkt, queue, asic_type, pkts_num_egr_mem):
    # Attempts to enqueue 1 packet while compensating for a varying packet leakout and egress queues.
    # pkts_num_egr_mem is the number of packets in full egress queues, to provide an initial filling boost
    # Returns whether 1 packet is successfully enqueued.
    if asic_type not in ['cisco-8000']:
        return False
    pg_cntrs_base = sai_thrift_read_pg_occupancy(
        test_case.src_client, port_list['src'][src_port_id])
    send_packet(test_case, src_port_id, pkt, pkts_num_egr_mem)
    max_packets = 1000
    for packet_i in range(max_packets):
        send_packet(test_case, src_port_id, pkt, 1)
        pg_cntrs = sai_thrift_read_pg_occupancy(
            test_case.src_client, port_list['src'][src_port_id])
        if pg_cntrs[queue] > pg_cntrs_base[queue]:
            print("fill_egress_plus_one: Success, sent %d packets, SQ occupancy bytes rose from %d to %d" % (
                pkts_num_egr_mem + packet_i + 1, pg_cntrs_base[queue], pg_cntrs[queue]), file=sys.stderr)
            return True
    raise RuntimeError("fill_egress_plus_one: Failure, sent %d packets, SQ occupancy bytes rose from %d to %d" % (
            pkts_num_egr_mem + max_packets, pg_cntrs_base[queue], pg_cntrs[queue]))


def overflow_egress(test_case, src_port_id, pkt, queue, asic_type):
    # Attempts to queue 1 packet while compensating for a varying packet
    # leakout and egress queues. Returns pkts_num_egr_mem: number of packets
    # short of filling egress memory and leakout.
    # Returns extra_bytes_occupied:
    #    extra number of bytes occupied in source port
    pkts_num_egr_mem = 0
    extra_bytes_occupied = 0
    if asic_type not in ['cisco-8000']:
        return pkts_num_egr_mem, extra_bytes_occupied

    pg_cntrs_base = sai_thrift_read_pg_occupancy(
        test_case.src_client, port_list['src'][src_port_id])
    max_cycles = 1000
    for cycle_i in range(max_cycles):
        send_packet(test_case, src_port_id, pkt, 1000)
        pg_cntrs = sai_thrift_read_pg_occupancy(
            test_case.src_client, port_list['src'][src_port_id])
        if pg_cntrs[queue] > pg_cntrs_base[queue]:
            print("get_pkts_num_egr_mem: Success, sent %d packets, "
                  "SQ occupancy bytes rose from %d to %d" % (
                      (cycle_i + 1) * 1000, pg_cntrs_base[queue],
                      pg_cntrs[queue]), file=sys.stderr)
            pkts_num_egr_mem = cycle_i * 1000
            extra_bytes_occupied = pg_cntrs[queue] - pg_cntrs_base[queue]
            print("overflow_egress:pkts_num_egr_mem:{}, extra_bytes_occupied:{}".format(
                pkts_num_egr_mem, extra_bytes_occupied))
            return pkts_num_egr_mem, extra_bytes_occupied
    raise RuntimeError("Couldn't overflow the egress memory after 1000 iterations.")


def get_peer_addresses(data):
    def get_peer_addr(data, addr):
        if isinstance(data, dict) and 'peer_addr' in data:
            addr.add(data['peer_addr'])
        elif isinstance(data, dict):
            for val in data.values():
                get_peer_addr(val, addr)
    addresses = set()
    get_peer_addr(data, addresses)
    return list(addresses)


class ARPpopulate(sai_base_test.ThriftInterfaceDataPlane):
    def setUp(self):
        sai_base_test.ThriftInterfaceDataPlane.setUp(self)
        time.sleep(5)
        switch_init(self.clients)

        # Parse input parameters
        self.router_mac = self.test_params['router_mac']
        self.dst_port_id = int(self.test_params['dst_port_id'])
        self.dst_port_ip = self.test_params['dst_port_ip']
        self.dst_port_mac = self.dataplane.get_mac(0, self.dst_port_id)
        self.dst_vlan = self.test_params['dst_port_vlan']
        self.src_port_id = int(self.test_params['src_port_id'])
        self.src_port_ip = self.test_params['src_port_ip']
        self.src_port_mac = self.dataplane.get_mac(0, self.src_port_id)
        self.src_vlan = self.test_params['src_port_vlan']
        self.dst_port_2_id = int(self.test_params['dst_port_2_id'])
        self.dst_port_2_ip = self.test_params['dst_port_2_ip']
        self.dst_port_2_mac = self.dataplane.get_mac(0, self.dst_port_2_id)
        self.dst_vlan_2 = self.test_params['dst_port_2_vlan']
        self.dst_port_3_id = int(self.test_params['dst_port_3_id'])
        self.dst_port_3_ip = self.test_params['dst_port_3_ip']
        self.dst_port_3_mac = self.dataplane.get_mac(0, self.dst_port_3_id)
        self.dst_vlan_3 = self.test_params['dst_port_3_vlan']
        self.test_port_ids = self.test_params.get("testPortIds", None)
        self.test_port_ips = self.test_params.get("testPortIps", None)
        self.src_dut_index = self.test_params['src_dut_index']
        self.src_asic_index = self.test_params.get('src_asic_index', None)
        self.dst_dut_index = self.test_params['dst_dut_index']
        self.dst_asic_index = self.test_params.get('dst_asic_index', None)
        self.testbed_type = self.test_params['testbed_type']

    def tearDown(self):
        sai_base_test.ThriftInterfaceDataPlane.tearDown(self)

    def runTest(self):
        # ARP Populate
        # Ping only  required for testports
        if 't2' in self.testbed_type:
            src_is_multi_asic = self.test_params['src_is_multi_asic']
            dst_is_multi_asic = self.test_params['dst_is_multi_asic']
            dst_port_ips = [self.dst_port_ip, self.dst_port_2_ip, self.dst_port_3_ip]
            for ip in dst_port_ips:
                if dst_is_multi_asic:
                    stdOut, stdErr, retValue = self.exec_cmd_on_dut(self.dst_server_ip,
                                                                    self.test_params['dut_username'],
                                                                    self.test_params['dut_password'],
                                                                    'sudo ip netns exec asic{} ping -q -c 3 {}'.format(
                                                                        self.dst_asic_index, ip))
                    assert ' 0% packet loss' in stdOut[3], "Ping failed for IP:'{}' on asic '{}' on Dut '{}'".format(
                        ip, self.dst_asic_index, self.dst_server_ip)
                else:
                    stdOut, stdErr, retValue = self.exec_cmd_on_dut(self.dst_server_ip,
                                                                    self.test_params['dut_username'],
                                                                    self.test_params['dut_password'],
                                                                    'ping -q -c 3 {}'.format(ip))
                    assert ' 0% packet loss' in stdOut[3], "Ping failed for IP:'{}' on Dut '{}'".format(
                        ip, self.dst_server_ip)
            if src_is_multi_asic:
                stdOut, stdErr, retValue = self.exec_cmd_on_dut(self.src_server_ip, self.test_params['dut_username'],
                                                                self.test_params['dut_password'],
                                                                'sudo ip netns exec asic{} ping -q -c 3 {}'.format(
                                                                    self.src_asic_index, self.src_port_ip))
                assert ' 0% packet loss' in stdOut[3], "Ping failed for IP:'{}' on asic '{}' on Dut '{}'".format(
                    self.src_port_ip, self.src_asic_index, self.src_server_ip)
            else:
                stdOut, stdErr, retValue = self.exec_cmd_on_dut(self.src_server_ip, self.test_params['dut_username'],
                                                                self.test_params['dut_password'],
                                                                'ping -q -c 3 {}'.format(self.src_port_ip))
                assert ' 0% packet loss' in stdOut[3], "Ping failed for IP:'{}' on Dut '{}'".format(
                    self.src_port_ip, self.src_server_ip)
        else:
            arpreq_pkt = construct_arp_pkt('ff:ff:ff:ff:ff:ff', self.src_port_mac,
                                           1, self.src_port_ip, '192.168.0.1', '00:00:00:00:00:00', self.src_vlan)

            send_packet(self, self.src_port_id, arpreq_pkt)
            arpreq_pkt = construct_arp_pkt('ff:ff:ff:ff:ff:ff', self.dst_port_mac,
                                           1, self.dst_port_ip, '192.168.0.1', '00:00:00:00:00:00', self.dst_vlan)
            send_packet(self, self.dst_port_id, arpreq_pkt)
            arpreq_pkt = construct_arp_pkt('ff:ff:ff:ff:ff:ff', self.dst_port_2_mac, 1,
                                           self.dst_port_2_ip, '192.168.0.1', '00:00:00:00:00:00', self.dst_vlan_2)
            send_packet(self, self.dst_port_2_id, arpreq_pkt)
            arpreq_pkt = construct_arp_pkt('ff:ff:ff:ff:ff:ff', self.dst_port_3_mac, 1,
                                           self.dst_port_3_ip, '192.168.0.1', '00:00:00:00:00:00', self.dst_vlan_3)
            send_packet(self, self.dst_port_3_id, arpreq_pkt)

            for dut_i in self.test_port_ids:
                for asic_i in self.test_port_ids[dut_i]:
                    for dst_port_id in self.test_port_ids[dut_i][asic_i]:
                        dst_port_ip = self.test_port_ips[dut_i][asic_i][dst_port_id]
                        dst_port_mac = self.dataplane.get_mac(0, dst_port_id)
                        arpreq_pkt = construct_arp_pkt('ff:ff:ff:ff:ff:ff', dst_port_mac,
                                                       1, dst_port_ip['peer_addr'], '192.168.0.1',
                                                       '00:00:00:00:00:00', None)
                        send_packet(self, dst_port_id, arpreq_pkt)

            # ptf don't know the address of neighbor, use ping to learn relevant arp entries instead of send arp request
            if self.test_port_ips:
                ips = [ip for ip in get_peer_addresses(self.test_port_ips)]
                if ips:
                    cmd = 'for ip in {}; do ping -c 4 -i 0.2 -W 1 -q $ip > /dev/null 2>&1 & done'.format(' '.join(ips))
                    self.exec_cmd_on_dut(self.server, self.test_params['dut_username'],
                                         self.test_params['dut_password'], cmd)

        time.sleep(8)


class ARPpopulatePTF(sai_base_test.ThriftInterfaceDataPlane):
    def runTest(self):
        # ARP Populate
        index = 0
        for port in ptf_ports():
            arpreq_pkt = simple_arp_packet(
                eth_dst='ff:ff:ff:ff:ff:ff',
                eth_src=self.dataplane.get_mac(port[0], port[1]),
                arp_op=1,
                ip_snd='10.0.0.%d' % (index * 2 + 1),
                ip_tgt='10.0.0.%d' % (index * 2),
                hw_snd=self.dataplane.get_mac(port[0], port[1]),
                hw_tgt='ff:ff:ff:ff:ff:ff')
            send_packet(self, port[1], arpreq_pkt)
            index += 1


class ReleaseAllPorts(sai_base_test.ThriftInterfaceDataPlane):
    def runTest(self):
        switch_init(self.clients)

        asic_type = self.test_params['sonic_asic_type']

        for target, a_client in self.clients.items():
            self.sai_thrift_port_tx_enable(a_client, asic_type, list(port_list[target].keys()), target=target)

# DSCP to queue mapping


class DscpMappingPB(sai_base_test.ThriftInterfaceDataPlane):

    def get_port_id(self, client, port_name):
        sai_port_id = client.sai_thrift_get_port_id_by_front_port(
            port_name
        )
        print("Port name {}, SAI port id {}".format(
            port_name, sai_port_id
        ), file=sys.stderr)
        return sai_port_id

    def runTest(self):
        switch_init(self.clients)

        router_mac = self.test_params['router_mac']
        dst_port_id = int(self.test_params['dst_port_id'])
        dst_port_ip = self.test_params['dst_port_ip']
        dst_port_mac = self.dataplane.get_mac(0, dst_port_id)
        src_port_id = int(self.test_params['src_port_id'])
        src_port_ip = self.test_params['src_port_ip']
        src_port_mac = self.dataplane.get_mac(0, src_port_id)
        dual_tor_scenario = self.test_params.get('dual_tor_scenario', None)
        dual_tor = self.test_params.get('dual_tor', None)
        leaf_downstream = self.test_params.get('leaf_downstream', None)
        asic_type = self.test_params['sonic_asic_type']
        tc_to_dscp_count_map = self.test_params.get('tc_to_dscp_count_map', None)
        exp_ip_id = 101
        exp_ttl = 63
        pkt_dst_mac = router_mac if router_mac != '' else dst_port_mac
        print("dst_port_id: %d, src_port_id: %d" %
              (dst_port_id, src_port_id), file=sys.stderr)

        # in case dst_port_id is part of LAG, find out the actual dst port
        # for given IP parameters
        dst_port_id = get_rx_port(
            self, 0, src_port_id, pkt_dst_mac, dst_port_ip, src_port_ip
        )
        print("actual dst_port_id: %d" % (dst_port_id), file=sys.stderr)
        print("dst_port_mac: %s, src_port_mac: %s, src_port_ip: %s, dst_port_ip: %s" % (
            dst_port_mac, src_port_mac, src_port_ip, dst_port_ip), file=sys.stderr)
        print("port list {}".format(port_list), file=sys.stderr)
        # Get a snapshot of counter values

        # Destination port on a backend ASIC is provide as a port name
        test_dst_port_name = self.test_params.get("test_dst_port_name")
        sai_dst_port_id = None
        if test_dst_port_name is not None:
            sai_dst_port_id = self.get_port_id(self.dst_client, test_dst_port_name)
        else:
            sai_dst_port_id = port_list['dst'][dst_port_id]

        time.sleep(10)
        # port_results is not of our interest here
        port_results, queue_results_base = sai_thrift_read_port_counters(self.dst_client, asic_type, sai_dst_port_id)
        masic = self.clients['src'] != self.clients['dst']

        # DSCP Mapping test
        try:
            ip_ttl = exp_ttl + 1 if router_mac != '' else exp_ttl
            # TTL changes on multi ASIC platforms,
            # add 2 for additional backend and frontend routing
            ip_ttl = ip_ttl if test_dst_port_name is None else ip_ttl + 2
            if asic_type in ["cisco-8000"] and masic:
                ip_ttl = ip_ttl + 1 if masic else ip_ttl

            for dscp in range(0, 64):
                tos = (dscp << 2)
                tos |= 1
                pkt = simple_ip_packet(pktlen=64,
                                       eth_dst=pkt_dst_mac,
                                       eth_src=src_port_mac,
                                       ip_src=src_port_ip,
                                       ip_dst=dst_port_ip,
                                       ip_tos=tos,
                                       ip_id=exp_ip_id,
                                       ip_ttl=ip_ttl)
                send_packet(self, src_port_id, pkt, 1)
                print("dscp: %d, calling send_packet()" %
                      (tos >> 2), file=sys.stderr)

                cnt = 0
                dscp_received = False
                while not dscp_received:
                    result = self.dataplane.poll(
                        device_number=0, port_number=dst_port_id, timeout=3)
                    if isinstance(result, self.dataplane.PollFailure):
                        self.fail("Expected packet was not received on port %d. Total received: %d.\n%s" % (
                            dst_port_id, cnt, result.format()))

                    recv_pkt = scapy.Ether(result.packet)
                    cnt += 1

                    # Verify dscp flag
                    try:
                        if (recv_pkt.payload.tos == tos and
                                recv_pkt.payload.src == src_port_ip and
                                recv_pkt.payload.dst == dst_port_ip and
                                recv_pkt.payload.ttl == exp_ttl and
                                recv_pkt.payload.id == exp_ip_id):
                            dscp_received = True
                            print("dscp: %d, total received: %d" %
                                  (tos >> 2, cnt), file=sys.stderr)
                    except AttributeError:
                        print("dscp: %d, total received: %d, attribute error!" % (
                            tos >> 2, cnt), file=sys.stderr)
                        continue

            # Read Counters
            time.sleep(3)
            port_results, queue_results = sai_thrift_read_port_counters(self.dst_client, asic_type, sai_dst_port_id)

            print(list(map(operator.sub, queue_results,
                  queue_results_base)), file=sys.stderr)
            # dual_tor_scenario: represents whether the device is deployed into a dual ToR scenario
            # dual_tor: represents whether the source and
            #           destination ports are configured with additional lossless queues
            # According to SONiC configuration all dscp are classified to queue 1 except:
            #            Normal scenario   Dual ToR scenario                                               Leaf router with separated DSCP_TO_TC_MAP                            # noqa E501
            #            All ports         Normal ports    Ports with additional lossless queues           downstream (source is T2)                upstream (source is T0)     # noqa E501
            # dscp  8 -> queue 0           queue 0         queue 0                                         queue 0                                  queue 0                     # noqa E501
            # dscp  5 -> queue 2           queue 1         queue 1                                         queue 1                                  queue 1                     # noqa E501
            # dscp  3 -> queue 3           queue 3         queue 3                                         queue 3                                  queue 3                     # noqa E501
            # dscp  4 -> queue 4           queue 4         queue 4                                         queue 4                                  queue 4                     # noqa E501
            # dscp 46 -> queue 5           queue 5         queue 5                                         queue 5                                  queue 5                     # noqa E501
            # dscp 48 -> queue 6           queue 7         queue 7                                         queue 7                                  queue 7                     # noqa E501
            # dscp  2 -> queue 1           queue 1         queue 2                                         queue 1                                  queue 2                     # noqa E501
            # dscp  6 -> queue 1           queue 1         queue 6                                         queue 1                                  queue 6                     # noqa E501
            # rest 56 dscps -> queue 1
            # So for the 64 pkts sent the mapping should be the following:
            # queue 1    56 + 2 = 58       56 + 3 = 59     56 + 1 = 57                                     59                                        57                         # noqa E501
            # queue 2/6  1                 0               1                                                0                                         0                         # noqa E501
            # queue 3/4  1                 1               1                                                1                                         1                         # noqa E501
            # queue 5    1                 1               1                                                1                                         1                         # noqa E501
            # queue 7    0                 1               1                                                1                                         1                         # noqa E501

            if tc_to_dscp_count_map:
                for tc in range(7):
                    assert (queue_results[tc] == tc_to_dscp_count_map[tc] + queue_results_base[tc])
                assert (queue_results[7] >= tc_to_dscp_count_map[7] + queue_results_base[7])
            else:
                assert (queue_results[QUEUE_0] == 1 + queue_results_base[QUEUE_0])
                assert (queue_results[QUEUE_3] == 1 + queue_results_base[QUEUE_3])
                assert (queue_results[QUEUE_4] == 1 + queue_results_base[QUEUE_4])
                assert (queue_results[QUEUE_5] == 1 + queue_results_base[QUEUE_5])
                if dual_tor or (dual_tor_scenario is False) or (leaf_downstream is False):
                    assert (queue_results[QUEUE_2] == 1 +
                            queue_results_base[QUEUE_2])
                    assert (queue_results[QUEUE_6] == 1 +
                            queue_results_base[QUEUE_6])
                else:
                    assert (queue_results[QUEUE_2] == queue_results_base[QUEUE_2])
                    assert (queue_results[QUEUE_6] == queue_results_base[QUEUE_6])
                if dual_tor_scenario:
                    if (dual_tor is False) or leaf_downstream:
                        assert (queue_results[QUEUE_1] ==
                                59 + queue_results_base[QUEUE_1])
                    else:
                        assert (queue_results[QUEUE_1] ==
                                57 + queue_results_base[QUEUE_1])
                    # LAG ports can have LACP packets on queue 7, hence using >= comparison
                    assert (queue_results[QUEUE_7] >= 1 +
                            queue_results_base[QUEUE_7])
                else:
                    assert (queue_results[QUEUE_1] == 58 +
                            queue_results_base[QUEUE_1])
                    # LAG ports can have LACP packets on queue 7, hence using >= comparison
                    assert (queue_results[QUEUE_7] >= queue_results_base[QUEUE_7])

        finally:
            print("END OF TEST", file=sys.stderr)

# DOT1P to queue mapping


class Dot1pToQueueMapping(sai_base_test.ThriftInterfaceDataPlane):
    def runTest(self):
        switch_init(self.clients)

        # Parse input parameters
        router_mac = self.test_params['router_mac']
        print("router_mac: %s" % (router_mac), file=sys.stderr)

        dst_port_id = int(self.test_params['dst_port_id'])
        dst_port_ip = self.test_params['dst_port_ip']
        dst_port_mac = self.dataplane.get_mac(0, dst_port_id)
        src_port_id = int(self.test_params['src_port_id'])
        src_port_ip = self.test_params['src_port_ip']
        src_port_mac = self.dataplane.get_mac(0, src_port_id)
        print("dst_port_id: %d, src_port_id: %d" %
              (dst_port_id, src_port_id), file=sys.stderr)
        print("dst_port_mac: %s, src_port_mac: %s, src_port_ip: %s, dst_port_ip: %s" % (
            dst_port_mac, src_port_mac, src_port_ip, dst_port_ip), file=sys.stderr)
        vlan_id = int(self.test_params['vlan_id'])
        asic_type = self.test_params['sonic_asic_type']

        exp_ttl = 63

        # According to SONiC configuration dot1ps are classified as follows:
        # dot1p 0 -> queue 1
        # dot1p 1 -> queue 0
        # dot1p 2 -> queue 2
        # dot1p 3 -> queue 3
        # dot1p 4 -> queue 4
        # dot1p 5 -> queue 5
        # dot1p 6 -> queue 6
        # dot1p 7 -> queue 7
        queue_dot1p_map = {
            0: [1],
            1: [0],
            2: [2],
            3: [3],
            4: [4],
            5: [5],
            6: [6],
            7: [7]
        }
        print(queue_dot1p_map, file=sys.stderr)

        try:
            for queue, dot1ps in list(queue_dot1p_map.items()):
                port_results, queue_results_base = sai_thrift_read_port_counters(
                    self.dst_client, asic_type, port_list['dst'][dst_port_id])

                # send pkts with dot1ps that map to the same queue
                for dot1p in dot1ps:
                    # ecn marked
                    tos = 1
                    # Note that vlan tag can be stripped by a switch.
                    # To embrace this situation, we assemble a q-in-q double-tagged packet,
                    # and write the dot1p info into both vlan tags so that
                    # when we receive the packet we do not need to make any assumption
                    # on whether the outer tag is stripped by the switch or not, or
                    # more importantly, we do not need to care about, as in the single-tagged
                    # case, whether the immediate payload is the vlan tag or the ip
                    # header to determine the valid fields for receive validation
                    # purpose. With a q-in-q packet, we are sure that the next layer of
                    # header in either switching behavior case is still a vlan tag
                    pkt = simple_qinq_tcp_packet(
                        pktlen=64,
                        eth_dst=router_mac if router_mac != '' else dst_port_mac,
                        eth_src=src_port_mac,
                        dl_vlan_outer=vlan_id,
                        dl_vlan_pcp_outer=dot1p,
                        vlan_vid=vlan_id,
                        vlan_pcp=dot1p,
                        ip_src=src_port_ip,
                        ip_dst=dst_port_ip,
                        ip_tos=tos,
                        ip_ttl=exp_ttl + 1 if router_mac != '' else exp_ttl)
                    send_packet(self, src_port_id, pkt, 1)
                    print("dot1p: %d, calling send_packet" %
                          (dot1p), file=sys.stderr)

                # validate queue counters increment by the correct pkt num
                time.sleep(8)
                port_results, queue_results = sai_thrift_read_port_counters(
                    self.dst_client, asic_type, port_list['dst'][dst_port_id])
                print(queue_results_base, file=sys.stderr)
                print(queue_results, file=sys.stderr)
                print(list(map(operator.sub, queue_results,
                      queue_results_base)), file=sys.stderr)
                for i in range(0, QUEUE_NUM):
                    if i == queue:
                        assert (
                            queue_results[queue] == queue_results_base[queue] + len(dot1ps))
                    else:
                        assert (queue_results[i] == queue_results_base[i])

                # confirm that dot1p pkts sent are received
                total_recv_cnt = 0
                dot1p_recv_cnt = 0
                while dot1p_recv_cnt < len(dot1ps):
                    result = self.dataplane.poll(
                        device_number=0, port_number=dst_port_id, timeout=3)
                    if isinstance(result, self.dataplane.PollFailure):
                        self.fail("Expected packet was not received on port %d. Total received: %d.\n%s" % (
                            dst_port_id, total_recv_cnt, result.format()))
                    recv_pkt = scapy.Ether(result.packet)
                    total_recv_cnt += 1

                    # verify dot1p priority
                    dot1p = dot1ps[dot1p_recv_cnt]
                    try:
                        if (recv_pkt.payload.prio == dot1p) and (recv_pkt.payload.vlan == vlan_id):

                            dot1p_recv_cnt += 1
                            print("dot1p: %d, total received: %d" %
                                  (dot1p, total_recv_cnt), file=sys.stderr)

                    except AttributeError:
                        print("dot1p: %d, total received: %d, attribute error!" % (
                            dot1p, total_recv_cnt), file=sys.stderr)
                        continue

        finally:
            print("END OF TEST", file=sys.stderr)

# DSCP to pg mapping


class DscpToPgMapping(sai_base_test.ThriftInterfaceDataPlane):
    def runTest(self):
        switch_init(self.clients)

        # Parse input parameters
        router_mac = self.test_params['router_mac']
        print("router_mac: %s" % (router_mac), file=sys.stderr)

        dst_port_id = int(self.test_params['dst_port_id'])
        dst_port_ip = self.test_params['dst_port_ip']
        dst_port_mac = self.dataplane.get_mac(0, dst_port_id)
        src_port_id = int(self.test_params['src_port_id'])
        src_port_ip = self.test_params['src_port_ip']
        src_port_mac = self.dataplane.get_mac(0, src_port_id)
        dscp_to_pg_map = self.test_params.get('dscp_to_pg_map', None)
        pkt_dst_mac = router_mac if router_mac != '' else dst_port_mac
        asic_type = self.test_params.get("sonic_asic_type")

        print("dst_port_id: %d, src_port_id: %d" %
              (dst_port_id, src_port_id), file=sys.stderr)
        print("dst_port_mac: %s, src_port_mac: %s, src_port_ip: %s, dst_port_ip: %s" % (
            dst_port_mac, src_port_mac, src_port_ip, dst_port_ip), file=sys.stderr)

        exp_ip_id = 100
        exp_ttl = 63

        if not dscp_to_pg_map:
            # According to SONiC configuration all dscps are classified to pg 0 except:
            # dscp  3 -> pg 3
            # dscp  4 -> pg 4
            # So for the 64 pkts sent the mapping should be -> 62 pg 0, 1 for pg 3, and 1 for pg 4
            lossy_dscps = list(range(0, 64))
            lossy_dscps.remove(3)
            lossy_dscps.remove(4)
            pg_dscp_map = {
                3: [3],
                4: [4],
                0: lossy_dscps
            }
        else:
            pg_dscp_map = {}
            for dscp, pg in dscp_to_pg_map.items():
                if pg in pg_dscp_map:
                    pg_dscp_map[int(pg)].append(int(dscp))
                else:
                    pg_dscp_map[int(pg)] = [int(dscp)]

        print(pg_dscp_map, file=sys.stderr)
        ttl = exp_ttl + 1 if router_mac != '' else exp_ttl
        if asic_type == "cisco-8000" and self.src_client != self.dst_client:
            ttl = exp_ttl + 2
        dst_port_id = get_rx_port(
            self, 0, src_port_id, pkt_dst_mac, dst_port_ip, src_port_ip)
        print("actual dst_port_id: %d" % (dst_port_id), file=sys.stderr)

        try:
            for pg, dscps in list(pg_dscp_map.items()):
                pg_cntrs_base = sai_thrift_read_pg_counters(
                    self.src_client, port_list['src'][src_port_id])

                # send pkts with dscps that map to the same pg
                for dscp in dscps:
                    tos = (dscp << 2)
                    tos |= 1
                    pkt = simple_ip_packet(pktlen=64,
                                           eth_dst=pkt_dst_mac,
                                           eth_src=src_port_mac,
                                           ip_src=src_port_ip,
                                           ip_dst=dst_port_ip,
                                           ip_tos=tos,
                                           ip_id=exp_ip_id,
                                           ip_ttl=ttl)
                    send_packet(self, src_port_id, pkt, 1)
                    print("dscp: %d, calling send_packet" %
                          (tos >> 2), file=sys.stderr)

                # validate pg counters increment by the correct pkt num
                time.sleep(8)
                pg_cntrs = sai_thrift_read_pg_counters(
                    self.src_client, port_list['src'][src_port_id])
                print(pg_cntrs_base, file=sys.stderr)
                print(pg_cntrs, file=sys.stderr)
                print(list(map(operator.sub, pg_cntrs, pg_cntrs_base)),
                      file=sys.stderr)
                for i in range(0, PG_NUM):
                    if i == pg:
                        if i == 0 or i == 4:
                            assert (pg_cntrs[pg] >=
                                    pg_cntrs_base[pg] + len(dscps))
                        else:
                            assert (pg_cntrs[pg] ==
                                    pg_cntrs_base[pg] + len(dscps))
                    else:
                        # LACP packets are mapped to queue0 and tcp syn packets for BGP to queue4
                        # So for those queues the count could be more
                        if i == 0 or i == 4:
                            assert (pg_cntrs[i] >= pg_cntrs_base[i])
                        else:
                            assert (pg_cntrs[i] == pg_cntrs_base[i])

                # confirm that dscp pkts are received
                total_recv_cnt = 0
                dscp_recv_cnt = 0
                while dscp_recv_cnt < len(dscps):
                    result = self.dataplane.poll(
                        device_number=0, port_number=dst_port_id, timeout=3)
                    if isinstance(result, self.dataplane.PollFailure):
                        self.fail("Expected packet was not received on port %d. Total received: %d.\n%s" % (
                            dst_port_id, total_recv_cnt, result.format()))
                    recv_pkt = scapy.Ether(result.packet)
                    total_recv_cnt += 1

                    # verify dscp flag
                    tos = dscps[dscp_recv_cnt] << 2
                    tos |= 1
                    try:
                        if (recv_pkt.payload.tos == tos) and (recv_pkt.payload.src == src_port_ip) and \
                            (recv_pkt.payload.dst == dst_port_ip) and \
                           (recv_pkt.payload.ttl == exp_ttl) and (recv_pkt.payload.id == exp_ip_id):

                            dscp_recv_cnt += 1
                            print("dscp: %d, total received: %d" %
                                  (tos >> 2, total_recv_cnt), file=sys.stderr)

                    except AttributeError:
                        print("dscp: %d, total received: %d, attribute error!" % (
                            tos >> 2, total_recv_cnt), file=sys.stderr)
                        continue

        finally:
            print("END OF TEST", file=sys.stderr)


# DSCP to PG mapping for IP-IP packets
class DscpToPgMappingIPIP(sai_base_test.ThriftInterfaceDataPlane):
    def runTest(self):
        switch_init(self.clients)
        output_table = []

        # Parse input parameters
        router_mac = self.test_params['router_mac']
        upstream_ptf_ports = self.test_params['upstream_ptf_ports']
        outer_src_port_ip = self.test_params['outer_src_port_ip']
        outer_dst_port_ip = self.test_params['outer_dst_port_ip']
        src_port_id = int(self.test_params['src_port_id'])
        inner_src_port_ip = self.test_params['inner_src_port_ip']
        inner_dst_port_ip = self.test_params['inner_dst_port_ip']
        src_port_mac = self.dataplane.get_mac(0, src_port_id)
        dscp_to_pg_map = self.test_params.get('dscp_to_pg_map', None)
        pkt_dst_mac = router_mac
        decap_mode = self.test_params['decap_mode']

        if not dscp_to_pg_map:
            # According to SONiC configuration all dscps are classified to pg 0 except:
            # dscp  3 -> pg 3
            # dscp  4 -> pg 4
            # So for the 64 pkts sent the mapping should be -> 62 pg 0, 1 for pg 3, and 1 for pg 4
            lossy_dscps = list(range(0, 64))
            lossy_dscps.remove(3)
            lossy_dscps.remove(4)
            pg_dscp_map = {
                3: [3],
                4: [4],
                0: lossy_dscps
            }
        else:
            pg_dscp_map = {}
            for dscp, pg in dscp_to_pg_map.items():
                if pg in pg_dscp_map:
                    pg_dscp_map[int(pg)].append(int(dscp))
                else:
                    pg_dscp_map[int(pg)] = [int(dscp)]

        cause_for_failure = [False, []]

        try:
            for pg, dscps in list(pg_dscp_map.items()):

                # send pkts with dscps that map to the same pg
                for dscp in dscps:
                    pg_cntrs_base = sai_thrift_read_pg_counters(self.src_client, port_list['src'][src_port_id])

                    if decap_mode == "uniform":
                        outer_dscp = dscp
                        inner_dscp = DEFAULT_DSCP
                        exp_dscp = outer_dscp
                    elif decap_mode == "pipe":
                        outer_dscp = DEFAULT_DSCP
                        inner_dscp = dscp
                        exp_dscp = inner_dscp

                    inner_pkt = simple_tcp_packet(ip_src=inner_src_port_ip,
                                                  ip_dst=inner_dst_port_ip,
                                                  ip_dscp=inner_dscp,
                                                  ip_ecn=DEFAULT_ECN,
                                                  ip_ttl=DEFAULT_TTL)

                    inner_pkt.ttl -= 1

                    outer_pkt = simple_ipv4ip_packet(eth_src=src_port_mac,
                                                     eth_dst=pkt_dst_mac,
                                                     ip_src=outer_src_port_ip,
                                                     ip_dst=outer_dst_port_ip,
                                                     ip_dscp=outer_dscp,
                                                     ip_ecn=DEFAULT_ECN,
                                                     inner_frame=inner_pkt[scapy.IP])

                    inner_pkt.ttl += 1

                    exp_pkt = simple_tcp_packet(ip_src=inner_src_port_ip,
                                                ip_dst=inner_dst_port_ip,
                                                ip_dscp=exp_dscp,
                                                ip_ecn=DEFAULT_ECN,
                                                ip_ttl=DEFAULT_TTL)

                    exp_pkt = Mask(exp_pkt)
                    exp_pkt.set_do_not_care_scapy(Ether, 'src')
                    exp_pkt.set_do_not_care_scapy(Ether, 'dst')
                    exp_pkt.set_do_not_care_scapy(IP, 'id')
                    exp_pkt.set_do_not_care_scapy(IP, 'ttl')
                    exp_pkt.set_do_not_care_scapy(IP, 'chksum')

                    send_packet(self, src_port_id, outer_pkt, DEFAULT_PKT_COUNT)

                    try:
                        port_index, _ = verify_packet_any_port(self, exp_pkt, ports=upstream_ptf_ports, timeout=3)
                    except AssertionError:
                        cause_for_failure[0] = True
                        cause_for_failure[1].append("Expected packet with DSCP {} was not received ".format(dscp) +
                                                    "on any of the ports: {}".format(upstream_ptf_ports))

                    # validate pg counters increment by the correct pkt num
                    time.sleep(1)
                    pg_cntrs = sai_thrift_read_pg_counters(self.src_client, port_list['src'][src_port_id])

                    for i in range(0, PG_NUM):
                        try:
                            if i == pg:
                                assert ((pg_cntrs[pg] >= pg_cntrs_base[pg] + DEFAULT_PKT_COUNT - PG_TOLERANCE) and
                                        (pg_cntrs[pg] <= pg_cntrs_base[pg] + DEFAULT_PKT_COUNT + PG_TOLERANCE))
                                output_table.append("{}, {}, {}, PASS".format(pg, dscp, pg_cntrs))
                            else:
                                assert ((pg_cntrs[i] >= pg_cntrs_base[i] - PG_TOLERANCE) and
                                        (pg_cntrs[i] <= pg_cntrs_base[i] + PG_TOLERANCE))
                        except Exception:
                            cause_for_failure[0] = True
                            cause_for_failure[1].append("PG counters are not incremented correctly for " +
                                                        "priority group {} and dscp value {}".format(i, dscp))
                            output_table.append("{}, {}, {}, FAIL".format(i, dscp, pg_cntrs))

        finally:
            headers = "Priority Group, DSCP, pg counters, Result"
            curr_dir = os.getcwd()
            with open(curr_dir + "/dscp_to_pg_mapping_ipip.txt", "w") as f:
                f.write(headers+"\n")
                f.write("\n".join(output_table))
            if cause_for_failure[0]:
                with open(curr_dir + "/dscp_to_pg_mapping_ipip_failures.txt", "w") as f:
                    f.write("\n".join(cause_for_failure[1]))

            print("END OF TEST")


# Tunnel DSCP to PG mapping test
class TunnelDscpToPgMapping(sai_base_test.ThriftInterfaceDataPlane):

    def _build_testing_pkt(self, active_tor_mac, standby_tor_mac, active_tor_ip, standby_tor_ip, inner_dscp,
                           outer_dscp, dst_ip, packet_size, ecn=1):
        pkt = simple_tcp_packet(
            eth_dst=standby_tor_mac,
            ip_src='1.1.1.1',
            ip_dst=dst_ip,
            ip_dscp=inner_dscp,
            ip_ecn=ecn,
            ip_ttl=64,
            pktlen=packet_size
        )

        ipinip_packet = simple_ipv4ip_packet(
            eth_dst=active_tor_mac,
            eth_src=standby_tor_mac,
            ip_src=standby_tor_ip,
            ip_dst=active_tor_ip,
            ip_dscp=outer_dscp,
            ip_ecn=ecn,
            inner_frame=pkt[scapy.IP]
        )
        return ipinip_packet

    def runTest(self):
        """
        This test case is to tx some ip_in_ip packet from Mux tunnel, and check if the traffic is
        mapped to expected PGs.
        """
        switch_init(self.clients)

        # Parse input parameters
        active_tor_mac = self.test_params['active_tor_mac']
        active_tor_ip = self.test_params['active_tor_ip']
        standby_tor_mac = self.test_params['standby_tor_mac']
        standby_tor_ip = self.test_params['standby_tor_ip']
        src_port_id = self.test_params['src_port_id']
        dst_port_id = self.test_params['dst_port_id']
        dst_port_ip = self.test_params['dst_port_ip']

        dscp_to_pg_map = self.test_params['inner_dscp_to_pg_map']
        dscp_to_queue_map = self.test_params['inner_dscp_to_queue_map']
        asic_type = self.test_params['sonic_asic_type']
        packet_size = self.test_params['packet_size']
        cell_size = self.test_params['cell_size']
        cell_occupancy = (packet_size + cell_size - 1) // cell_size
        PKT_NUM = 100
        # There is background traffic during test, so we need to add error tolerance to ignore such pakcets
        # and we send 100 packets every 10 seconds, if no backgound traffic impact counter value, and watermark is very
        #   accurate, expected wartermark increasing value is 100.
        # So for PG0, we increaset tolerance to 20, make sure it can work well even though background traffic, such as
        #   LACP, LLDP, is 2 packet per second.
        # For PG2/3/4/6, usually no background traffic, but watermark value's updating is a little bit inaccurate
        #   according to previously experiments: after send 100 packets, sometime watermark value is 99, sometime
        #   is 101. Since worry about worser scenario, we set tolerance to 10 for PG2/3/4/6. When figure out rootcause
        #   of this symptom, will change to more reasonable value.
        ERROR_TOLERANCE = {
            0: 20,
            1: 0,
            2: 10,
            3: 10,
            4: 10,
            5: 0,
            6: 10,
            7: 0
        }

        try:
            # Disable tx on EGRESS port so that headroom buffer cannot be free
            self.sai_thrift_port_tx_disable(self.dst_client, asic_type, [dst_port_id])

            # There are packet leak even port tx is disabled (18 packets leak on TD3 found)
            # Hence we send some packet to fill the leak before testing
            if asic_type != 'mellanox':
                leakout_failed = False
                if 'cisco-8000' in asic_type:
                    # Only fill queues once
                    queue_leakouts_filled = [False] * 8
                for dscp, _ in dscp_to_pg_map.items():
                    pkt = self._build_testing_pkt(
                        active_tor_mac=active_tor_mac,
                        standby_tor_mac=standby_tor_mac,
                        active_tor_ip=active_tor_ip,
                        standby_tor_ip=standby_tor_ip,
                        inner_dscp=dscp,
                        outer_dscp=0,
                        dst_ip=dst_port_ip,
                        packet_size=packet_size
                    )
                    if 'cisco-8000' in asic_type:
                        queue = dscp_to_queue_map[dscp]
                        if not queue_leakouts_filled[queue]:
                            status = fill_leakout_plus_one(self, src_port_id, dst_port_id, pkt, queue, asic_type)
                            if status:
                                queue_leakouts_filled[queue] = True
                                print("Filled leakout for dscp {} to queue {}".format(dscp, queue))
                            else:
                                print("Failed to fill leakout for dscp {} to queue {}".format(dscp, queue))
                                leakout_failed = True
                    else:
                        send_packet(self, src_port_id, pkt, 20)
                assert not leakout_failed, "Failed filling leakout"
                time.sleep(10)
            if 'cisco-8000' in asic_type:
                PKT_NUM = 50
            else:
                PKT_NUM = 100
            for inner_dscp, pg in dscp_to_pg_map.items():
                logging.info("Iteration: inner_dscp:{}, pg: {}".format(inner_dscp, pg))
                # Build and send packet to active tor.
                # The inner DSCP is set to testing value,
                # and the outer DSCP is set to 0 as it has no impact on remapping
                # On Nvidia platforms, the dscp mode is pipe and the PG is determined by the outer dscp before decap
                outer_dscp = inner_dscp if asic_type == 'mellanox' else 0  # noqa F841
                pkt = self._build_testing_pkt(
                    active_tor_mac=active_tor_mac,
                    standby_tor_mac=standby_tor_mac,
                    active_tor_ip=active_tor_ip,
                    standby_tor_ip=standby_tor_ip,
                    inner_dscp=inner_dscp,
                    outer_dscp=outer_dscp,
                    dst_ip=dst_port_ip,
                    packet_size=packet_size
                )
                pg_shared_wm_res_base = sai_thrift_read_pg_shared_watermark(
                    self.src_client, asic_type, port_list['src'][src_port_id])
                logging.info(pg_shared_wm_res_base)
                send_packet(self, src_port_id, pkt, PKT_NUM)
                # validate pg counters increment by the correct pkt num
                time.sleep(8)

                pg_shared_wm_res = sai_thrift_read_pg_shared_watermark(self.src_client, asic_type,
                                                                       port_list['src'][src_port_id])
                pg_wm_inc = pg_shared_wm_res[pg] - pg_shared_wm_res_base[pg]
                lower_bounds = (PKT_NUM - ERROR_TOLERANCE[pg]) * cell_size * cell_occupancy
                upper_bounds = (PKT_NUM + ERROR_TOLERANCE[pg]) * cell_size * cell_occupancy
                print("DSCP {}, PG {}, expectation: {} <= {} <= {}".format(
                    inner_dscp, pg, lower_bounds, pg_wm_inc, upper_bounds), file=sys.stderr)
                assert lower_bounds <= pg_wm_inc <= upper_bounds

        finally:
            # Enable tx on dest port
            self.sai_thrift_port_tx_enable(self.dst_client, asic_type, [dst_port_id])

# DOT1P to pg mapping


class Dot1pToPgMapping(sai_base_test.ThriftInterfaceDataPlane):
    def runTest(self):
        switch_init(self.clients)

        # Parse input parameters
        router_mac = self.test_params['router_mac']
        print("router_mac: %s" % (router_mac), file=sys.stderr)

        dst_port_id = int(self.test_params['dst_port_id'])
        dst_port_ip = self.test_params['dst_port_ip']
        dst_port_mac = self.dataplane.get_mac(0, dst_port_id)
        src_port_id = int(self.test_params['src_port_id'])
        src_port_ip = self.test_params['src_port_ip']
        src_port_mac = self.dataplane.get_mac(0, src_port_id)
        print("dst_port_id: %d, src_port_id: %d" %
              (dst_port_id, src_port_id), file=sys.stderr)
        print("dst_port_mac: %s, src_port_mac: %s, src_port_ip: %s, dst_port_ip: %s" % (
            dst_port_mac, src_port_mac, src_port_ip, dst_port_ip), file=sys.stderr)
        vlan_id = int(self.test_params['vlan_id'])

        # exp_ip_id = 103 # not used
        exp_ttl = 63

        # According to SONiC configuration dot1ps are classified as follows:
        # dot1p 0 -> pg 0
        # dot1p 1 -> pg 0
        # dot1p 2 -> pg 0
        # dot1p 3 -> pg 3
        # dot1p 4 -> pg 4
        # dot1p 5 -> pg 0
        # dot1p 6 -> pg 0
        # dot1p 7 -> pg 7
        pg_dot1p_map = {
            0: [0, 1, 2, 5, 6],
            3: [3],
            4: [4],
            7: [7]
        }
        print(pg_dot1p_map, file=sys.stderr)

        try:
            for pg, dot1ps in list(pg_dot1p_map.items()):
                pg_cntrs_base = sai_thrift_read_pg_counters(
                    self.src_client, port_list['src'][src_port_id])

                # send pkts with dot1ps that map to the same pg
                for dot1p in dot1ps:
                    # ecn marked
                    tos = 1
                    # Note that vlan tag can be stripped by a switch.
                    # To embrace this situation, we assemble a q-in-q double-tagged packet,
                    # and write the dot1p info into both vlan tags so that
                    # when we receive the packet we do not need to make any assumption
                    # on whether the outer tag is stripped by the switch or not, or
                    # more importantly, we do not need to care about, as in the single-tagged
                    # case, whether the immediate payload is the vlan tag or the ip
                    # header to determine the valid fields for receive validation
                    # purpose. With a q-in-q packet, we are sure that the next layer of
                    # header in either switching behavior case is still a vlan tag
                    pkt = simple_qinq_tcp_packet(pktlen=64,
                                                 eth_dst=router_mac if router_mac != '' else dst_port_mac,
                                                 eth_src=src_port_mac,
                                                 dl_vlan_outer=vlan_id,
                                                 dl_vlan_pcp_outer=dot1p,
                                                 vlan_vid=vlan_id,
                                                 vlan_pcp=dot1p,
                                                 ip_src=src_port_ip,
                                                 ip_dst=dst_port_ip,
                                                 ip_tos=tos,
                                                 ip_ttl=exp_ttl + 1 if router_mac != '' else exp_ttl)
                    send_packet(self, src_port_id, pkt, 1)
                    print("dot1p: %d, calling send_packet" %
                          (dot1p), file=sys.stderr)

                # validate pg counters increment by the correct pkt num
                time.sleep(8)
                pg_cntrs = sai_thrift_read_pg_counters(
                    self.src_client, port_list['src'][src_port_id])
                print(pg_cntrs_base, file=sys.stderr)
                print(pg_cntrs, file=sys.stderr)
                print(list(map(operator.sub, pg_cntrs, pg_cntrs_base)),
                      file=sys.stderr)
                for i in range(0, PG_NUM):
                    if i == pg:
                        assert (pg_cntrs[pg] ==
                                pg_cntrs_base[pg] + len(dot1ps))
                    else:
                        assert (pg_cntrs[i] == pg_cntrs_base[i])

                # confirm that dot1p pkts sent are received
                total_recv_cnt = 0
                dot1p_recv_cnt = 0
                while dot1p_recv_cnt < len(dot1ps):
                    result = self.dataplane.poll(
                        device_number=0, port_number=dst_port_id, timeout=3)
                    if isinstance(result, self.dataplane.PollFailure):
                        self.fail("Expected packet was not received on port %d. Total received: %d.\n%s" % (
                            dst_port_id, total_recv_cnt, result.format()))
                    recv_pkt = scapy.Ether(result.packet)
                    total_recv_cnt += 1

                    # verify dot1p priority
                    dot1p = dot1ps[dot1p_recv_cnt]
                    try:
                        if (recv_pkt.payload.prio == dot1p) and (recv_pkt.payload.vlan == vlan_id):

                            dot1p_recv_cnt += 1
                            print("dot1p: %d, total received: %d" %
                                  (dot1p, total_recv_cnt), file=sys.stderr)

                    except AttributeError:
                        print("dot1p: %d, total received: %d, attribute error!" % (
                            dot1p, total_recv_cnt), file=sys.stderr)
                        continue

        finally:
            print("END OF TEST", file=sys.stderr)

# This test is to measure the Xoff threshold, and buffer limit


class PFCtest(sai_base_test.ThriftInterfaceDataPlane):
    def runTest(self):
        time.sleep(5)
        switch_init(self.clients)
        initialize_diag_counter(self)

        # Parse input parameters
        dscp = int(self.test_params['dscp'])
        ecn = int(self.test_params['ecn'])
        router_mac = self.test_params['router_mac']
        sonic_version = self.test_params['sonic_version']
        # The pfc counter index starts from index 2 in sai_thrift_read_port_counters
        pg = int(self.test_params['pg']) + 2
        dst_port_id = int(self.test_params['dst_port_id'])
        dst_port_ip = self.test_params['dst_port_ip']
        dst_port_mac = self.dataplane.get_mac(0, dst_port_id)
        src_port_id = int(self.test_params['src_port_id'])
        src_port_ip = self.test_params['src_port_ip']
        src_port_vlan = self.test_params['src_port_vlan']
        src_port_mac = self.dataplane.get_mac(0, src_port_id)
        asic_type = self.test_params['sonic_asic_type']
        pkts_num_leak_out = int(self.test_params['pkts_num_leak_out'])
        pkts_num_trig_pfc = int(self.test_params['pkts_num_trig_pfc'])
        self.hwsku = self.test_params['hwsku']
        pkts_num_trig_ingr_drp = int(
            self.test_params['pkts_num_trig_ingr_drp'])
        hwsku = self.test_params['hwsku']
        platform_asic = self.test_params['platform_asic']
        src_dst_asic_diff = self.test_params['src_dst_asic_diff']

        pkt_dst_mac = router_mac if router_mac != '' else dst_port_mac
        # get counter names to query
        ingress_counters, egress_counters = get_counter_names(sonic_version)

        # get a snapshot of PG drop packets counter
        if '201811' not in sonic_version and ('mellanox' in asic_type or 'cisco-8000' in asic_type):
            # According to SONiC configuration lossless dscps are classified as follows:
            # dscp  3 -> pg 3
            # dscp  4 -> pg 4
            pg_dropped_cntrs_old = sai_thrift_read_pg_drop_counters(
                self.src_client, port_list['src'][src_port_id])

        # Prepare IP packet data
        ttl = 64
        if 'packet_size' in list(self.test_params.keys()):
            packet_length = int(self.test_params['packet_size'])
        else:
            packet_length = 64
        if 'cell_size' in self.test_params:
            cell_size = self.test_params['cell_size']
            cell_occupancy = (packet_length + cell_size - 1) // cell_size
        else:
            cell_occupancy = 1

        is_dualtor = self.test_params.get('is_dualtor', False)
        def_vlan_mac = self.test_params.get('def_vlan_mac', None)
        if is_dualtor and def_vlan_mac is not None:
            pkt_dst_mac = def_vlan_mac

        pkt = construct_ip_pkt(packet_length,
                               pkt_dst_mac,
                               src_port_mac,
                               src_port_ip,
                               dst_port_ip,
                               dscp,
                               src_port_vlan,
                               ecn=ecn,
                               ttl=ttl)

        log_message("test dst_port_id: {}, src_port_id: {}, src_vlan: {}".format(
            dst_port_id, src_port_id, src_port_vlan), to_stderr=True)
        # in case dst_port_id is part of LAG, find out the actual dst port
        # for given IP parameters
        dst_port_id = get_rx_port(
            self, 0, src_port_id, pkt_dst_mac, dst_port_ip, src_port_ip, src_port_vlan
        )
        log_message("actual dst_port_id: {}".format(dst_port_id), to_stderr=True)

        capture_diag_counter(self, 'GetRxPort')

        # get a snapshot of counter values at recv and transmit ports
        # queue_counters value is not of our interest here
        recv_counters_base, _ = sai_thrift_read_port_counters(
            self.src_client, asic_type, port_list['src'][src_port_id])
        xmit_counters_base, _ = sai_thrift_read_port_counters(
            self.dst_client, asic_type, port_list['dst'][dst_port_id])
        # Add slight tolerance in threshold characterization to consider
        # the case that cpu puts packets in the egress queue after we pause the egress
        # or the leak out is simply less than expected as we have occasionally observed
        if 'pkts_num_margin' in list(self.test_params.keys()):
            margin = int(self.test_params['pkts_num_margin'])
        else:
            margin = 2

        # For TH3, some packets stay in egress memory and doesn't show up in shared buffer or leakout
        pkts_num_egr_mem = None
        if 'pkts_num_egr_mem' in list(self.test_params.keys()):
            pkts_num_egr_mem = int(self.test_params['pkts_num_egr_mem'])

        # generate pkts_num_egr_mem in runtime
        if 'cisco-8000' in asic_type and src_dst_asic_diff:
            self.sai_thrift_port_tx_disable(self.dst_client, asic_type, [dst_port_id])
            pkts_num_egr_mem, extra_bytes_occupied = overflow_egress(self, src_port_id, pkt,
                                                                     int(self.test_params['pg']),
                                                                     asic_type)
            self.sai_thrift_port_tx_enable(self.dst_client, asic_type, [dst_port_id])
            time.sleep(2)

        self.sai_thrift_port_tx_disable(self.dst_client, asic_type, [dst_port_id])

        try:
            # Since there is variability in packet leakout in hwsku Arista-7050CX3-32S-D48C8 and
            # Arista-7050CX3-32S-C32. Starting with zero pkts_num_leak_out and trying to find
            # actual leakout by sending packets and reading actual leakout from HW.
            # And apply dynamically compensation to all device using Broadcom ASIC.
            if check_leackout_compensation_support(asic_type, hwsku):
                pkts_num_leak_out = 0

            # send packets short of triggering pfc
            if hwsku == 'DellEMC-Z9332f-M-O16C64' or hwsku == 'DellEMC-Z9332f-O32':
                # send packets short of triggering pfc
                send_packet(self, src_port_id, pkt, (pkts_num_egr_mem +
                                                     pkts_num_leak_out +
                                                     pkts_num_trig_pfc) // cell_occupancy - 1 - margin)
            elif 'cisco-8000' in asic_type:
                fill_leakout_plus_one(
                    self, src_port_id, dst_port_id,
                    pkt, int(self.test_params['pg']), asic_type, pkts_num_egr_mem)

                # Send 1 less packet due to leakout filling
                send_packet(self, src_port_id, pkt, (pkts_num_leak_out +
                                                     pkts_num_trig_pfc) // cell_occupancy - 2 - margin)
            else:
                # send packets short of triggering pfc
                send_packet(self, src_port_id, pkt, (pkts_num_leak_out +
                                                     pkts_num_trig_pfc) // cell_occupancy - 1 - margin)
            capture_diag_counter(self, 'ShortOfPfc')

            # allow enough time for the dut to sync up the counter values in counters_db
            time.sleep(8)

            if check_leackout_compensation_support(asic_type, hwsku):
                dynamically_compensate_leakout(self.dst_client, asic_type, sai_thrift_read_port_counters,
                                               port_list['dst'][dst_port_id], TRANSMITTED_PKTS,
                                               xmit_counters_base, self, src_port_id, pkt, 10)
                capture_diag_counter(self, 'Leakout')

            # get a snapshot of counter values at recv and transmit ports
            # queue counters value is not of our interest here
            recv_counters, _ = sai_thrift_read_port_counters(
                self.src_client, asic_type, port_list['src'][src_port_id])
            xmit_counters, _ = sai_thrift_read_port_counters(
                self.dst_client, asic_type, port_list['dst'][dst_port_id])
            test_stage = 'after send packets short of triggering PFC'
            log_message(
                '{}:\n\trecv_counters {}\n\trecv_counters_base {}\n\t'
                'xmit_counters {}\n\txmit_counters_base {}\n'.format(
                    test_stage, recv_counters, recv_counters_base,
                    xmit_counters, xmit_counters_base),
                to_stderr=True)
            # recv port no pfc
            qos_test_assert(
                self, recv_counters[pg] == recv_counters_base[pg],
                'unexpectedly PFC counter increase, {}'.format(test_stage))
            # recv port no ingress drop
            # For dnx few extra ipv6 NS/RA pkt received from VM, adding to counter value
            # & may give inconsistent test results
            # Adding COUNTER_MARGIN to provide room to 2 pkt incase, extra traffic received
            for cntr in ingress_counters:
                if platform_asic and platform_asic == "broadcom-dnx":
                    qos_test_assert(
                        self, recv_counters[cntr] <= recv_counters_base[cntr] + COUNTER_MARGIN,
                        'unexpectedly RX drop counter increase, {}'.format(test_stage))
                else:
                    qos_test_assert(
                        self, recv_counters[cntr] == recv_counters_base[cntr],
                        'unexpectedly RX drop counter increase, {}'.format(test_stage))
            # xmit port no egress drop
            for cntr in egress_counters:
                qos_test_assert(
                    self, xmit_counters[cntr] == xmit_counters_base[cntr],
                    'unexpectedly TX drop counter increase, {}'.format(test_stage))

            # send 1 packet to trigger pfc
            send_packet(self, src_port_id, pkt, 1 + 2 * margin)
            # allow enough time for the dut to sync up the counter values in counters_db
            time.sleep(8)
            capture_diag_counter(self, 'TrigPfc')

            # get a snapshot of counter values at recv and transmit ports
            # queue counters value is not of our interest here
            recv_counters_base = recv_counters
            recv_counters, _ = sai_thrift_read_port_counters(
                self.src_client, asic_type, port_list['src'][src_port_id])
            xmit_counters, _ = sai_thrift_read_port_counters(
                self.dst_client, asic_type, port_list['dst'][dst_port_id])
            test_stage = 'after send a few packets to trigger PFC'
            log_message(
                '{}:\n\trecv_counters {}\n\trecv_counters_base {}\n\t'
                'xmit_counters {}\n\txmit_counters_base {}\n'.format(
                    test_stage, recv_counters, recv_counters_base, xmit_counters, xmit_counters_base), to_stderr=True)
            # recv port pfc
            qos_test_assert(
                self, recv_counters[pg] > recv_counters_base[pg],
                'unexpectedly PFC counter not increase, {}'.format(test_stage))
            # recv port no ingress drop
            # For dnx few extra ipv6 NS/RA pkt received from VM, adding to counter value
            # & may give inconsistent test results
            # Adding COUNTER_MARGIN to provide room to 2 pkt incase, extra traffic received
            for cntr in ingress_counters:
                if platform_asic and platform_asic == "broadcom-dnx":
                    qos_test_assert(
                        self, recv_counters[cntr] <= recv_counters_base[cntr] + COUNTER_MARGIN,
                        'unexpectedly RX drop counter increase, {}'.format(test_stage))
                else:
                    qos_test_assert(
                        self, recv_counters[cntr] == recv_counters_base[cntr],
                        'unexpectedly RX drop counter increase, {}'.format(test_stage))
            # xmit port no egress drop
            for cntr in egress_counters:
                qos_test_assert(
                    self, xmit_counters[cntr] == xmit_counters_base[cntr],
                    'unexpectedly TX drop counter increase, {}'.format(test_stage))

            # send packets short of ingress drop
            send_packet(self, src_port_id, pkt, (pkts_num_trig_ingr_drp -
                                                 pkts_num_trig_pfc) // cell_occupancy - 1 - 2 * margin)
            # allow enough time for the dut to sync up the counter values in counters_db
            time.sleep(8)
            capture_diag_counter(self, 'ShortOfIngDrp')

            # get a snapshot of counter values at recv and transmit ports
            # queue counters value is not of our interest here
            recv_counters_base = recv_counters
            recv_counters, _ = sai_thrift_read_port_counters(
                self.src_client, asic_type, port_list['src'][src_port_id])
            xmit_counters, _ = sai_thrift_read_port_counters(
                self.dst_client, asic_type, port_list['dst'][dst_port_id])
            test_stage = 'after send packets short of ingress drop'
            log_message(
                '{}:\n\trecv_counters {}\n\trecv_counters_base {}\n\t'
                'xmit_counters {}\n\txmit_counters_base {}\n'.format(
                    test_stage, recv_counters, recv_counters_base, xmit_counters, xmit_counters_base), to_stderr=True)
            # recv port pfc
            qos_test_assert(
                self, recv_counters[pg] > recv_counters_base[pg],
                'unexpectedly PFC counter not increase, {}'.format(test_stage))
            # recv port no ingress drop
            # For dnx few extra ipv6 NS/RA pkt received from VM, adding to counter value
            # & may give inconsistent test results
            # Adding COUNTER_MARGIN to provide room to 2 pkt incase, extra traffic received
            for cntr in ingress_counters:
                if platform_asic and platform_asic == "broadcom-dnx":
                    qos_test_assert(
                        self, recv_counters[cntr] <= recv_counters_base[cntr] + COUNTER_MARGIN,
                        'unexpectedly RX drop counter increase, {}'.format(test_stage))
                else:
                    qos_test_assert(
                        self, recv_counters[cntr] == recv_counters_base[cntr],
                        'unexpectedly RX drop counter increase, {}'.format(test_stage))
            # xmit port no egress drop
            for cntr in egress_counters:
                qos_test_assert(
                    self, xmit_counters[cntr] == xmit_counters_base[cntr],
                    'unexpectedly TX drop counter increase, {}'.format(test_stage))

            # send 1 packet to trigger ingress drop
            send_packet(self, src_port_id, pkt, 1 + 2 * margin)
            # allow enough time for the dut to sync up the counter values in counters_db
            time.sleep(8)
            capture_diag_counter(self, 'TrigIngDrp')

            # get a snapshot of counter values at recv and transmit ports
            # queue counters value is not of our interest here
            recv_counters_base = recv_counters
            recv_counters, _ = sai_thrift_read_port_counters(
                self.src_client, asic_type, port_list['src'][src_port_id])
            xmit_counters, _ = sai_thrift_read_port_counters(
                self.dst_client, asic_type, port_list['dst'][dst_port_id])
            test_stage = 'after send a few packets to trigger drop'
            log_message(
                '{}:\n\trecv_counters {}\n\trecv_counters_base {}\n\t'
                'xmit_counters {}\n\txmit_counters_base {}\n'.format(
                    test_stage, recv_counters, recv_counters_base, xmit_counters, xmit_counters_base), to_stderr=True)
            # recv port pfc
            qos_test_assert(
                self, recv_counters[pg] > recv_counters_base[pg],
                'unexpectedly PFC counter not increase, {}'.format(test_stage))
            # recv port ingress drop
            if self.hwsku not in ['Cisco-8800-LC-48H-C48']:
                for cntr in ingress_counters:
                    if platform_asic and platform_asic == "broadcom-dnx":
                        if cntr == 1:
                            qos_test_assert(
                                self, recv_counters[cntr] > recv_counters_base[cntr],
                                'unexpectedly RX drop counter not increase, {}'.format(test_stage))
                    else:
                        qos_test_assert(
                            self, recv_counters[cntr] > recv_counters_base[cntr],
                            'unexpectedly RX drop counter not increase, {}'.format(test_stage))
            # xmit port no egress drop
            for cntr in egress_counters:
                qos_test_assert(
                    self, xmit_counters[cntr] == xmit_counters_base[cntr],
                    'unexpectedly TX drop counter increase, {}'.format(test_stage))

            if '201811' not in sonic_version and 'mellanox' in asic_type:
                pg_dropped_cntrs = sai_thrift_read_pg_drop_counters(
                    self.src_client, port_list['src'][src_port_id])
                logging.info("Dropped packet counters on port #{} :{} {} packets, current dscp: {}".format(
                    src_port_id, pg_dropped_cntrs[dscp], pg_dropped_cntrs_old[dscp], dscp))
                # Check that counters per lossless PG increased
                qos_test_assert(self, pg_dropped_cntrs[dscp] > pg_dropped_cntrs_old[dscp])
            if '201811' not in sonic_version and 'cisco-8000' in asic_type:
                pg_dropped_cntrs = sai_thrift_read_pg_drop_counters(
                    self.src_client, port_list['src'][src_port_id])
                logging.info("Dropped packet counters on port #{} :{} {} packets, current dscp: {}".format(
                    src_port_id, pg_dropped_cntrs[dscp], pg_dropped_cntrs_old[dscp], dscp))
                # check that counters per lossless PG increased
                # Also make sure only relevant dropped pg counter increased and no other pg's
                for i in range(len(pg_dropped_cntrs)):
                    if i == dscp:
                        qos_test_assert(self, pg_dropped_cntrs[i] > pg_dropped_cntrs_old[i])
                    else:
                        qos_test_assert(self, pg_dropped_cntrs[i] == pg_dropped_cntrs_old[i])

        finally:
            summarize_diag_counter(self)
            self.sai_thrift_port_tx_enable(self.dst_client, asic_type, [dst_port_id])


class LosslessVoq(sai_base_test.ThriftInterfaceDataPlane):
    def runTest(self):
        time.sleep(5)
        switch_init(self.clients)

        # Parse input parameters
        dscp = int(self.test_params['dscp'])
        ecn = int(self.test_params['ecn'])
        router_mac = self.test_params['router_mac']
        sonic_version = self.test_params['sonic_version']
        cli_pg = int(self.test_params['pg'])
        # The pfc counter index starts from index 2 in sai_thrift_read_port_counters
        pg = cli_pg + 2
        dst_port_id = int(self.test_params['dst_port_id'])
        dst_port_ip = self.test_params['dst_port_ip']
        dst_port_mac = self.dataplane.get_mac(0, dst_port_id)
        src_port_1_id = int(self.test_params['src_port_1_id'])
        src_port_2_id = int(self.test_params['src_port_2_id'])
        num_of_flows = self.test_params['num_of_flows']
        asic_type = self.test_params['sonic_asic_type']
        pkts_num_leak_out = int(self.test_params['pkts_num_leak_out'])
        pkts_num_trig_pfc = int(self.test_params['pkts_num_trig_pfc'])

        pkt_dst_mac = router_mac if router_mac != '' else dst_port_mac
        # get counter names to query
        ingress_counters, egress_counters = get_counter_names(sonic_version)

        # Prepare IP packet data
        ttl = 64
        if 'packet_size' in self.test_params.keys():
            packet_length = int(self.test_params['packet_size'])
        else:
            packet_length = 64
        src_details = []
        src_details.append((
            int(self.test_params['src_port_1_id']),
            self.test_params['src_port_1_ip'],
            self.dataplane.get_mac(0, int(self.test_params['src_port_1_id']))))
        src_details.append((
            int(self.test_params['src_port_2_id']),
            self.test_params['src_port_2_ip'],
            self.dataplane.get_mac(0, int(self.test_params['src_port_2_id']))))

        all_pkts = get_multiple_flows(
                self,
                pkt_dst_mac,
                dst_port_id,
                dst_port_ip,
                None,
                dscp,
                ecn,
                ttl,
                packet_length,
                src_details,
                packets_per_port=2)

        # get a snapshot of counter values at recv and transmit ports
        def collect_counters():
            counter_details = []
            for src_tuple in src_details:
                counter_details.append(sai_thrift_read_port_counters(
                    self.src_client, asic_type, port_list['src'][src_tuple[0]]))
            counter_details.append(sai_thrift_read_port_counters(
                self.dst_client, asic_type, port_list['dst'][dst_port_id]))
            return counter_details
        counter_details_before = collect_counters()

        # Add slight tolerance in threshold characterization to consider
        # the case that cpu puts packets in the egress queue after we pause the egress
        # or the leak out is simply less than expected as we have occasionally observed
        if 'pkts_num_margin' in self.test_params.keys():
            margin = int(self.test_params['pkts_num_margin'])
        else:
            margin = 2

        self.sai_thrift_port_tx_disable(self.dst_client, asic_type, [dst_port_id])
        try:
            fill_leakout_plus_one(
                self, src_port_1_id, dst_port_id, all_pkts[src_port_1_id][0][0],
                cli_pg, asic_type)
            fill_leakout_plus_one(
                self, src_port_2_id,
                dst_port_id, all_pkts[src_port_2_id][0][0], cli_pg, asic_type)

            # send packets short of triggering pfc
            # Send 1 less packet due to leakout filling
            if num_of_flows == 'multiple':
                npkts = pkts_num_leak_out + \
                    (pkts_num_trig_pfc // 2) - 2 - margin
                print("Sending 4 flows, {} packets".format(npkts))
                for src_id in all_pkts.keys():
                    for pkt_tuple in all_pkts[src_id]:
                        send_packet(self, src_id, pkt_tuple[0], npkts)
            else:
                npkts = pkts_num_leak_out + pkts_num_trig_pfc - 2 - margin
                print("Sending 2 flows, {} packets".format(npkts))
                for i in range(2):
                    send_packet(self, src_details[i][0],
                                all_pkts[src_details[i][0]][0][0], npkts)
            # allow enough time for counters to update
            time.sleep(2)

            # get a snapshot of counter values at recv and transmit ports
            # queue counters value is not of our interest here
            counter_details_after = collect_counters()

            for i in range(2):
                # recv port no pfc
                pfc_txd = counter_details_after[i][0][pg] - counter_details_before[i][0][pg]
                assert pfc_txd == 0, \
                    "Unexpected PFC TX {} on port {} for pg:{}".format(
                        pfc_txd, src_details[i][0], pg-2)
                # recv port no ingress drop
                for cntr in ingress_counters:
                    diff = counter_details_after[i][0][cntr] - counter_details_before[i][0][cntr]
                    assert diff == 0, "Unexpected ingress drop {} on port {}".format(diff, src_details[i])

            # xmit port no egress drop
            for cntr in egress_counters:
                diff = counter_details_after[2][0][cntr] - counter_details_before[2][0][cntr]
                assert diff == 0, "Unexpected egress drops {} on port {}".format(diff, dst_port_id)

            # send 1 packet to trigger pfc
            npkts = 1 + 2 * margin
            if num_of_flows == "multiple":
                print("Sending {} packets to trigger PFC from 4 flows".format(npkts))
                for i in range(2):
                    for src_id in all_pkts.keys():
                        for pkt_tuple in all_pkts[src_id]:
                            send_packet(self, src_id, pkt_tuple[0], npkts)
            else:
                print("Sending {} packets to trigger PFC from 2 flows".format(npkts))
                for i in range(2):
                    send_packet(self, src_details[i][0], all_pkts[src_details[i][0]][0][0], npkts)

            # allow enough time for counters to update
            time.sleep(2)
            # get a snapshot of counter values at recv and transmit ports
            # queue counters value is not of our interest here
            counter_details_3 = collect_counters()
            # recv port pfc

            for i in range(2):
                # recv port Starts PFC:
                pfc_txd = counter_details_3[i][0][pg] - counter_details_before[i][0][pg]
                assert pfc_txd > 0, "PFC TX didn't start on port {} for pg:{}".format(src_details[i][0], pg-2)
                # recv port no ingress drop
                for cntr in ingress_counters:
                    diff = counter_details_3[i][0][cntr] - counter_details_before[i][0][cntr]
                    assert diff == 0, "Unexpected ingress drop {} on port {}".format(diff, src_details[i])

            # xmit port no egress drop
            for cntr in egress_counters:
                diff = counter_details_3[2][0][cntr] - counter_details_before[2][0][cntr]
                assert diff == 0, "Unexpected egress drops {} on port {}".format(diff, dst_port_id)

        finally:
            self.sai_thrift_port_tx_enable(self.dst_client, asic_type, [dst_port_id])

# Base class used for individual PTF runs used in the following: testPfcStormWithSharedHeadroomOccupancy


class PfcStormTestWithSharedHeadroom(sai_base_test.ThriftInterfaceDataPlane):

    def parse_test_params(self):
        # Parse pkt construction related input parameters
        self.dscp = int(self.test_params['dscp'])
        self.ecn = int(self.test_params['ecn'])
        self.sonic_version = self.test_params['sonic_version']
        self.router_mac = self.test_params['router_mac']
        self.asic_type = self.test_params['sonic_asic_type']

        self.pg_id = int(self.test_params['pg'])
        # The pfc counter index starts from index 2 in sai_thrift_read_port_counters
        self.pg = self.pg_id + 2

        self.src_port_id = int(self.test_params['src_port_id'])
        self.src_port_ip = self.test_params['src_port_ip']
        self.src_port_vlan = self.test_params['src_port_vlan']
        self.src_port_mac = self.dataplane.get_mac(0, self.src_port_id)

        self.dst_port_id = int(self.test_params['dst_port_id'])
        self.dst_port_ip = self.test_params['dst_port_ip']
        self.dst_port_mac = self.dataplane.get_mac(0, self.dst_port_id)

        self.ttl = 64
        if 'packet_size' in self.test_params:
            self.default_packet_length = self.test_params['packet_size']
        else:
            self.default_packet_length = 64

        if 'cell_size' in self.test_params:
            cell_size = self.test_params['cell_size']
            self.cell_occupancy = (
                self.default_packet_length + cell_size - 1) // cell_size
        else:
            self.cell_occupancy = 1
        #  Margin used to while crossing the shared headrooom boundary
        self.margin = 2

        # get counter names to query
        self.ingress_counters, self.egress_counters = get_counter_names(
            self.sonic_version)


class PtfFillBuffer(PfcStormTestWithSharedHeadroom):

    def runTest(self):

        time.sleep(5)
        switch_init(self.clients)

        self.parse_test_params()
        pkts_num_trig_pfc = int(self.test_params['pkts_num_trig_pfc'])
        pkts_num_private_headrooom = int(
            self.test_params['pkts_num_private_headrooom'])

        # Draft packets
        pkt_dst_mac = self.router_mac if self.router_mac != '' else self.dst_port_mac
        pkt = construct_ip_pkt(self.default_packet_length,
                               pkt_dst_mac,
                               self.src_port_mac,
                               self.src_port_ip,
                               self.dst_port_ip,
                               self.dscp,
                               self.src_port_vlan,
                               ecn=self.ecn,
                               ttl=self.ttl)

        # get a snapshot of counter values at recv and transmit ports
        # queue_counters value is not of our interest here
        recv_counters_base, queue_counters = sai_thrift_read_port_counters(
            self.src_client, self.asic_type, port_list['src'][self.src_port_id]
        )

        logging.info("Disabling xmit ports: {}".format(self.dst_port_id))
        self.sai_thrift_port_tx_disable(self.dst_client, self.asic_type, [self.dst_port_id])

        xmit_counters_base, queue_counters = sai_thrift_read_port_counters(
            self.dst_client, self.asic_type, port_list['dst'][self.dst_port_id]
        )
        num_pkts = (pkts_num_trig_pfc + pkts_num_private_headrooom) // self.cell_occupancy
        logging.info("Send {} pkts to egress out of {}".format(num_pkts, self.dst_port_id))
        # send packets to dst port 1, to cross into shared headrooom
        send_packet(self, self.src_port_id, pkt, num_pkts)

        # allow enough time for the dut to sync up the counter values in counters_db
        time.sleep(8)
        # get a snapshot of counter values at recv and transmit ports
        # queue counters value is not of our interest here
        recv_counters, queue_counters = sai_thrift_read_port_counters(
            self.src_client, self.asic_type, port_list['src'][self.src_port_id])
        xmit_counters, queue_counters = sai_thrift_read_port_counters(
            self.dst_client, self.asic_type, port_list['dst'][self.dst_port_id])

        logging.debug("Recv Counters: {}, Base: {}".format(
            recv_counters, recv_counters_base))
        logging.debug("Xmit Counters: {}, Base: {}".format(
            xmit_counters, xmit_counters_base))

        # recv port pfc
        assert (recv_counters[self.pg] > recv_counters_base[self.pg])
        # recv port no ingress drop
        for cntr in self.ingress_counters:
            assert (recv_counters[cntr] == recv_counters_base[cntr])
        # xmit port no egress drop
        for cntr in self.egress_counters:
            assert (xmit_counters[cntr] == xmit_counters_base[cntr])


class PtfReleaseBuffer(PfcStormTestWithSharedHeadroom):

    def runTest(self):
        time.sleep(1)
        switch_init(self.clients)

        self.parse_test_params()

        # get a snapshot of counter values at recv and transmit ports
        # queue_counters value is not of our interest here
        recv_counters_base, queue_counters = sai_thrift_read_port_counters(
            self.src_client, self.asic_type, port_list['src'][self.src_port_id]
        )

        xmit_counters_base, queue_counters = sai_thrift_read_port_counters(
            self.dst_client, self.asic_type, port_list['dst'][self.dst_port_id]
        )

        logging.info("Enable xmit ports: {}".format(self.dst_port_id))
        self.sai_thrift_port_tx_enable(self.dst_client, self.asic_type, [self.dst_port_id])

        # allow enough time for the dut to sync up the counter values in counters_db
        time.sleep(8)

        # get new base counter values at recv ports
        recv_counters, queue_counters = sai_thrift_read_port_counters(
            self.src_client, self.asic_type, port_list['src'][self.src_port_id])
        # no ingress drop
        for cntr in self.ingress_counters:
            assert (recv_counters[cntr] == recv_counters_base[cntr])
        recv_counters_base = recv_counters

        # allow enough time for the test to check if no PFC frame was sent from Recv port
        time.sleep(30)

        # get the current snapshot of counter values at recv and transmit ports
        recv_counters, queue_counters = sai_thrift_read_port_counters(
            self.src_client, self.asic_type, port_list['src'][self.src_port_id])
        xmit_counters, queue_counters = sai_thrift_read_port_counters(
            self.dst_client, self.asic_type, port_list['dst'][self.dst_port_id])

        logging.debug("Recv Counters: {}, Base: {}".format(
            recv_counters, recv_counters_base))
        logging.debug("Xmit Counters: {}, Base: {}".format(
            xmit_counters, xmit_counters_base))

        # recv port pfc should not be incremented
        assert (recv_counters[self.pg] == recv_counters_base[self.pg])
        # recv port no ingress drop
        for cntr in self.ingress_counters:
            assert (recv_counters[cntr] == recv_counters_base[cntr])
        # xmit port no egress drop
        for cntr in self.egress_counters:
            assert (xmit_counters[cntr] == xmit_counters_base[cntr])


class PtfEnableDstPorts(PfcStormTestWithSharedHeadroom):

    def runTest(self):
        time.sleep(1)
        switch_init(self.clients)
        self.parse_test_params()
        self.sai_thrift_port_tx_enable(self.dst_client, self.asic_type, [self.dst_port_id])


# This test looks to measure xon threshold (pg_reset_floor)
class PFCXonTest(sai_base_test.ThriftInterfaceDataPlane):

    def get_rx_port(self, src_port_id, pkt_dst_mac, dst_port_ip, src_port_ip, dst_port_id, src_vlan):
        log_message("dst_port_id:{}, src_port_id:{}".format(dst_port_id, src_port_id), to_stderr=True)
        # in case dst_port_id is part of LAG, find out the actual dst port
        # for given IP parameters
        dst_port_id = get_rx_port(
            self, 0, src_port_id, pkt_dst_mac, dst_port_ip, src_port_ip, src_vlan
        )
        log_message("actual dst_port_id: {}".format(dst_port_id), to_stderr=True)
        return dst_port_id

    def runTest(self):
        time.sleep(5)
        switch_init(self.clients)
        initialize_diag_counter(self)
        last_pfc_counter = 0  # noqa F841
        recv_port_counters = [] # noqa F841
        transmit_port_counters = []  # noqa F841

        # Parse input parameters
        dscp = int(self.test_params['dscp'])
        ecn = int(self.test_params['ecn'])
        sonic_version = self.test_params['sonic_version']
        router_mac = self.test_params['router_mac']
        platform_asic = self.test_params['platform_asic']

        # The pfc counter index starts from index 2 in sai_thrift_read_port_counters
        pg = int(self.test_params['pg']) + 2

        dst_port_id = int(self.test_params['dst_port_id'])
        dst_port_ip = self.test_params['dst_port_ip']
        dst_port_mac = self.dataplane.get_mac(0, dst_port_id)
        src_port_id = int(self.test_params['src_port_id'])
        src_port_ip = self.test_params['src_port_ip']
        src_port_vlan = self.test_params['src_port_vlan']
        asic_type = self.test_params['sonic_asic_type']

        ttl = 64

        # TODO: pass in dst_port_id and _ip as a list
        dst_port_2_id = int(self.test_params['dst_port_2_id'])
        dst_port_2_ip = self.test_params['dst_port_2_ip']
        dst_port_2_mac = self.dataplane.get_mac(0, dst_port_2_id)
        dst_port_3_id = int(self.test_params['dst_port_3_id'])
        dst_port_3_ip = self.test_params['dst_port_3_ip']
        dst_port_3_mac = self.dataplane.get_mac(0, dst_port_3_id)
        pkts_num_leak_out = int(self.test_params['pkts_num_leak_out'])
        pkts_num_trig_pfc = int(self.test_params['pkts_num_trig_pfc'])
        pkts_num_dismiss_pfc = int(self.test_params['pkts_num_dismiss_pfc'])
        if 'pkts_num_hysteresis' in list(self.test_params.keys()):
            hysteresis = int(self.test_params['pkts_num_hysteresis'])
        else:
            hysteresis = 0
        hwsku = self.test_params['hwsku']
        src_dst_asic_diff = self.test_params['src_dst_asic_diff']
        self.sai_thrift_port_tx_enable(self.dst_client, asic_type, [dst_port_id, dst_port_2_id, dst_port_3_id])

        # get a snapshot of counter values at recv and transmit ports
        # queue_counters value is not of our interest here
        recv_counters_base, _ = sai_thrift_read_port_counters(
            self.src_client, asic_type, port_list['src'][src_port_id]
        )

        # The number of packets that will trek into the headroom space;
        # We observe in test that if the packets are sent to multiple destination ports,
        # the ingress may not trigger PFC sharp at its boundary
        if 'pkts_num_margin' in list(self.test_params.keys()):
            margin = int(self.test_params['pkts_num_margin'])
        else:
            margin = 1

        # get counter names to query
        ingress_counters, egress_counters = get_counter_names(sonic_version)

        port_counter_indexes = [pg]
        port_counter_indexes += ingress_counters
        port_counter_indexes += egress_counters
        port_counter_indexes += [TRANSMITTED_PKTS, RECEIVED_PKTS,
                                 RECEIVED_NON_UC_PKTS, TRANSMITTED_NON_UC_PKTS, EGRESS_PORT_QLEN]

        # create packet
        pkt_dst_mac = router_mac if router_mac != '' else dst_port_mac
        if 'packet_size' in self.test_params:
            packet_length = self.test_params['packet_size']
        else:
            packet_length = 64
        if 'cell_size' in self.test_params:
            cell_size = self.test_params['cell_size']
            cell_occupancy = (packet_length + cell_size - 1) // cell_size
        else:
            cell_occupancy = 1

        pkt_dst_mac2 = router_mac if router_mac != '' else dst_port_2_mac
        pkt_dst_mac3 = router_mac if router_mac != '' else dst_port_3_mac

        is_dualtor = self.test_params.get('is_dualtor', False)
        def_vlan_mac = self.test_params.get('def_vlan_mac', None)
        if is_dualtor and def_vlan_mac is not None:
            pkt_dst_mac = def_vlan_mac
            pkt_dst_mac3 = def_vlan_mac

        if platform_asic == "cisco-8000":
            pkt_s = get_multiple_flows(
                self,
                pkt_dst_mac,
                dst_port_id,
                dst_port_ip,
                src_port_vlan,
                dscp,
                ecn,
                ttl,
                packet_length,
                [(src_port_id, src_port_ip)],
                packets_per_port=1)[src_port_id][0]

            pkt = pkt_s[0]
            dst_port_id = pkt_s[2]

            # create packet
            pkt2_s = get_multiple_flows(
                    self,
                    pkt_dst_mac,
                    dst_port_2_id,
                    dst_port_2_ip,
                    src_port_vlan,
                    dscp,
                    ecn,
                    ttl,
                    packet_length,
                    [(src_port_id, src_port_ip)],
                    packets_per_port=1)[src_port_id][0]

            pkt2 = pkt2_s[0]
            dst_port_2_id = pkt2_s[2]

            # create packet
            pkt3_s = get_multiple_flows(
                    self,
                    pkt_dst_mac3,
                    dst_port_3_id,
                    dst_port_3_ip,
                    src_port_vlan,
                    dscp,
                    ecn,
                    ttl,
                    packet_length,
                    [(src_port_id, src_port_ip)],
                    packets_per_port=1)[src_port_id][0]

            pkt3 = pkt3_s[0]
            dst_port_3_id = pkt3_s[2]
        else:
            src_port_mac = self.dataplane.get_mac(0, src_port_id)
            pkt = construct_ip_pkt(packet_length,
                                   pkt_dst_mac,
                                   src_port_mac,
                                   src_port_ip,
                                   dst_port_ip,
                                   dscp,
                                   src_port_vlan,
                                   ecn=ecn,
                                   ttl=ttl)
            dst_port_id = self.get_rx_port(
                src_port_id, pkt_dst_mac, dst_port_ip, src_port_ip, dst_port_id, src_port_vlan
            )
            pkt2 = construct_ip_pkt(packet_length,
                                    pkt_dst_mac2,
                                    src_port_mac,
                                    src_port_ip,
                                    dst_port_2_ip,
                                    dscp,
                                    src_port_vlan,
                                    ecn=ecn,
                                    ttl=ttl)
            dst_port_2_id = self.get_rx_port(
                src_port_id, pkt_dst_mac2, dst_port_2_ip, src_port_ip, dst_port_2_id, src_port_vlan
            )
            pkt3 = construct_ip_pkt(packet_length,
                                    pkt_dst_mac3,
                                    src_port_mac,
                                    src_port_ip,
                                    dst_port_3_ip,
                                    dscp,
                                    src_port_vlan,
                                    ecn=ecn,
                                    ttl=ttl)
            dst_port_3_id = self.get_rx_port(
                src_port_id, pkt_dst_mac3, dst_port_3_ip, src_port_ip, dst_port_3_id, src_port_vlan
            )
        capture_diag_counter(self, 'GetRxPort')

        # For TH3/Cisco-8000, some packets stay in egress memory and doesn't show up in shared buffer or leakout
        pkts_num_egr_mem = self.test_params.get('pkts_num_egr_mem', None)
        if pkts_num_egr_mem is not None:
            pkts_num_egr_mem = int(pkts_num_egr_mem)

        is_multi_asic = (self.clients['src'] != self.clients['dst'])
        # generate pkts_num_egr_mem in runtime
        pkts_num_egr_mem2 = pkts_num_egr_mem3 = pkts_num_egr_mem
        if 'cisco-8000' in asic_type and src_dst_asic_diff:
            self.sai_thrift_port_tx_disable(self.dst_client, asic_type, [dst_port_id, dst_port_2_id, dst_port_3_id])
            pkts_num_egr_mem, _ = overflow_egress(
                self, src_port_id, pkt, int(self.test_params['pg']), asic_type)
            pkts_num_egr_mem2, _ = overflow_egress(
                self, src_port_id, pkt2, int(self.test_params['pg']), asic_type)
            pkts_num_egr_mem3, _ = overflow_egress(
                self, src_port_id, pkt3, int(self.test_params['pg']), asic_type)
            self.sai_thrift_port_tx_enable(self.dst_client, asic_type, [dst_port_id, dst_port_2_id, dst_port_3_id])
            time.sleep(2)

        step_id = 1
        step_desc = 'disable TX for dst_port_id, dst_port_2_id, dst_port_3_id'
        log_message('step {}: {}\n'.format(step_id, step_desc), to_stderr=True)
        self.sai_thrift_port_tx_disable(self.dst_client, asic_type, [dst_port_id, dst_port_2_id, dst_port_3_id])

        try:
            '''
            Send various numbers of pkts to each dst port to occupy PG buffer, as below:

                                                                                                          shared buffer theshold                # noqa E501
                                                                         xon offset                            |
                                                                             |                                 |
            PG config:                                                       +                                 +
            -----------------------------------------------------------------*---------------------------------*----------------------          # noqa E501
            pkts in each port:                                          +                                            +
                                                                        |                                            |
            |<--- pkts_num_trig_pfc - pkts_num_dismiss_pfc - margin --->|                                            |
                                 in dst port 1                          |                                            |
                                                                        |<---   pkts_num_dismiss_pfc + margin*2  --->|
                                                                                         in dst port 2               |
                                                                                                                     |<--- X pkts --->|         # noqa E501
                                                                                                                       in dst port 3            # noqa E501
            '''
            # send packets to dst port 1, occupying the "xon"
            step_id += 1
            step_desc = 'send packets to dst port 1, occupying the xon'
            log_message('step {}: {}\n'.format(step_id, step_desc), to_stderr=True)

            xmit_counters_base, _ = sai_thrift_read_port_counters(
                self.dst_client, asic_type, port_list['dst'][dst_port_id]
            )

            # Since there is variability in packet leakout in hwsku Arista-7050CX3-32S-D48C8 and
            # Arista-7050CX3-32S-C32. Starting with zero pkts_num_leak_out and trying to find
            # actual leakout by sending packets and reading actual leakout from HW.
            # And apply dynamically compensation to all device using Broadcom ASIC.
            if check_leackout_compensation_support(asic_type, hwsku):
                pkts_num_leak_out = 0

            if hwsku == 'DellEMC-Z9332f-M-O16C64' or hwsku == 'DellEMC-Z9332f-O32':
                send_packet(
                    self, src_port_id, pkt,
                    (pkts_num_egr_mem + pkts_num_leak_out + pkts_num_trig_pfc -
                     pkts_num_dismiss_pfc - hysteresis) // cell_occupancy
                )
            elif 'cisco-8000' in asic_type:
                fill_leakout_plus_one(
                   self, src_port_id, dst_port_id,
                   pkt, int(self.test_params['pg']), asic_type, pkts_num_egr_mem)
                send_packet(
                    self, src_port_id, pkt,
                    (pkts_num_leak_out + pkts_num_trig_pfc -
                     pkts_num_dismiss_pfc - hysteresis) // cell_occupancy - 1
                )
            else:
                send_packet(
                    self, src_port_id, pkt,
                    (pkts_num_leak_out + pkts_num_trig_pfc -
                        pkts_num_dismiss_pfc - hysteresis) // cell_occupancy - margin
                )
                log_message(
                    'send_packet(src_port_id, pkt, ({} + {} - {} - {}) // {})\n'.format(
                        pkts_num_leak_out, pkts_num_trig_pfc, pkts_num_dismiss_pfc, hysteresis, cell_occupancy),
                    to_stderr=True)

            capture_diag_counter(self, 'SndDst')

            if check_leackout_compensation_support(asic_type, hwsku):
                dynamically_compensate_leakout(self.dst_client, asic_type, sai_thrift_read_port_counters,
                                               port_list['dst'][dst_port_id], TRANSMITTED_PKTS,
                                               xmit_counters_base, self, src_port_id, pkt, 40)
                capture_diag_counter(self, 'LeakoutDst')

            # send packets to dst port 2, occupying the shared buffer
            step_id += 1
            step_desc = 'send packets to dst port 2, occupying the shared buffer'
            log_message('step {}: {}\n'.format(step_id, step_desc), to_stderr=True)

            xmit_2_counters_base, _ = sai_thrift_read_port_counters(
                self.dst_client, asic_type, port_list['dst'][dst_port_2_id]
            )
            if hwsku == 'DellEMC-Z9332f-M-O16C64' or hwsku == 'DellEMC-Z9332f-O32':
                send_packet(
                    self, src_port_id, pkt2,
                    (pkts_num_egr_mem + pkts_num_leak_out + pkts_num_dismiss_pfc +
                     hysteresis) // cell_occupancy + margin - 1
                )
            elif 'cisco-8000' in asic_type:
                if not is_multi_asic:
                    fill_leakout_plus_one(
                        self, src_port_id, dst_port_2_id,
                        pkt2, int(self.test_params['pg']), asic_type)
                    send_packet(
                        self, src_port_id, pkt2,
                        (pkts_num_leak_out + pkts_num_dismiss_pfc +
                         hysteresis) // cell_occupancy + margin - 2
                    )
                else:
                    fill_egress_plus_one(
                        self, src_port_id,
                        pkt2, int(self.test_params['pg']), asic_type, pkts_num_egr_mem2)
                    send_packet(
                        self, src_port_id, pkt2,
                        (pkts_num_leak_out + pkts_num_dismiss_pfc +
                            hysteresis) // cell_occupancy - 3)
            else:
                send_packet(
                    self, src_port_id, pkt2,
                    (pkts_num_leak_out + pkts_num_dismiss_pfc +
                     hysteresis) // cell_occupancy + margin * 2 - 1
                )
                log_message(
                    'send_packet(src_port_id, pkt2, ({} + {} + {}) // {} + {} - 1)\n'.format(
                        pkts_num_leak_out, pkts_num_dismiss_pfc, hysteresis, cell_occupancy, margin),
                    to_stderr=True)

            capture_diag_counter(self, 'SndDst2')

            if check_leackout_compensation_support(asic_type, hwsku):
                dynamically_compensate_leakout(self.dst_client, asic_type, sai_thrift_read_port_counters,
                                               port_list['dst'][dst_port_2_id], TRANSMITTED_PKTS,
                                               xmit_2_counters_base, self, src_port_id, pkt2, 40)
                capture_diag_counter(self, 'LeakoutDst2')

            # send 1 packet to dst port 3, triggering PFC
            step_id += 1
            step_desc = 'send 1 packet to dst port 3, triggering PFC'
            log_message('step {}: {}\n'.format(step_id, step_desc), to_stderr=True)
            xmit_3_counters_base, _ = sai_thrift_read_port_counters(
                self.dst_client, asic_type, port_list['dst'][dst_port_3_id])
            if hwsku == 'DellEMC-Z9332f-M-O16C64' or hwsku == 'DellEMC-Z9332f-O32':
                send_packet(self, src_port_id, pkt3,
                            pkts_num_egr_mem + pkts_num_leak_out + 1)
            elif 'cisco-8000' in asic_type:
                if not is_multi_asic:
                    fill_leakout_plus_one(
                        self, src_port_id, dst_port_3_id,
                        pkt3, int(self.test_params['pg']), asic_type)
                    send_packet(self, src_port_id, pkt3, pkts_num_leak_out)
                else:
                    fill_egress_plus_one(
                        self, src_port_id,
                        pkt3, int(self.test_params['pg']), asic_type, pkts_num_egr_mem3)
                    send_packet(self, src_port_id, pkt3, pkts_num_leak_out + 1)
            else:
                send_packet(self, src_port_id, pkt3, pkts_num_leak_out + 1)
                log_message('send_packet(src_port_id, pkt3, ({} + 1)\n'.format(pkts_num_leak_out), to_stderr=True)
            capture_diag_counter(self, 'SndDst3')

            if check_leackout_compensation_support(asic_type, hwsku):
                dynamically_compensate_leakout(self.dst_client, asic_type, sai_thrift_read_port_counters,
                                               port_list['dst'][dst_port_3_id], TRANSMITTED_PKTS,
                                               xmit_3_counters_base, self, src_port_id, pkt3, 40)
                capture_diag_counter(self, 'LeakoutDst3')

            # allow enough time for the dut to sync up the counter values in counters_db
            time.sleep(2)
            # get a snapshot of counter values at recv and transmit ports
            # queue counters value is not of our interest here
            recv_counters, _ = sai_thrift_read_port_counters(self.src_client, asic_type, port_list['src'][src_port_id])
            xmit_counters, _ = sai_thrift_read_port_counters(self.dst_client, asic_type, port_list['dst'][dst_port_id])
            xmit_2_counters, _ = sai_thrift_read_port_counters(
                self.dst_client, asic_type, port_list['dst'][dst_port_2_id])
            xmit_3_counters, _ = sai_thrift_read_port_counters(
                self.dst_client, asic_type, port_list['dst'][dst_port_3_id])

            # recv port pfc
            qos_test_assert(
                self, recv_counters[pg] > recv_counters_base[pg],
                'unexpectedly not trigger PFC for PG {} (counter: {}), at step {} {}'.format(
                    pg, port_counter_fields[pg], step_id, step_desc))
            # recv port no ingress drop
            # For dnx few extra ipv6 NS/RA pkt received from VM, adding to counter value
            # & may give inconsistent test results
            # Adding COUNTER_MARGIN to provide room to 2 pkt incase, extra traffic received
            for cntr in ingress_counters:
                if platform_asic and platform_asic == "broadcom-dnx":
                    qos_test_assert(
                        self, recv_counters[cntr] <= recv_counters_base[cntr] + COUNTER_MARGIN,
                        'unexpectedly ingress drop on recv port (counter: {}), at step {} {}'.format(
                            port_counter_fields[cntr], step_id, step_desc))
                else:
                    qos_test_assert(
                        self, recv_counters[cntr] == recv_counters_base[cntr],
                        'unexpectedly ingress drop on recv port (counter: {}), at step {} {}'.format(
                            port_counter_fields[cntr], step_id, step_desc))
            # xmit port no egress drop
            for cntr in egress_counters:
                qos_test_assert(
                    self, xmit_counters[cntr] == xmit_counters_base[cntr],
                    'unexpectedly egress drop on xmit port 1 (counter: {}, at step {} {})'.format(
                        port_counter_fields[cntr], step_id, step_desc))
                qos_test_assert(
                    self, xmit_2_counters[cntr] == xmit_2_counters_base[cntr],
                    'unexpectedly egress drop on xmit port 2 (counter: {}, at step {} {})'.format(
                        port_counter_fields[cntr], step_id, step_desc))
                qos_test_assert(
                    self, xmit_3_counters[cntr] == xmit_3_counters_base[cntr],
                    'unexpectedly egress drop on xmit port 3 (counter: {}, at step {} {})'.format(
                        port_counter_fields[cntr], step_id, step_desc))

            step_id += 1
            step_desc = 'enable TX for dst_port_2_id, to drain off buffer in dst_port_2'
            log_message('step {}: {}\n'.format(step_id, step_desc), to_stderr=True)
            self.sai_thrift_port_tx_enable(self.dst_client, asic_type, [dst_port_2_id], last_port=False)

            # allow enough time for the dut to sync up the counter values in counters_db
            time.sleep(2)
            capture_diag_counter(self, 'EnTxOfDst2')

            # get a snapshot of counter values at recv and transmit ports
            # queue counters value is not of our interest here
            recv_counters_base = recv_counters
            recv_counters, _ = sai_thrift_read_port_counters(self.src_client, asic_type, port_list['src'][src_port_id])
            xmit_counters, _ = sai_thrift_read_port_counters(self.dst_client, asic_type, port_list['dst'][dst_port_id])
            xmit_2_counters, _ = sai_thrift_read_port_counters(
                self.dst_client, asic_type, port_list['dst'][dst_port_2_id])
            xmit_3_counters, _ = sai_thrift_read_port_counters(
                self.dst_client, asic_type, port_list['dst'][dst_port_3_id])

            # recv port pfc
            qos_test_assert(
                self, recv_counters[pg] > recv_counters_base[pg],
                'unexpectedly not trigger PFC for PG {} (counter: {}), at step {} {}'.format(
                    pg, port_counter_fields[pg], step_id, step_desc))
            # recv port no ingress drop
            for cntr in ingress_counters:
                qos_test_assert(
                    self, recv_counters[cntr] <= recv_counters_base[cntr] + COUNTER_MARGIN,
                    'unexpectedly ingress drop on recv port (counter: {}), at step {} {}'.format(
                        port_counter_fields[cntr], step_id, step_desc))
            # xmit port no egress drop
            for cntr in egress_counters:
                qos_test_assert(
                    self, xmit_counters[cntr] == xmit_counters_base[cntr],
                    'unexpectedly egress drop on xmit port 1 (counter: {}), at step {} {}'.format(
                        port_counter_fields[cntr], step_id, step_desc))
                qos_test_assert(
                    self, xmit_2_counters[cntr] == xmit_2_counters_base[cntr],
                    'unexpectedly egress drop on xmit port 2 (counter: {}), at step {} {}'.format(
                        port_counter_fields[cntr], step_id, step_desc))
                qos_test_assert(
                    self, xmit_3_counters[cntr] == xmit_3_counters_base[cntr],
                    'unexpectedly egress drop on xmit port 3 (counter: {}), at step {} {}'.format(
                        port_counter_fields[cntr], step_id, step_desc))

            step_id += 1
            step_desc = 'enable TX for dst_port_3_id, to drain off buffer in dst_port_3'
            log_message('step {}: {}\n'.format(step_id, step_desc), to_stderr=True)
            self.sai_thrift_port_tx_enable(self.dst_client, asic_type, [dst_port_3_id], last_port=False)

            # allow enough time for the dut to sync up the counter values in counters_db
            time.sleep(2)
            capture_diag_counter(self, 'EnTxOfDst3')

            # get new base counter values at recv ports
            # queue counters value is not of our interest here
            recv_counters, _ = sai_thrift_read_port_counters(self.src_client, asic_type, port_list['src'][src_port_id])

            for cntr in ingress_counters:
                qos_test_assert(
                    self, recv_counters[cntr] <= recv_counters_base[cntr] + COUNTER_MARGIN,
                    'unexpectedly ingress drop on recv port (counter: {}), at step {} {}'.format(
                        port_counter_fields[cntr], step_id, step_desc))
            recv_counters_base = recv_counters

            step_id += 1
            step_desc = 'sleep 30 seconds'
            log_message('step {}: {}\n'.format(step_id, step_desc), to_stderr=True)

            time.sleep(30)
            # get a snapshot of counter values at recv and transmit ports
            # queue counters value is not of our interest here
            recv_counters, _ = sai_thrift_read_port_counters(self.src_client, asic_type, port_list['src'][src_port_id])
            xmit_counters, _ = sai_thrift_read_port_counters(self.dst_client, asic_type, port_list['dst'][dst_port_id])
            xmit_2_counters, _ = sai_thrift_read_port_counters(
                self.dst_client, asic_type, port_list['dst'][dst_port_2_id])
            xmit_3_counters, _ = sai_thrift_read_port_counters(
                self.dst_client, asic_type, port_list['dst'][dst_port_3_id])

            # recv port no pfc
            qos_test_assert(
                self, recv_counters[pg] == recv_counters_base[pg],
                'unexpectedly trigger PFC for PG {} (counter: {}), at step {} {}'.format(
                    pg, port_counter_fields[pg], step_id, step_desc))
            # recv port no ingress drop
            for cntr in ingress_counters:
                qos_test_assert(
                    self, recv_counters[cntr] <= recv_counters_base[cntr] + COUNTER_MARGIN,
                    'unexpectedly ingress drop on recv port (counter: {}), at step {} {}'.format(
                        port_counter_fields[cntr], step_id, step_desc))
            # xmit port no egress drop
            for cntr in egress_counters:
                qos_test_assert(
                    self, xmit_counters[cntr] == xmit_counters_base[cntr],
                    'unexpectedly egress drop on xmit port 1 (counter: {}), at step {} {}'.format(
                        port_counter_fields[cntr], step_id, step_desc))
                qos_test_assert(
                    self, xmit_2_counters[cntr] == xmit_2_counters_base[cntr],
                    'unexpectedly egress drop on xmit port 2 (counter: {}), at step {} {}'.format(
                        port_counter_fields[cntr], step_id, step_desc))
                qos_test_assert(
                    self, xmit_3_counters[cntr] == xmit_3_counters_base[cntr],
                    'unexpectedly egress drop on xmit port 3 (counter: {}), at step {} {}'.format(
                        port_counter_fields[cntr], step_id, step_desc))

        finally:
            summarize_diag_counter(self)
            self.sai_thrift_port_tx_enable(self.dst_client, asic_type, [dst_port_id, dst_port_2_id, dst_port_3_id])


class HdrmPoolSizeTest(sai_base_test.ThriftInterfaceDataPlane):
    def setUp(self):
        sai_base_test.ThriftInterfaceDataPlane.setUp(self)
        time.sleep(5)
        switch_init(self.clients)

        # Parse input parameters
        self.testbed_type = self.test_params['testbed_type']
        self.dscps = self.test_params['dscps']
        self.ecn = self.test_params['ecn']
        self.router_mac = self.test_params['router_mac']
        self.sonic_version = self.test_params['sonic_version']
        # The pfc counter index starts from index 2 in sai_thrift_read_port_counters
        self.pgs = [pg + 2 for pg in self.test_params['pgs']]
        self.src_port_ids = self.test_params['src_port_ids']
        self.src_port_ips = self.test_params['src_port_ips']
        self.platform_asic = self.test_params['platform_asic']
        print(self.src_port_ips, file=sys.stderr)
        sys.stderr.flush()
        # get counter names to query
        self.ingress_counters, self.egress_counters = get_counter_names(
            self.sonic_version)

        self.dst_port_id = self.test_params['dst_port_id']
        self.dst_port_ip = self.test_params['dst_port_ip']
        self.pgs_num = self.test_params['pgs_num']
        self.asic_type = self.test_params['sonic_asic_type']
        self.pkts_num_leak_out = self.test_params['pkts_num_leak_out']
        self.pkts_num_trig_pfc = self.test_params.get('pkts_num_trig_pfc')
        if not self.pkts_num_trig_pfc:
            self.pkts_num_trig_pfc_shp = self.test_params.get(
                'pkts_num_trig_pfc_shp')
        self.pkts_num_trig_pfc_multi = self.test_params.get('pkts_num_trig_pfc_multi', None)
        self.pkts_num_hdrm_full = self.test_params['pkts_num_hdrm_full']
        self.pkts_num_hdrm_partial = self.test_params['pkts_num_hdrm_partial']
        packet_size = self.test_params.get('packet_size')

        if packet_size:
            self.pkt_size = packet_size
            cell_size = self.test_params.get('cell_size')
            self.pkt_size_factor = int(math.ceil(float(packet_size)/cell_size))
        else:
            self.pkt_size = 64
            self.pkt_size_factor = 1

        if self.pkts_num_trig_pfc:
            print("pkts num: leak_out: {}, trig_pfc: {}, hdrm_full: {}, hdrm_partial: {}, pkt_size {}".format(
                self.pkts_num_leak_out,
                self.pkts_num_trig_pfc_multi if self.pkts_num_trig_pfc_multi else self.pkts_num_trig_pfc,
                self.pkts_num_hdrm_full, self.pkts_num_hdrm_partial, self.pkt_size), file=sys.stderr)
        elif self.pkts_num_trig_pfc_shp:
            print(("pkts num: leak_out: {}, trig_pfc: {}, hdrm_full: {}, hdrm_partial: {}, pkt_size {}".format(
                self.pkts_num_leak_out, self.pkts_num_trig_pfc_shp, self.pkts_num_hdrm_full,
                self.pkts_num_hdrm_partial, self.pkt_size)), file=sys.stderr)

        # used only for headroom pool watermark
        if all(key in self.test_params for key in [
                'hdrm_pool_wm_multiplier', 'buf_pool_roid', 'cell_size', 'max_headroom']):
            self.cell_size = int(self.test_params['cell_size'])
            self.wm_multiplier = self.test_params['hdrm_pool_wm_multiplier']
            print("Wm multiplier: %d buf_pool_roid: %s" % (
                self.wm_multiplier, self.test_params['buf_pool_roid']), file=sys.stderr)
            self.buf_pool_roid = int(self.test_params['buf_pool_roid'], 0)
            print("buf_pool_roid: 0x%lx" %
                  (self.buf_pool_roid), file=sys.stderr)
            self.max_headroom = int(self.test_params['max_headroom'])
        else:
            self.wm_multiplier = None

        sys.stderr.flush()

        self.dst_port_mac = self.dataplane.get_mac(0, self.dst_port_id)
        self.src_port_macs = [self.dataplane.get_mac(
            0, ptid) for ptid in self.src_port_ids]

        if self.testbed_type in ['dualtor', 'dualtor-56', 't0', 't0-64', 't0-116', 't0-120']:
            # populate ARP
            # sender's MAC address is corresponding PTF port's MAC address
            # sender's IP address is caculated in tests/qos/qos_sai_base.py::QosSaiBase::__assignTestPortIps()
            # for dualtor: sender_IP_address = DUT_default_VLAN_interface_IP_address + portIndex + 1
            for idx, ptid in enumerate(self.src_port_ids):

                arpreq_pkt = simple_arp_packet(
                    eth_dst='ff:ff:ff:ff:ff:ff',
                    eth_src=self.src_port_macs[idx],
                    arp_op=1,
                    ip_snd=self.src_port_ips[idx],
                    ip_tgt='192.168.0.1',
                    hw_snd=self.src_port_macs[idx],
                    hw_tgt='00:00:00:00:00:00')
                send_packet(self, ptid, arpreq_pkt)
            arpreq_pkt = simple_arp_packet(
                eth_dst='ff:ff:ff:ff:ff:ff',
                eth_src=self.dst_port_mac,
                arp_op=1,
                ip_snd=self.dst_port_ip,
                ip_tgt='192.168.0.1',
                hw_snd=self.dst_port_mac,
                hw_tgt='00:00:00:00:00:00')
            send_packet(self, self.dst_port_id, arpreq_pkt)
        time.sleep(8)

        # for dualtor, need to change test traffic's dest MAC address to point DUT's default VLAN interface
        # and then DUT is able to correctly forward test traffic to dest PORT on PTF
        # Reminder: need to change this dest MAC address after above ARP population to avoid corrupt ARP packet
        is_dualtor = self.test_params.get('is_dualtor', False)
        def_vlan_mac = self.test_params.get('def_vlan_mac', None)
        if is_dualtor and def_vlan_mac is not None:
            self.dst_port_mac = def_vlan_mac
        self.pkt_dst_mac = self.router_mac if self.router_mac != '' else self.dst_port_mac
        # Collect destination ports that may be in a lag
        if self.platform_asic and self.platform_asic == "broadcom-dnx":
            dst_port_ids = []
            self.src_dst = {}
            for i in range(len(self.src_port_ids)):
                dst_port = get_rx_port(self, 0, self.src_port_ids[i], self.pkt_dst_mac,
                                       self.dst_port_ip, self.src_port_ips[i])
                dst_port_ids.append(dst_port)
                self.src_dst.update({self.src_port_ids[i]: dst_port})
            self.uniq_dst_ports = list(set(dst_port_ids))

    def tearDown(self):
        sai_base_test.ThriftInterfaceDataPlane.tearDown(self)

    def show_port_counter(self, asic_type, rx_base, tx_base, banner):
        port_counter_indexes = [pg for pg in self.pgs]
        port_counter_indexes += self.ingress_counters
        port_counter_indexes += self.egress_counters
        port_counter_indexes += [TRANSMITTED_PKTS, RECEIVED_PKTS,
                                 RECEIVED_NON_UC_PKTS, TRANSMITTED_NON_UC_PKTS, EGRESS_PORT_QLEN]
        port_cnt_tbl = texttable.TextTable(
            [''] + [port_counter_fields[fieldIdx] for fieldIdx in port_counter_indexes])
        for srcPortIdx, srcPortId in enumerate(self.src_port_ids):
            port_cnt_tbl.add_row(['base src_port{}_id{}'.format(srcPortIdx, srcPortId)] +
                                 [rx_base[srcPortIdx][fieldIdx] for fieldIdx in port_counter_indexes])
            rx_curr, _ = sai_thrift_read_port_counters(self.src_client, asic_type, port_list['src'][srcPortId])
            port_cnt_tbl.add_row(['     src_port{}_id{}'.format(srcPortIdx, srcPortId)] +
                                 [rx_curr[fieldIdx] for fieldIdx in port_counter_indexes])
        if self.platform_asic and self.platform_asic == "broadcom-dnx":
            for dstPortIdx, dstPortId in enumerate(self.uniq_dst_ports):
                port_cnt_tbl.add_row(['base dst_port{}_id{}'.format(dstPortIdx, dstPortId)] +
                                     [tx_base[dstPortIdx][fieldIdx] for fieldIdx in port_counter_indexes])
                tx_curr, _ = sai_thrift_read_port_counters(self.dst_client, asic_type, port_list['dst'][dstPortId])
                port_cnt_tbl.add_row(['     dst_port{}_id{}'.format(dstPortIdx, dstPortId)] +
                                     [tx_curr[fieldIdx] for fieldIdx in port_counter_indexes])
        else:
            port_cnt_tbl.add_row(['base dst_port_id{}'.format(self.dst_port_id)] +
                                 [tx_base[fieldIdx] for fieldIdx in port_counter_indexes])
            tx_curr, _ = sai_thrift_read_port_counters(self.dst_client, asic_type, port_list['dst'][self.dst_port_id])
            port_cnt_tbl.add_row(['     dst_port_id{}'.format(self.dst_port_id)] +
                                 [tx_curr[fieldIdx] for fieldIdx in port_counter_indexes])
        sys.stderr.write('{}\n{}\n'.format(banner, port_cnt_tbl))

    def runTest(self):
        margin = self.test_params.get('margin')
        if not margin:
            margin = 0
        sidx_dscp_pg_tuples = [(sidx, dscp, self.pgs[pgidx]) for sidx, sid in enumerate(
            self.src_port_ids) for pgidx, dscp in enumerate(self.dscps)]
        assert (len(sidx_dscp_pg_tuples) >= self.pgs_num)
        print(sidx_dscp_pg_tuples, file=sys.stderr)
        sys.stderr.flush()

        # get a snapshot of counter values at recv and transmit ports
        # queue_counters value is not of our interest here
        recv_counters_bases = [sai_thrift_read_port_counters(self.src_client, self.asic_type, port_list['src'][sid])[
            0] for sid in self.src_port_ids]
        if self.platform_asic and self.platform_asic == "broadcom-dnx":
            xmit_counters_bases = [sai_thrift_read_port_counters(self.dst_client, self.asic_type,
                                                                 port_list['dst'][did])[0]
                                   for did in self.uniq_dst_ports]
        else:
            xmit_counters_base, _ = sai_thrift_read_port_counters(self.dst_client,
                                                                  self.asic_type, port_list['dst'][self.dst_port_id])

        # For TH3, some packets stay in egress memory and doesn't show up in shared buffer or leakout
        if 'pkts_num_egr_mem' in list(self.test_params.keys()):
            pkts_num_egr_mem = int(self.test_params['pkts_num_egr_mem'])

        # Pause egress of dut xmit port
        if self.platform_asic and self.platform_asic == "broadcom-dnx":
            # Disable all dst ports
            self.sai_thrift_port_tx_disable(self.dst_client, self.asic_type, self.uniq_dst_ports)
        else:
            self.sai_thrift_port_tx_disable(self.dst_client, self.asic_type, [self.dst_port_id])

        try:
            # send packets to leak out
            sidx = 0
            pkt = simple_tcp_packet(pktlen=self.pkt_size,
                                    eth_dst=self.router_mac if self.router_mac != '' else self.dst_port_mac,
                                    eth_src=self.src_port_macs[sidx],
                                    ip_src=self.src_port_ips[sidx],
                                    ip_dst=self.dst_port_ip,
                                    ip_ttl=64)

            hwsku = self.test_params['hwsku']
            if (hwsku == 'DellEMC-Z9332f-M-O16C64' or hwsku == 'DellEMC-Z9332f-O32'):
                send_packet(
                    self, self.src_port_ids[sidx], pkt, pkts_num_egr_mem + self.pkts_num_leak_out)
            else:
                send_packet(
                    self, self.src_port_ids[sidx], pkt, self.pkts_num_leak_out)

            # send packets to all pgs to fill the service pool
            # and trigger PFC on all pgs
            for i in range(0, self.pgs_num):
                # Prepare TCP packet data
                tos = sidx_dscp_pg_tuples[i][1] << 2
                tos |= self.ecn
                ttl = 64
                default_packet_length = self.pkt_size
                pkt = simple_tcp_packet(pktlen=default_packet_length,
                                        eth_dst=self.router_mac if self.router_mac != '' else self.dst_port_mac,
                                        eth_src=self.src_port_macs[sidx_dscp_pg_tuples[i][0]],
                                        ip_src=self.src_port_ips[sidx_dscp_pg_tuples[i][0]],
                                        ip_dst=self.dst_port_ip,
                                        ip_tos=tos,
                                        ip_ttl=ttl)
                if self.pkts_num_trig_pfc:
                    pkts_num_trig_pfc = self.pkts_num_trig_pfc_multi[i] \
                        if self.pkts_num_trig_pfc_multi else self.pkts_num_trig_pfc
                else:
                    pkts_num_trig_pfc = self.pkts_num_trig_pfc_shp[i]

                pkt_cnt = pkts_num_trig_pfc // self.pkt_size_factor
                send_packet(
                    self, self.src_port_ids[sidx_dscp_pg_tuples[i][0]], pkt, int(pkt_cnt))
                if self.platform_asic != "broadcom-dnx":
                    time.sleep(8)  # wait pfc counter refresh and show the counters
                    self.show_port_counter(self.asic_type, recv_counters_bases, xmit_counters_base,
                                           'To fill service pool, send {} pkt with DSCP {} PG {} from src_port{}'
                                           ' to dst_port'.format(pkt_cnt, sidx_dscp_pg_tuples[i][1],
                                                                 sidx_dscp_pg_tuples[i][2], sidx_dscp_pg_tuples[i][0]))

            if self.platform_asic and self.platform_asic == "broadcom-dnx":
                time.sleep(8)  # wait pfc counter refresh and show the counters
                for i in range(0, self.pgs_num):
                    if self.pkts_num_trig_pfc:
                        pkts_num_trig_pfc = self.pkts_num_trig_pfc
                    else:
                        pkts_num_trig_pfc = self.pkts_num_trig_pfc_shp[i]

                    pkt_cnt = pkts_num_trig_pfc // self.pkt_size_factor
                    self.show_port_counter(self.asic_type, recv_counters_bases, xmit_counters_bases,
                                           'To fill service pool, send {} pkt with DSCP {} PG {} from'
                                           ' src_port{} to dst_port'.format(pkt_cnt, sidx_dscp_pg_tuples[i][1],
                                                                            sidx_dscp_pg_tuples[i][2],
                                                                            sidx_dscp_pg_tuples[i][0]))

            print("Service pool almost filled", file=sys.stderr)
            sys.stderr.flush()
            # allow enough time for the dut to sync up the counter values in counters_db
            time.sleep(8)

            for i in range(0, self.pgs_num):
                # Prepare TCP packet data
                tos = sidx_dscp_pg_tuples[i][1] << 2
                tos |= self.ecn
                ttl = 64
                default_packet_length = self.pkt_size
                pkt = simple_tcp_packet(pktlen=default_packet_length,
                                        eth_dst=self.router_mac if self.router_mac != '' else self.dst_port_mac,
                                        eth_src=self.src_port_macs[sidx_dscp_pg_tuples[i][0]],
                                        ip_src=self.src_port_ips[sidx_dscp_pg_tuples[i][0]],
                                        ip_dst=self.dst_port_ip,
                                        ip_tos=tos,
                                        ip_ttl=ttl)
                pkt_cnt = 0

                recv_counters, _ = sai_thrift_read_port_counters(
                    self.src_client, self.asic_type, port_list['src'][self.src_port_ids[sidx_dscp_pg_tuples[i][0]]])
                while (recv_counters[sidx_dscp_pg_tuples[i][2]] ==
                       recv_counters_bases[sidx_dscp_pg_tuples[i][0]][sidx_dscp_pg_tuples[i][2]]) and (pkt_cnt < 10):
                    send_packet(
                        self, self.src_port_ids[sidx_dscp_pg_tuples[i][0]], pkt, 1)
                    pkt_cnt += 1
                    # allow enough time for the dut to sync up the counter values in counters_db
                    time.sleep(8)

                    # get a snapshot of counter values at recv and transmit ports
                    # queue_counters value is not of our interest here
                    recv_counters, _ = sai_thrift_read_port_counters(
                        self.src_client, self.asic_type, port_list['src'][self.src_port_ids[sidx_dscp_pg_tuples[i][0]]])

                if self.platform_asic != "broadcom-dnx":
                    time.sleep(8)   # wait pfc counter refresh
                    self.show_port_counter(self.asic_type, recv_counters_bases, xmit_counters_base,
                                           'To trigger PFC, send {} pkt with DSCP {} PG {} from src_port{} to dst_port'
                                           .format(pkt_cnt, sidx_dscp_pg_tuples[i][1], sidx_dscp_pg_tuples[i][2],
                                                   sidx_dscp_pg_tuples[i][0]))
                if self.platform_asic and self.platform_asic == "broadcom-dnx":
                    self.show_port_counter(self.asic_type, recv_counters_bases, xmit_counters_bases,
                                           'To trigger PFC, send {} pkt with DSCP {} PG {} from src_port{} to dst_port'
                                           .format(pkt_cnt, sidx_dscp_pg_tuples[i][1], sidx_dscp_pg_tuples[i][2],
                                                   sidx_dscp_pg_tuples[i][0]))

                if pkt_cnt == 10:
                    if self.platform_asic and self.platform_asic == "broadcom-dnx":
                        self.sai_thrift_port_tx_enable(self.dst_client, self.asic_type, self.uniq_dst_ports)
                    sys.exit("Too many pkts needed to trigger pfc: %d" % (pkt_cnt))
                assert (recv_counters[sidx_dscp_pg_tuples[i][2]] >
                       recv_counters_bases[sidx_dscp_pg_tuples[i][0]][sidx_dscp_pg_tuples[i][2]])
                print("%d packets for sid: %d, pg: %d to trigger pfc" % (
                    pkt_cnt, self.src_port_ids[sidx_dscp_pg_tuples[i][0]], sidx_dscp_pg_tuples[i][2] - 2),
                    file=sys.stderr)
                sys.stderr.flush()

            print("PFC triggered", file=sys.stderr)
            sys.stderr.flush()

            upper_bound = 2 * margin + 1
            if self.wm_multiplier:
                hdrm_pool_wm = sai_thrift_read_headroom_pool_watermark(
                    self.src_client, self.buf_pool_roid)
                print("Actual headroom pool watermark value to start: %d" %
                      hdrm_pool_wm, file=sys.stderr)
                assert (hdrm_pool_wm <= (upper_bound *
                                         self.cell_size * self.wm_multiplier))

            expected_wm = 0
            wm_pkt_num = 0
            upper_bound_wm = 0
            # send packets to all pgs to fill the headroom pool
            for i in range(0, self.pgs_num):
                # Prepare TCP packet data
                tos = sidx_dscp_pg_tuples[i][1] << 2
                tos |= self.ecn
                ttl = 64
                default_packet_length = self.pkt_size
                pkt = simple_tcp_packet(pktlen=default_packet_length,
                                        eth_dst=self.router_mac if self.router_mac != '' else self.dst_port_mac,
                                        eth_src=self.src_port_macs[sidx_dscp_pg_tuples[i][0]],
                                        ip_src=self.src_port_ips[sidx_dscp_pg_tuples[i][0]],
                                        ip_dst=self.dst_port_ip,
                                        ip_tos=tos,
                                        ip_ttl=ttl)

                pkt_cnt = self.pkts_num_hdrm_full // self.pkt_size_factor if i != self.pgs_num - 1 \
                    else self.pkts_num_hdrm_partial // self.pkt_size_factor
                send_packet(
                    self, self.src_port_ids[sidx_dscp_pg_tuples[i][0]], pkt, pkt_cnt)
                # allow enough time for the dut to sync up the counter values in counters_db
                if self.platform_asic != "broadcom-dnx":
                    time.sleep(8)
                    self.show_port_counter(self.asic_type, recv_counters_bases, xmit_counters_base,
                                           'To fill headroom pool, send {} pkt with DSCP {} PG {} from src_port{} '
                                           'to dst_port'.format(pkt_cnt, sidx_dscp_pg_tuples[i][1],
                                                                sidx_dscp_pg_tuples[i][2], sidx_dscp_pg_tuples[i][0]))

                recv_counters, _ = sai_thrift_read_port_counters(
                    self.src_client, self.asic_type, port_list['src'][self.src_port_ids[sidx_dscp_pg_tuples[i][0]]])
                # assert no ingress drop
                for cntr in self.ingress_counters:
                    # corner case: in previous step in which trigger PFC, a few packets were dropped,
                    #     and dropping don't keep increasing constantaly.
                    # workaround: tolerates a few packet drop here,
                    #     and output relevant information for offline analysis, to know if it's an issue
                    if recv_counters[cntr] != recv_counters_bases[sidx_dscp_pg_tuples[i][0]][cntr]:
                        sys.stderr.write('There are some unexpected {} packet drop\n'.format(
                            recv_counters[cntr] - recv_counters_bases[sidx_dscp_pg_tuples[i][0]][cntr]))
                    assert (
                        recv_counters[cntr] - recv_counters_bases[sidx_dscp_pg_tuples[i][0]][cntr] <= margin)

                if self.wm_multiplier:
                    wm_pkt_num += (self.pkts_num_hdrm_full if i !=
                                   self.pgs_num - 1 else self.pkts_num_hdrm_partial)
                    hdrm_pool_wm = sai_thrift_read_headroom_pool_watermark(
                        self.src_client, self.buf_pool_roid)
                    expected_wm = wm_pkt_num * self.cell_size * self.wm_multiplier
                    upper_bound_wm = expected_wm + \
                        (upper_bound * self.cell_size * self.wm_multiplier)
                    if upper_bound_wm > self.max_headroom:
                        upper_bound_wm = self.max_headroom

                    print("pkts sent: %d, lower bound: %d, actual headroom pool watermark: %d, upper_bound: %d" % (
                        wm_pkt_num, expected_wm, hdrm_pool_wm, upper_bound_wm), file=sys.stderr)
                    if 'innovium' not in self.asic_type:
                        assert (expected_wm <= hdrm_pool_wm)
                    assert (hdrm_pool_wm <= upper_bound_wm)
            if self.platform_asic and self.platform_asic == "broadcom-dnx":
                time.sleep(8)
                for i in range(0, self.pgs_num):
                    pkt_cnt = self.pkts_num_hdrm_full // self.pkt_size_factor if i != self.pgs_num - 1 \
                        else self.pkts_num_hdrm_partial // self.pkt_size_factor
                    self.show_port_counter(self.asic_type, recv_counters_bases, xmit_counters_bases,
                                           'To fill headroom pool, send {} pkt with DSCP {} PG {} from'
                                           ' src_port{} to dst_port'.format(pkt_cnt, sidx_dscp_pg_tuples[i][1],
                                                                            sidx_dscp_pg_tuples[i][2],
                                                                            sidx_dscp_pg_tuples[i][0]))
            print("all but the last pg hdrms filled", file=sys.stderr)
            sys.stderr.flush()

            # last pg
            i = self.pgs_num - 1
            # send 1 packet on last pg to trigger ingress drop
            pkt_cnt = 1 + 2 * margin
            send_packet(
                self, self.src_port_ids[sidx_dscp_pg_tuples[i][0]], pkt, pkt_cnt)
            # allow enough time for the dut to sync up the counter values in counters_db
            time.sleep(8)

            if self.platform_asic and self.platform_asic == "broadcom-dnx":
                self.show_port_counter(self.asic_type, recv_counters_bases, xmit_counters_bases,
                                       'To fill last PG and trigger ingress drop, send {} pkt with DSCP {} PG {}'
                                       ' from src_port{} to dst_port'.format(pkt_cnt, sidx_dscp_pg_tuples[i][1],
                                                                             sidx_dscp_pg_tuples[i][2],
                                                                             sidx_dscp_pg_tuples[i][0]))
            else:
                self.show_port_counter(self.asic_type, recv_counters_bases, xmit_counters_base,
                                       'To fill last PG and trigger ingress drop, send {} pkt with DSCP {} PG {}'
                                       ' from src_port{} to dst_port'.format(pkt_cnt, sidx_dscp_pg_tuples[i][1],
                                                                             sidx_dscp_pg_tuples[i][2],
                                                                             sidx_dscp_pg_tuples[i][0]))

            recv_counters, _ = sai_thrift_read_port_counters(
                self.src_client, self.asic_type, port_list['src'][self.src_port_ids[sidx_dscp_pg_tuples[i][0]]])
            if self.platform_asic and self.platform_asic == "broadcom-dnx":
                logging.info("On J2C+ don't support port level drop counters - so ignoring this step for now")
            else:
                # assert ingress drop
                for cntr in self.ingress_counters:
                    assert (recv_counters[cntr] > recv_counters_bases[sidx_dscp_pg_tuples[i][0]][cntr])

            # assert no egress drop at the dut xmit port
            if self.platform_asic != "broadcom-dnx":
                xmit_counters, _ = sai_thrift_read_port_counters(self.dst_client, self.asic_type,
                                                                 port_list['dst'][self.dst_port_id])

            if self.platform_asic and self.platform_asic == "broadcom-dnx":
                logging.info("On J2C+ don't support port level drop counters - so ignoring this step for now")
            else:
                for cntr in self.egress_counters:
                    assert (xmit_counters[cntr] == xmit_counters_base[cntr])

            print("pg hdrm filled", file=sys.stderr)
            if self.wm_multiplier:
                # assert hdrm pool wm still remains the same
                hdrm_pool_wm = sai_thrift_read_headroom_pool_watermark(
                    self.src_client, self.buf_pool_roid)
                sys.stderr.write('After PG headroom filled, actual headroom pool watermark {}, upper_bound {}\n'.format(
                    hdrm_pool_wm, upper_bound_wm))
                if 'innovium' not in self.asic_type:
                    assert (expected_wm <= hdrm_pool_wm)
                assert (hdrm_pool_wm <= upper_bound_wm)
                # at this point headroom pool should be full. send few more packets to continue causing drops
                print("overflow headroom pool", file=sys.stderr)
                send_packet(self, self.src_port_ids[sidx_dscp_pg_tuples[i][0]], pkt, 10)
                hdrm_pool_wm = sai_thrift_read_headroom_pool_watermark(
                    self.src_client, self.buf_pool_roid)
                assert (hdrm_pool_wm <= self.max_headroom)
            sys.stderr.flush()

        finally:
            if self.platform_asic and self.platform_asic == "broadcom-dnx":
                self.sai_thrift_port_tx_enable(self.dst_client, self.asic_type, self.uniq_dst_ports)
            else:
                self.sai_thrift_port_tx_enable(self.dst_client, self.asic_type, [self.dst_port_id])


class SharedResSizeTest(sai_base_test.ThriftInterfaceDataPlane):
    def setUp(self):
        sai_base_test.ThriftInterfaceDataPlane.setUp(self)
        time.sleep(1)
        switch_init(self.clients)

        # Parse input parameters
        self.testbed_type = self.test_params['testbed_type']
        self.dscps = self.test_params['dscps']
        self.ecn = self.test_params['ecn']
        self.router_mac = self.test_params['router_mac']
        self.sonic_version = self.test_params['sonic_version']
        self.pgs = self.test_params['pgs']
        self.pg_cntr_indices = [pg + 2 for pg in self.pgs]
        self.queues = self.test_params['queues']
        self.src_port_ids = self.test_params['src_port_ids']
        self.src_port_ips = self.test_params['src_port_ips']
        print(self.src_port_ips, file=sys.stderr)
        sys.stderr.flush()
        # get counter names to query
        self.ingress_counters, self.egress_counters = get_counter_names(
            self.sonic_version)

        self.dst_port_ids = self.test_params['dst_port_ids']
        self.dst_port_ips = self.test_params['dst_port_ips']
        self.asic_type = self.test_params['sonic_asic_type']
        self.pkt_counts = self.test_params['pkt_counts']
        self.shared_limit_bytes = self.test_params['shared_limit_bytes']

        # LACP causes slow increase in memory consumption over duration of the test, thus
        # a margin may be needed.
        if 'pkts_num_margin' in self.test_params:
            self.margin = int(self.test_params['pkts_num_margin'])
        else:
            self.margin = 0

        if 'packet_size' in self.test_params:
            self.packet_size = self.test_params['packet_size']
            self.cell_size = self.test_params['cell_size']
        else:
            self.packet_size = 64
            self.cell_size = 350

        self.dst_port_macs = [self.dataplane.get_mac(
            0, ptid) for ptid in self.dst_port_ids]
        self.src_port_macs = [self.dataplane.get_mac(
            0, ptid) for ptid in self.src_port_ids]

        # Correct any destination ports that may be in a lag
        for i in range(len(self.dst_port_ids)):
            src_port_id = self.src_port_ids[i]
            dst_port_id = self.dst_port_ids[i]
            dst_port_mac = self.dst_port_macs[i]
            src_port_ip = self.src_port_ips[i]
            dst_port_ip = self.dst_port_ips[i]
            real_dst_port_id = get_rx_port(
                self,
                0,
                src_port_id,
                self.router_mac if self.router_mac != '' else dst_port_mac,
                dst_port_ip, src_port_ip
            )
            if real_dst_port_id != dst_port_id:
                print("Corrected dst port from {} to {}".format(
                    dst_port_id, real_dst_port_id), file=sys.stderr)
                self.dst_port_ids[i] = real_dst_port_id

    def tearDown(self):
        sai_base_test.ThriftInterfaceDataPlane.tearDown(self)

    def runTest(self):
        assert len(self.dscps) == len(self.pgs) == len(
            self.src_port_ids) == len(self.dst_port_ids) == len(self.pkt_counts)

        # Need at least 2 packet send instructions
        assert len(self.pkt_counts) >= 2

        # Reservation limit should be indicated by single packet, which is then modified
        # by the given margin
        assert self.pkt_counts[-1] == 1
        self.pkt_counts[-1] += 2 * self.margin

        # Second to last pkt count instruction needs to be reduced by margin to avoid
        # triggering XOFF early.
        assert self.pkt_counts[-2] >= self.margin
        self.pkt_counts[-2] -= self.margin

        # Test configuration packet counts and sizing should accurately trigger shared limit
        cell_occupancy = (self.packet_size +
                          self.cell_size - 1) // self.cell_size
        assert sum(self.pkt_counts[:-1]) * cell_occupancy * \
            self.cell_size < self.shared_limit_bytes
        assert sum(self.pkt_counts) * cell_occupancy * \
            self.cell_size >= self.shared_limit_bytes

        # get a snapshot of counter values at unique recv and transmit ports
        uniq_srcs = set(self.src_port_ids)
        uniq_dsts = set(self.dst_port_ids)
        pg_drop_counters_bases = {port_id: sai_thrift_read_pg_drop_counters(
            self.src_client, port_list['src'][port_id]) for port_id in uniq_srcs}
        recv_counters_bases = {port_id: sai_thrift_read_port_counters(
            self.src_client, self.asic_type, port_list['src'][port_id])[0] for port_id in uniq_srcs}
        xmit_counters_bases = {port_id: sai_thrift_read_port_counters(
            self.dst_client, self.asic_type, port_list['dst'][port_id])[0] for port_id in uniq_dsts}

        # Disable all dst ports
        uniq_dst_ports = list(set(self.dst_port_ids))
        self.sai_thrift_port_tx_disable(self.dst_client, self.asic_type, uniq_dst_ports)

        try:
            for i in range(len(self.src_port_ids)):
                dscp = self.dscps[i]
                pg = self.pgs[i]
                queue = self.queues[i]
                src_port_id = self.src_port_ids[i]
                dst_port_id = self.dst_port_ids[i]
                src_port_mac = self.src_port_macs[i]
                dst_port_mac = self.dst_port_macs[i]
                src_port_ip = self.src_port_ips[i]
                dst_port_ip = self.dst_port_ips[i]
                pkt_count = self.pkt_counts[i]

                pkt = construct_ip_pkt(self.packet_size,
                                       self.router_mac if self.router_mac != '' else dst_port_mac,
                                       src_port_mac,
                                       src_port_ip,
                                       dst_port_ip,
                                       dscp,
                                       None,
                                       ecn=self.ecn,
                                       ttl=64)

                if i == len(self.src_port_ids) - 1:
                    # Verify XOFF has not been triggered on final port before sending traffic
                    print(
                        "Verifying XOFF hasn't been triggered yet on final iteration", file=sys.stderr)
                    sys.stderr.flush()
                    time.sleep(4)
                    recv_counters = sai_thrift_read_port_counters(
                        self.src_client, self.asic_type, port_list['src'][src_port_id])[0]
                    xoff_txd = recv_counters[self.pg_cntr_indices[i]] - \
                        recv_counters_bases[src_port_id][self.pg_cntr_indices[i]]
                    assert xoff_txd == 0, "XOFF triggered too early on final iteration, XOFF count is %d" % xoff_txd

                # Send requested number of packets
                print("Sending %d packets for dscp=%d, pg=%d, src_port_id=%d, dst_port_id=%d" % (
                    pkt_count, dscp, pg, src_port_id, dst_port_id), file=sys.stderr)
                sys.stderr.flush()
                if 'cisco-8000' in self.asic_type:
                    assert (fill_leakout_plus_one(self, src_port_id,
                                                  dst_port_id, pkt, queue, self.asic_type))
                    pkt_count -= 1  # leakout adds 1 packet, subtract from current iteration

                send_packet(self, src_port_id, pkt, pkt_count)

                if i == len(self.src_port_ids) - 1:
                    # Verify XOFF has now been triggered on final port
                    print(
                        "Verifying XOFF has now been triggered on final iteration", file=sys.stderr)
                    sys.stderr.flush()
                    time.sleep(4)
                    recv_counters = sai_thrift_read_port_counters(
                        self.src_client, self.asic_type, port_list['src'][src_port_id])[0]
                    xoff_txd = recv_counters[self.pg_cntr_indices[i]] - \
                        recv_counters_bases[src_port_id][self.pg_cntr_indices[i]]
                    assert xoff_txd > 0, "Failed to trigger XOFF on final iteration"

            # Verify no ingress/egress drops for all ports
            pg_drop_counters = {port_id: sai_thrift_read_pg_drop_counters(
                self.src_client, port_list['src'][port_id]) for port_id in uniq_srcs}
            for src_port_id in uniq_srcs:
                for pg in range(len(pg_drop_counters[src_port_id])):
                    drops = pg_drop_counters[src_port_id][pg] - pg_drop_counters_bases[src_port_id][pg]
                    if pg in [3, 4]:
                        assert drops == 0, "Detected %d lossless drops on PG %d src port %d" % (drops, pg, src_port_id)
                    elif drops > 0:
                        # When memory is full, any new lossy background traffic is dropped.
                        print("Observed lossy drops %d on PG %d src port %d, expected." %
                              (drops, pg, src_port_id), file=sys.stderr)
            xmit_counters_list = {port_id: sai_thrift_read_port_counters(
                self.dst_client, self.asic_type, port_list['dst'][port_id])[0] for port_id in uniq_dsts}
            for dst_port_id in uniq_dsts:
                for cntr in self.egress_counters:
                    drops = xmit_counters_list[dst_port_id][cntr] - \
                        xmit_counters_bases[dst_port_id][cntr]
                    assert drops == 0, "Detected %d egress drops on dst port id %d" % (drops, dst_port_id)

        finally:
            self.sai_thrift_port_tx_enable(self.dst_client, self.asic_type, uniq_dst_ports)

# TODO: remove sai_thrift_clear_all_counters and change to use incremental counter values


class DscpEcnSend(sai_base_test.ThriftInterfaceDataPlane):
    def runTest(self):
        switch_init(self.clients)

        # Parse input parameters
        dscp = int(self.test_params['dscp'])
        ecn = int(self.test_params['ecn'])
        router_mac = self.test_params['router_mac']
        sonic_version = self.test_params['sonic_version']
        asic_type = self.test_params['sonic_asic_type']
        default_packet_length = 64
        dst_port_id = int(self.test_params['dst_port_id'])
        dst_port_ip = self.test_params['dst_port_ip']
        src_port_id = int(self.test_params['src_port_id'])
        src_port_ip = self.test_params['src_port_ip']
        src_port_mac = self.dataplane.get_mac(0, src_port_id)
        num_of_pkts = self.test_params['num_of_pkts']
        limit = self.test_params['limit']
        min_limit = self.test_params['min_limit']
        cell_size = self.test_params['cell_size']
        asic_type = self.test_params['sonic_asic_type']
        # get counter names to query
        ingress_counters, egress_counters = get_counter_names(sonic_version)

        # STOP PORT FUNCTION
        sched_prof_id = sai_thrift_create_scheduler_profile(
            self.src_client, STOP_PORT_MAX_RATE)
        attr_value = sai_thrift_attribute_value_t(oid=sched_prof_id)
        attr = sai_thrift_attribute_t(
            id=SAI_PORT_ATTR_QOS_SCHEDULER_PROFILE_ID, value=attr_value)
        self.dst_client.sai_thrift_set_port_attribute(port_list['dst'][dst_port_id], attr)

        # Clear Counters
        sai_thrift_clear_all_counters(self.src_client, 'src')
        sai_thrift_clear_all_counters(self.dst_client, 'dst')

        # send packets
        try:
            tos = dscp << 2
            tos |= ecn
            ttl = 64
            for i in range(0, num_of_pkts):
                pkt = simple_tcp_packet(pktlen=default_packet_length,
                                        eth_dst=router_mac,
                                        eth_src=src_port_mac,
                                        ip_src=src_port_ip,
                                        ip_dst=dst_port_ip,
                                        ip_tos=tos,
                                        ip_ttl=ttl)
                send_packet(self, 0, pkt)

            leaking_pkt_number = 0
            for (rcv_port_number, pkt_str, pkt_time) in self.dataplane.packets(0, 1):
                leaking_pkt_number += 1
            print("leaking packet %d" % leaking_pkt_number)

            # Read Counters
            print("DST port counters: ")
            port_counters, queue_counters = sai_thrift_read_port_counters(
                self.dst_client, asic_type, port_list['dst'][dst_port_id])
            print(port_counters)
            print(queue_counters)

            # Clear Counters
            sai_thrift_clear_all_counters(self.src_client, 'src')
            sai_thrift_clear_all_counters(self.dst_client, 'dst')

            # Set receiving socket buffers to some big value
            for p in list(self.dataplane.ports.values()):
                p.socket.setsockopt(socket.SOL_SOCKET,
                                    socket.SO_RCVBUF, 41943040)

            # RELEASE PORT
            sched_prof_id = sai_thrift_create_scheduler_profile(
                self.src_client, RELEASE_PORT_MAX_RATE)
            attr_value = sai_thrift_attribute_value_t(oid=sched_prof_id)
            attr = sai_thrift_attribute_t(
                id=SAI_PORT_ATTR_QOS_SCHEDULER_PROFILE_ID, value=attr_value)
            self.dst_client.sai_thrift_set_port_attribute(
                port_list['dst'][dst_port_id], attr)

            # if (ecn == 1) - capture and parse all incoming packets
            marked_cnt = 0
            not_marked_cnt = 0
            if (ecn == 1):
                print("")
                print(
                    "ECN capable packets generated, releasing dst_port and analyzing traffic -")

                cnt = 0
                pkts = []
                for i in range(num_of_pkts):
                    (rcv_device, rcv_port, rcv_pkt, pkt_time) = dp_poll(
                        self, device_number=0, port_number=dst_port_id, timeout=0.2)
                    if rcv_pkt is not None:
                        cnt += 1
                        pkts.append(rcv_pkt)
                    else:  # Received less packets then expected
                        assert (cnt == num_of_pkts)
                print("    Received packets:    " + str(cnt))

                for pkt_to_inspect in pkts:
                    pkt_str = hex_dump_buffer(pkt_to_inspect)

                    # Count marked and not marked amount of packets
                    if ((int(pkt_str[ECN_INDEX_IN_HEADER]) & 0x03) == 1):
                        not_marked_cnt += 1
                    elif ((int(pkt_str[ECN_INDEX_IN_HEADER]) & 0x03) == 3):
                        assert (not_marked_cnt == 0)
                        marked_cnt += 1

                print("    ECN non-marked pkts: " + str(not_marked_cnt))
                print("    ECN marked pkts:     " + str(marked_cnt))
                print("")

            time.sleep(5)
            # Read Counters
            print("DST port counters: ")
            port_counters, queue_counters = sai_thrift_read_port_counters(
                self.dst_client, asic_type, port_list['dst'][dst_port_id])
            print(port_counters)
            print(queue_counters)
            if (ecn == 0):
                # num_of_pkts*pkt_size_in_cells*cell_size
                transmitted_data = port_counters[TRANSMITTED_PKTS] * \
                    2 * cell_size
                assert (port_counters[TRANSMITTED_OCTETS] <= limit * 1.05)
                assert (transmitted_data >= min_limit)
                assert (marked_cnt == 0)
            elif (ecn == 1):
                non_marked_data = not_marked_cnt * 2 * cell_size
                assert (non_marked_data <= limit*1.05)
                assert (non_marked_data >= limit*0.95)
                assert (marked_cnt == (num_of_pkts - not_marked_cnt))
                for cntr in egress_counters:
                    assert (port_counters[cntr] == 0)
                for cntr in ingress_counters:
                    assert (port_counters[cntr] == 0)

        finally:
            # RELEASE PORT
            sched_prof_id = sai_thrift_create_scheduler_profile(
                self.src_client, RELEASE_PORT_MAX_RATE)
            attr_value = sai_thrift_attribute_value_t(oid=sched_prof_id)
            attr = sai_thrift_attribute_t(
                id=SAI_PORT_ATTR_QOS_SCHEDULER_PROFILE_ID, value=attr_value)
            self.dst_client.sai_thrift_set_port_attribute(
                port_list['dst'][dst_port_id], attr)
            print("END OF TEST")


class WRRtest(sai_base_test.ThriftInterfaceDataPlane):
    def runTest(self):
        switch_init(self.clients)

        # Parse input parameters
        ecn = int(self.test_params['ecn'])
        router_mac = self.test_params['router_mac']
        dst_port_id = int(self.test_params['dst_port_id'])
        dst_port_ip = self.test_params['dst_port_ip']
        dst_port_mac = self.dataplane.get_mac(0, dst_port_id)
        src_port_id = int(self.test_params['src_port_id'])
        src_port_ip = self.test_params['src_port_ip']
        src_port_vlan = self.test_params['src_port_vlan']
        src_port_mac = self.dataplane.get_mac(0, src_port_id)
        qos_remap_enable = bool(
            self.test_params.get('qos_remap_enable', False))
        dry_run = bool(self.test_params.get('dry_run', False))
        print("dst_port_id: %d, src_port_id: %d qos_remap_enable: %d" %
              (dst_port_id, src_port_id, qos_remap_enable))
        print("dst_port_mac: %s, src_port_mac: %s, src_port_ip: %s, dst_port_ip: %s" % (
            dst_port_mac, src_port_mac, src_port_ip, dst_port_ip))
        asic_type = self.test_params['sonic_asic_type']
        exp_ip_id = 110
        default_packet_length = int(self.test_params.get('packet_size', 1500))
        queue_0_num_of_pkts = int(self.test_params.get('q0_num_of_pkts', 0))
        queue_1_num_of_pkts = int(self.test_params.get('q1_num_of_pkts', 0))
        queue_2_num_of_pkts = int(self.test_params.get('q2_num_of_pkts', 0))
        queue_3_num_of_pkts = int(self.test_params.get('q3_num_of_pkts', 0))
        queue_4_num_of_pkts = int(self.test_params.get('q4_num_of_pkts', 0))
        queue_5_num_of_pkts = int(self.test_params.get('q5_num_of_pkts', 0))
        queue_6_num_of_pkts = int(self.test_params.get('q6_num_of_pkts', 0))
        queue_7_num_of_pkts = int(self.test_params.get('q7_num_of_pkts', 0))
        limit = int(self.test_params['limit'])
        pkts_num_leak_out = int(self.test_params['pkts_num_leak_out'])
        topo = self.test_params['topo']
        platform_asic = self.test_params['platform_asic']
        prio_list = self.test_params.get('dscp_list', [])
        q_pkt_cnt = self.test_params.get('q_pkt_cnt', [])
        q_list = self.test_params.get('q_list', [])

        self.sai_thrift_port_tx_enable(self.dst_client, asic_type, [dst_port_id], enable_port_by_unblock_queue=False)

        if not (prio_list and q_pkt_cnt and q_list):
            if 'backend' not in topo:
                if not qos_remap_enable:
                    # When qos_remap is disabled, the map is as below
                    # DSCP TC QUEUE
                    # 3    3    3
                    # 4    4    4
                    # 8    0    0
                    # 0    1    1
                    # 5    2    2
                    # 46   5    5
                    # 48   6    6
                    prio_list = [3, 4, 8, 0, 5, 46, 48]
                    q_pkt_cnt = [queue_3_num_of_pkts, queue_4_num_of_pkts, queue_0_num_of_pkts,
                                 queue_1_num_of_pkts, queue_2_num_of_pkts, queue_5_num_of_pkts, queue_6_num_of_pkts]
                    q_list = [3, 4, 0, 1, 2, 5, 6]
                else:
                    # When qos_remap is enabled, the map is as below
                    # DSCP TC QUEUE
                    # 3    3    3
                    # 4    4    4
                    # 8    0    0
                    # 0    1    1
                    # 46   5    5
                    # 48   7    7
                    prio_list = [3, 4, 8, 0, 46, 48]
                    q_pkt_cnt = [queue_3_num_of_pkts, queue_4_num_of_pkts, queue_0_num_of_pkts,
                                 queue_1_num_of_pkts, queue_5_num_of_pkts, queue_7_num_of_pkts]
                    q_list = [3, 4, 0, 1, 5, 7]
            else:
                prio_list = [3, 4, 1, 0, 2, 5, 6]
                q_pkt_cnt = [queue_3_num_of_pkts, queue_4_num_of_pkts, queue_1_num_of_pkts,
                             queue_0_num_of_pkts, queue_2_num_of_pkts, queue_5_num_of_pkts, queue_6_num_of_pkts]
                q_list = [3, 4, 1, 0, 2, 5, 6]
        q_cnt_sum = sum(q_pkt_cnt)
        # Send packets to leak out
        pkt_dst_mac = router_mac if router_mac != '' else dst_port_mac

        is_dualtor = self.test_params.get('is_dualtor', False)
        def_vlan_mac = self.test_params.get('def_vlan_mac', None)
        if is_dualtor and def_vlan_mac is not None:
            sys.stderr.write(
                "Since it's dual-TOR testbed, modify pkt_dst_mac from {} to {}\n".format(pkt_dst_mac, def_vlan_mac))
            pkt_dst_mac = def_vlan_mac

        pkt = construct_ip_pkt(64,
                               pkt_dst_mac,
                               src_port_mac,
                               src_port_ip,
                               dst_port_ip,
                               0,
                               src_port_vlan,
                               ttl=64)

        print("dst_port_id: %d, src_port_id: %d, src_port_vlan: %s" %
              (dst_port_id, src_port_id, src_port_vlan), file=sys.stderr)
        # in case dst_port_id is part of LAG, find out the actual dst port
        # for given IP parameters
        dst_port_id = get_rx_port(
            self, 0, src_port_id, pkt_dst_mac, dst_port_ip, src_port_ip, src_port_vlan
        )
        print("actual dst_port_id: {}".format(dst_port_id), file=sys.stderr)

        self.sai_thrift_port_tx_disable(self.dst_client, asic_type, [dst_port_id], disable_port_by_block_queue=False)

        send_packet(self, src_port_id, pkt, pkts_num_leak_out)

        # Get a snapshot of counter values
        port_counters_base, queue_counters_base = sai_thrift_read_port_counters(
            self.dst_client, asic_type, port_list['dst'][dst_port_id])

        # Send packets to each queue based on priority/dscp field
        for prio, pkt_cnt, queue in zip(prio_list, q_pkt_cnt, q_list):
            pkt = construct_ip_pkt(default_packet_length,
                                   pkt_dst_mac,
                                   src_port_mac,
                                   src_port_ip,
                                   dst_port_ip,
                                   prio,
                                   src_port_vlan,
                                   ip_id=exp_ip_id,
                                   ecn=ecn,
                                   ttl=64)
            if 'cisco-8000' in asic_type and pkt_cnt > 0:
                fill_leakout_plus_one(self, src_port_id, dst_port_id, pkt, queue, asic_type)
                pkt_cnt -= 1
            send_packet(self, src_port_id, pkt, pkt_cnt)

        # Set receiving socket buffers to some big value
        for p in list(self.dataplane.ports.values()):
            p.socket.setsockopt(socket.SOL_SOCKET, socket.SO_RCVBUF, 41943040)

        # recv packets for leakout
        if 'cisco-8000' in asic_type:
            recv_pkt = scapy.Ether()

            while recv_pkt:
                received = self.dataplane.poll(
                    device_number=0, port_number=dst_port_id, timeout=2)
                if isinstance(received, self.dataplane.PollFailure):
                    recv_pkt = None
                    break
                recv_pkt = scapy.Ether(received.packet)

        # Release port
        self.sai_thrift_port_tx_enable(self.dst_client, asic_type, [dst_port_id], enable_port_by_unblock_queue=False)

        cnt = 0
        pkts = []
        recv_pkt = scapy.Ether()

        while recv_pkt:
            received = self.dataplane.poll(
                device_number=0, port_number=dst_port_id, timeout=2)
            if isinstance(received, self.dataplane.PollFailure):
                recv_pkt = None
                break
            recv_pkt = scapy.Ether(received.packet)

            try:
                if recv_pkt[scapy.IP].src == src_port_ip and recv_pkt[scapy.IP].dst == dst_port_ip and \
                        recv_pkt[scapy.IP].id == exp_ip_id:
                    cnt += 1
                    pkts.append(recv_pkt)
            except AttributeError:
                continue
            except IndexError:
                # Ignore captured non-IP packet
                continue

        queue_pkt_counters = [0] * (max(prio_list) + 1)
        queue_num_of_pkts = [0] * (max(prio_list) + 1)
        for prio, q_cnt in zip(prio_list, q_pkt_cnt):
            queue_num_of_pkts[prio] = q_cnt

        total_pkts = 0

        diff_list = []

        for pkt_to_inspect in pkts:
            if 'backend' in topo:
                dscp_of_pkt = pkt_to_inspect[scapy.Dot1Q].prio
            else:
                dscp_of_pkt = pkt_to_inspect.payload.tos >> 2
            total_pkts += 1

            # Count packet ordering

            queue_pkt_counters[dscp_of_pkt] += 1
            if queue_pkt_counters[dscp_of_pkt] == queue_num_of_pkts[dscp_of_pkt]:
                diff_list.append((dscp_of_pkt, q_cnt_sum - total_pkts))

            print(queue_pkt_counters, file=sys.stderr)

        print("Difference for each dscp: ", file=sys.stderr)
        print(diff_list, file=sys.stderr)

        for dscp, diff in diff_list:
            if platform_asic and platform_asic == "broadcom-dnx":
                logging.info(
                    "On J2C+ can't control how packets are dequeued (CS00012272267) - so ignoring diff check now")
            elif not dry_run:
                assert diff < limit, "Difference for %d is %d which exceeds limit %d" % (
                    dscp, diff, limit)

        # Read counters
        print("DST port counters: ")
        port_counters, queue_counters = sai_thrift_read_port_counters(
            self.dst_client, asic_type, port_list['dst'][dst_port_id])
        print(list(map(operator.sub, queue_counters,
                       queue_counters_base)), file=sys.stderr)

        print([q_cnt_sum, total_pkts], file=sys.stderr)
        # All packets sent should be received intact
        assert (q_cnt_sum == total_pkts)


class LossyQueueTest(sai_base_test.ThriftInterfaceDataPlane):
    def runTest(self):
        switch_init(self.clients)
        initialize_diag_counter(self)

        # Parse input parameters
        dscp = int(self.test_params['dscp'])
        ecn = int(self.test_params['ecn'])
        # The pfc counter index starts from index 2 in sai_thrift_read_port_counters
        pg = int(self.test_params['pg']) + 2
        sonic_version = self.test_params['sonic_version']
        router_mac = self.test_params['router_mac']
        dst_port_id = int(self.test_params['dst_port_id'])
        dst_port_ip = self.test_params['dst_port_ip']
        dst_port_mac = self.dataplane.get_mac(0, dst_port_id)
        src_port_id = int(self.test_params['src_port_id'])
        src_port_ip = self.test_params['src_port_ip']
        src_port_vlan = self.test_params['src_port_vlan']
        src_port_mac = self.dataplane.get_mac(0, src_port_id)
        asic_type = self.test_params['sonic_asic_type']
        hwsku = self.test_params['hwsku']
        platform_asic = self.test_params['platform_asic']

        # get counter names to query
        ingress_counters, egress_counters = get_counter_names(sonic_version)

        # prepare tcp packet data
        ttl = 64

        pkts_num_leak_out = int(self.test_params['pkts_num_leak_out'])
        pkts_num_trig_egr_drp = int(self.test_params['pkts_num_trig_egr_drp'])
        if 'packet_size' in list(self.test_params.keys()):
            packet_length = int(self.test_params['packet_size'])
            cell_size = int(self.test_params['cell_size'])
            if packet_length != 64:
                cell_occupancy = (packet_length + cell_size - 1) // cell_size
                pkts_num_trig_egr_drp //= cell_occupancy
                # It is possible that pkts_num_trig_egr_drp * cell_occupancy < original pkts_num_trig_egr_drp,
                # which probably can fail the assert (xmit_counters[EGRESS_DROP] > xmit_counters_base[EGRESS_DROP])
                # due to not sending enough packets.
                # To avoid that we need a larger margin
        else:
            packet_length = 64

        pkt_dst_mac = router_mac if router_mac != '' else dst_port_mac
        pkt = construct_ip_pkt(packet_length,
                               pkt_dst_mac,
                               src_port_mac,
                               src_port_ip,
                               dst_port_ip,
                               dscp,
                               src_port_vlan,
                               ecn=ecn,
                               ttl=ttl)
        log_message("dst_port_id: {}, src_port_id: {} src_port_vlan: {}".format(
            dst_port_id, src_port_id, src_port_vlan), to_stderr=True)
        # in case dst_port_id is part of LAG, find out the actual dst port
        # for given IP parameters
        dst_port_id = get_rx_port(
            self, 0, src_port_id, pkt_dst_mac, dst_port_ip, src_port_ip, src_port_vlan
        )
        log_message("actual dst_port_id: {}".format(dst_port_id), to_stderr=True)

        capture_diag_counter(self, 'GetRxPort')

        # get a snapshot of counter values at recv and transmit ports
        # queue_counters value is not of our interest here
        recv_counters_base, queue_counters = sai_thrift_read_port_counters(
            self.src_client, asic_type, port_list['src'][src_port_id])
        xmit_counters_base, queue_counters = sai_thrift_read_port_counters(
            self.dst_client, asic_type, port_list['dst'][dst_port_id])
        # add slight tolerance in threshold characterization to consider
        # the case that cpu puts packets in the egress queue after we pause the egress
        # or the leak out is simply less than expected as we have occasionally observed
        if 'pkts_num_margin' in list(self.test_params.keys()):
            margin = int(self.test_params['pkts_num_margin'])
        else:
            margin = 2

        # For TH3, some packets stay in egress memory and doesn't show up in shared buffer or leakout
        if 'pkts_num_egr_mem' in list(self.test_params.keys()):
            pkts_num_egr_mem = int(self.test_params['pkts_num_egr_mem'])

        self.sai_thrift_port_tx_disable(self.dst_client, asic_type, [dst_port_id])

        try:
            # Since there is variability in packet leakout in hwsku Arista-7050CX3-32S-D48C8 and
            # Arista-7050CX3-32S-C32. Starting with zero pkts_num_leak_out and trying to find
            # actual leakout by sending packets and reading actual leakout from HW
            if hwsku == 'DellEMC-Z9332f-O32' or hwsku == 'DellEMC-Z9332f-M-O16C64':
                pkts_num_leak_out = 0

            if asic_type == 'cisco-8000':
                qos_test_assert(self, fill_leakout_plus_one(self, src_port_id, dst_port_id,
                                                            pkt, int(self.test_params['pg']), asic_type))

            if platform_asic and platform_asic == "broadcom-dnx":
                if check_leackout_compensation_support(asic_type, hwsku):
                    send_packet(self, src_port_id, pkt, pkts_num_leak_out)
                    time.sleep(5)
                    dynamically_compensate_leakout(self.dst_client, asic_type, sai_thrift_read_port_counters,
                                                   port_list['dst'][dst_port_id], TRANSMITTED_PKTS,
                                                   xmit_counters_base, self, src_port_id, pkt, 10)
                    pkts_num_leak_out = 0

            # send packets short of triggering egress drop
            if hwsku == 'DellEMC-Z9332f-O32' or hwsku == 'DellEMC-Z9332f-M-O16C64':
                # send packets short of triggering egress drop
                send_packet(self, src_port_id, pkt, pkts_num_egr_mem +
                            pkts_num_leak_out + pkts_num_trig_egr_drp - 1 - margin)
            else:
                if check_leackout_compensation_support(asic_type, hwsku):
                    pkts_num_leak_out = 0
                # send packets short of triggering egress drop
                send_packet(self, src_port_id, pkt, pkts_num_leak_out +
                            pkts_num_trig_egr_drp - 1 - margin)
                if check_leackout_compensation_support(asic_type, hwsku):
                    time.sleep(5)
                    dynamically_compensate_leakout(self.dst_client, asic_type, sai_thrift_read_port_counters,
                                                   port_list['dst'][dst_port_id], TRANSMITTED_PKTS,
                                                   xmit_counters_base, self, src_port_id, pkt, 10)

            if hwsku == 'DellEMC-Z9332f-O32' or hwsku == 'DellEMC-Z9332f-M-O16C64':
                xmit_counters, queue_counters = sai_thrift_read_port_counters(
                    self.dst_client, asic_type, port_list['dst'][dst_port_id])
                actual_pkts_num_leak_out = xmit_counters[TRANSMITTED_PKTS] - xmit_counters_base[TRANSMITTED_PKTS]
                send_packet(self, src_port_id, pkt, actual_pkts_num_leak_out)

            capture_diag_counter(self, 'ShortOfEgrDrp')

            # allow enough time for the dut to sync up the counter values in counters_db
            time.sleep(8)
            # get a snapshot of counter values at recv and transmit ports
            # queue counters value is not of our interest here
            recv_counters, queue_counters = sai_thrift_read_port_counters(
                self.src_client, asic_type, port_list['src'][src_port_id])
            xmit_counters, queue_counters = sai_thrift_read_port_counters(
                self.dst_client, asic_type, port_list['dst'][dst_port_id])
            # recv port no pfc
            qos_test_assert(self, recv_counters[pg] == recv_counters_base[pg])
            # recv port no ingress drop
            # For dnx few extra ipv6 NS/RA pkt received, adding to coutner value
            # & may give inconsistent test results
            # Adding COUNTER_MARGIN to provide room to 2 pkt incase, extra traffic received
            for cntr in ingress_counters:
                if platform_asic and platform_asic == "broadcom-dnx":
                    if cntr == 1:
                        log_message("recv_counters_base: {}, recv_counters: {}".format(
                            recv_counters_base[cntr], recv_counters[cntr]), to_stderr=True)
                        qos_test_assert(self, recv_counters[cntr] <= recv_counters_base[cntr] + COUNTER_MARGIN)
                else:
                    qos_test_assert(self, recv_counters[cntr] == recv_counters_base[cntr])
            # xmit port no egress drop
            for cntr in egress_counters:
                qos_test_assert(self, xmit_counters[cntr] == xmit_counters_base[cntr])

            # send 1 packet to trigger egress drop
            send_packet(self, src_port_id, pkt, 1 + 2 * margin)
            # allow enough time for the dut to sync up the counter values in counters_db
            time.sleep(8)

            capture_diag_counter(self, 'TrigEgrDrp')

            # get a snapshot of counter values at recv and transmit ports
            # queue counters value is not of our interest here
            recv_counters, queue_counters = sai_thrift_read_port_counters(
                self.src_client, asic_type, port_list['src'][src_port_id])
            xmit_counters, queue_counters = sai_thrift_read_port_counters(
                self.dst_client, asic_type, port_list['dst'][dst_port_id])
            # recv port no pfc
            qos_test_assert(self, recv_counters[pg] == recv_counters_base[pg])
            # recv port no ingress drop
            for cntr in ingress_counters:
                if platform_asic and platform_asic == "broadcom-dnx":
                    if cntr == 1:
                        qos_test_assert(self, recv_counters[cntr] > recv_counters_base[cntr])
                else:
                    qos_test_assert(self, recv_counters[cntr] == recv_counters_base[cntr])

            # xmit port egress drop
            if platform_asic and platform_asic == "broadcom-dnx":
                log_message("On J2C+ don't support egress drop stats - so ignoring this step for now", to_stderr=True)
            else:
                for cntr in egress_counters:
                    qos_test_assert(self, xmit_counters[cntr] > xmit_counters_base[cntr])

        finally:
            summarize_diag_counter(self)
            self.sai_thrift_port_tx_enable(self.dst_client, asic_type, [dst_port_id])


class LossyQueueVoqTest(sai_base_test.ThriftInterfaceDataPlane):
    def setUp(self):
        sai_base_test.ThriftInterfaceDataPlane.setUp(self)
        time.sleep(5)
        switch_init(self.clients)
        # Parse input parameters
        self.dscp = int(self.test_params['dscp'])
        self.ecn = int(self.test_params['ecn'])
        # The pfc counter index starts from index 2 in sai_thrift_read_port_counters
        self.pg = int(self.test_params['pg']) + 2
        self.sonic_version = self.test_params['sonic_version']
        self.dst_port_id = int(self.test_params['dst_port_id'])
        self.dst_port_ip = self.test_params['dst_port_ip']
        self.dst_port_mac = self.dataplane.get_mac(0, self.dst_port_id)
        router_mac = self.test_params['router_mac']
        if router_mac != '':
            self.dst_port_mac = router_mac
        self.dst_port_mac = router_mac if router_mac != '' else self.dst_port_mac
        self.src_port_id = int(self.test_params['src_port_id'])
        self.src_port_ip = self.test_params['src_port_ip']
        self.src_port_mac = self.dataplane.get_mac(0, self.src_port_id)
        self.asic_type = self.test_params['sonic_asic_type']
        self.flow_config = self.test_params['flow_config']
        self.pkts_num_leak_out = int(self.test_params['pkts_num_leak_out'])
        self.pkts_num_trig_egr_drp = int(
            self.test_params['pkts_num_trig_egr_drp'])
        if 'packet_size' in self.test_params.keys():
            self.packet_length = int(self.test_params['packet_size'])
            cell_size = int(self.test_params['cell_size'])
            if self.packet_length != 64:
                cell_occupancy = (self.packet_length +
                                  cell_size - 1) // cell_size
                self.pkts_num_trig_egr_drp //= cell_occupancy
        else:
            self.packet_length = 64
        self.ttl = 64

    def runTest(self):
        print("dst_port_id: {}, src_port_id: {}".format(
            self.dst_port_id, self.src_port_id), file=sys.stderr)
        # get counter names to query
        ingress_counters, egress_counters = get_counter_names(
            self.sonic_version)

        # craft first udp packet with unique udp_dport for traffic to go through different flows
        src_details = []
        src_details.append((int(self.src_port_id),
                            self.src_port_ip,
                            self.dataplane.get_mac(0, int(self.src_port_id))))

        pkt_list = get_multiple_flows(self, self.dst_port_mac, self.dst_port_id,
                                      self.dst_port_ip, None, self.dscp, self.ecn,
                                      self.ttl,
                                      self.packet_length, src_details, 20)[int(self.src_port_id)]

        xmit_counters_base, _ = sai_thrift_read_port_counters(self.dst_client, self.asic_type,
                                                              port_list['dst'][self.dst_port_id])
        # add slight tolerance in threshold characterization to consider
        # the case that npu puts packets in the egress queue after we pause the egress
        # or the leak out is simply less than expected as we have occasionally observed
        if 'pkts_num_margin' in self.test_params.keys():
            margin = int(self.test_params['pkts_num_margin'])
        else:
            margin = 2

        self.sai_thrift_port_tx_disable(self.dst_client, self.asic_type, [self.dst_port_id])

        # First input packet of the list for src_port_id
        first_pkt = pkt_list[0][0]
        try:
            # send packets to begin egress drop on flow1, requires sending the "single"
            # flow packet count to cause a drop with 1 flow.
            assert fill_leakout_plus_one(self, self.src_port_id, self.dst_port_id, first_pkt,
                                         int(self.test_params['pg']), self.asic_type), \
                "Failed to fill leakout on dest port {}".format(
                    self.dst_port_id)
            send_packet(self, self.src_port_id, first_pkt,
                        self.pkts_num_trig_egr_drp)
            time.sleep(2)
            # Verify egress drop
            xmit_counters, _ = sai_thrift_read_port_counters(self.dst_client, self.asic_type,
                                                             port_list['dst'][self.dst_port_id])
            for cntr in egress_counters:
                diff = xmit_counters[cntr] - xmit_counters_base[cntr]
                assert diff > 0, "Failed to cause TX drop on port {}".format(
                    self.dst_port_id)
            xmit_counters_base = xmit_counters
            # Find a separate flow that uses alternate queue
            for index, (second_pkt, _, _) in enumerate(pkt_list):
                # Start out with i=0 to match flow_1 to confirm drop
                xmit_counters_base = xmit_counters
                send_packet(self, self.src_port_id, second_pkt, 1)
                time.sleep(2)
                xmit_counters, _ = sai_thrift_read_port_counters(self.dst_client, self.asic_type,
                                                                 port_list['dst'][self.dst_port_id])
                drop_counts = [xmit_counters[cntr] - xmit_counters_base[cntr] for cntr in egress_counters]
                assert len(set(drop_counts)) == 1, \
                    "Egress drop counters were different at port {}, counts: {}".format(
                        self.dst_port_id, drop_counts)
                drop_count = drop_counts[0]
                if second_pkt == first_pkt:
                    assert drop_count == 1, "Failed to reproduce drop to detect alternate flow"
                else:
                    assert drop_count in [0, 1], \
                        "Unexpected drop count when sending a single packet, drops {}".format(
                            drop_count)
                    if drop_count == 0:
                        print("Second flow detected on packet index {} in mode '{}'".format(
                             index, self.flow_config), file=sys.stderr)
                        assert self.flow_config == "separate", \
                            "Identified a second flow despite being in mode '{}'"\
                            .format(self.flow_config)
                        break
            else:
                print("Did not find a second flow in mode '{}'".format(
                    self.flow_config), file=sys.stderr)
                assert self.flow_config == "shared",\
                    "Failed to find a flow that uses a second queue despite being in mode '{}'"\
                    .format(self.flow_config)
            # Cleanup for multi-flow test
            self.sai_thrift_port_tx_enable(self.dst_client, self.asic_type, [self.dst_port_id])
            time.sleep(2)
            # Test multi-flow with detected multi-flow udp ports
            self.sai_thrift_port_tx_disable(self.dst_client, self.asic_type, [self.dst_port_id])
            recv_counters_base, _ = sai_thrift_read_port_counters(self.src_client, self.asic_type,
                                                                  port_list['src'][self.src_port_id])
            xmit_counters_base, _ = sai_thrift_read_port_counters(self.dst_client, self.asic_type,
                                                                  port_list['dst'][self.dst_port_id])
            assert fill_leakout_plus_one(self, self.src_port_id, self.dst_port_id, second_pkt,
                                         int(self.test_params['pg']), self.asic_type), \
                "Failed to fill leakout on dest port {}".format(
                    self.dst_port_id)
            multi_flow_drop_pkt_count = self.pkts_num_trig_egr_drp
            if self.flow_config == 'shared':
                # When sharing queueing space for multiple flows, divide by the number of flows
                multi_flow_drop_pkt_count //= 2
            # send packets short of triggering egress drop on both flows, uses the
            # "multiple" packet count to cause a drop when 2 flows are present.
            short_of_drop_npkts = self.pkts_num_leak_out + \
                multi_flow_drop_pkt_count - 1 - margin
            print("Sending {} packets on each of 2 streams to approach drop".format(
                short_of_drop_npkts), file=sys.stderr)
            send_packet(self, self.src_port_id, first_pkt, short_of_drop_npkts)
            send_packet(self, self.src_port_id, second_pkt, short_of_drop_npkts)
            # allow enough time for counters to update
            time.sleep(2)
            recv_counters, _ = sai_thrift_read_port_counters(self.src_client, self.asic_type,
                                                             port_list['src'][self.src_port_id])
            xmit_counters, _ = sai_thrift_read_port_counters(self.dst_client, self.asic_type,
                                                             port_list['dst'][self.dst_port_id])
            # recv port no pfc
            diff = recv_counters[self.pg] - recv_counters_base[self.pg]
            assert diff == 0, "Unexpected PFC frames {}".format(diff)
            # recv port no ingress drop
            for cntr in ingress_counters:
                diff = recv_counters[cntr] - recv_counters_base[cntr]
                assert diff == 0, "Unexpected ingress drop {} on port {}".format(
                    diff, self.src_port_id)
            # xmit port no egress drop
            for cntr in egress_counters:
                diff = xmit_counters[cntr] - xmit_counters_base[cntr]
                assert diff == 0, "Unexpected TX drop {} on port {}".format(
                    diff, self.dst_port_id)

            # send 1 packet to trigger egress drop
            npkts = 1 + 2 * margin
            print("Sending {} packets on 2 streams to trigger drop".format(
                npkts), file=sys.stderr)
            send_packet(self, self.src_port_id, first_pkt, npkts)
            send_packet(self, self.src_port_id, second_pkt, npkts)
            # allow enough time for counters to update
            time.sleep(2)
            recv_counters, _ = sai_thrift_read_port_counters(
                self.src_client, self.asic_type, port_list['src'][self.src_port_id])
            xmit_counters, _ = sai_thrift_read_port_counters(
                self.dst_client, self.asic_type, port_list['dst'][self.dst_port_id])
            # recv port no pfc
            diff = recv_counters[self.pg] - recv_counters_base[self.pg]
            assert diff == 0, "Unexpected PFC frames {}".format(diff)
            # recv port no ingress drop
            for cntr in ingress_counters:
                diff = recv_counters[cntr] - recv_counters_base[cntr]
                assert diff == 0, "Unexpected ingress drop {} on port {}".format(
                    diff, self.src_port_id)
            # xmit port egress drop
            for cntr in egress_counters:
                drops = xmit_counters[cntr] - xmit_counters_base[cntr]
                assert drops > 0, "Failed to detect egress drops ({})".format(
                    drops)
            print("Successfully dropped {} packets".format(
                drops), file=sys.stderr)
        finally:
            self.sai_thrift_port_tx_enable(self.dst_client, self.asic_type, [self.dst_port_id])


# pg shared pool applied to both lossy and lossless traffic


class PGSharedWatermarkTest(sai_base_test.ThriftInterfaceDataPlane):

    def show_stats(self, banner,
                   asic_type, pg, src_port_id, dst_port_id, ingress_counters, egress_counters,
                   sport_cntr_base, sport_pg_cntr_base, sport_pg_share_wm_base,
                   dport_cntr_base, dport_pg_cntr_base, dport_pg_share_wm_base,
                   sport_cntr, sport_pg_cntr, sport_pg_share_wm,
                   dport_cntr, dport_pg_cntr, dport_pg_share_wm):
        port_counter_indexes = [pg + 2]
        port_counter_indexes += ingress_counters
        port_counter_indexes += egress_counters
        port_counter_indexes += [TRANSMITTED_PKTS, RECEIVED_PKTS,
                                 RECEIVED_NON_UC_PKTS, TRANSMITTED_NON_UC_PKTS, EGRESS_PORT_QLEN]
        stats_tbl = texttable.TextTable(['']
                                        + [port_counter_fields[fieldIdx] for fieldIdx in port_counter_indexes]
                                        + ['Ing Pg{} Pkt'.format(pg)]
                                        + ['Ing Pg{} Share Wm'.format(pg)])
        if sport_cntr is None:
            sport_cntr, _ = sai_thrift_read_port_counters(self.src_client, asic_type, port_list['src'][src_port_id])
        if sport_pg_cntr is None:
            sport_pg_cntr = sai_thrift_read_pg_counters(self.src_client, port_list['src'][src_port_id])
        if sport_pg_share_wm is None:
            sport_pg_share_wm = sai_thrift_read_pg_shared_watermark(
                self.src_client, asic_type, port_list['src'][src_port_id])
        if dport_cntr is None:
            dport_cntr, _ = sai_thrift_read_port_counters(self.dst_client, asic_type, port_list['dst'][dst_port_id])
        if dport_pg_cntr is None:
            dport_pg_cntr = sai_thrift_read_pg_counters(self.dst_client, port_list['dst'][dst_port_id])
        if dport_pg_share_wm is None:
            dport_pg_share_wm = sai_thrift_read_pg_shared_watermark(
                self.dst_client, asic_type, port_list['dst'][dst_port_id])
        stats_tbl.add_row(['base src port']
                          + [sport_cntr_base[fieldIdx]
                              for fieldIdx in port_counter_indexes]
                          + [sport_pg_cntr_base[pg]]
                          + [sport_pg_share_wm_base[pg]])
        stats_tbl.add_row(['     src port']
                          + [sport_cntr[fieldIdx]
                              for fieldIdx in port_counter_indexes]
                          + [sport_pg_cntr[pg]]
                          + [sport_pg_share_wm[pg]])
        stats_tbl.add_row(['base dst port']
                          + [dport_cntr_base[fieldIdx]
                              for fieldIdx in port_counter_indexes]
                          + [dport_pg_cntr_base[pg]]
                          + [dport_pg_share_wm_base[pg]])
        stats_tbl.add_row(['     dst port']
                          + [dport_cntr[fieldIdx]
                              for fieldIdx in port_counter_indexes]
                          + [dport_pg_cntr[pg]]
                          + [dport_pg_share_wm[pg]])
        sys.stderr.write('{}\n{}\n'.format(banner, stats_tbl))

    def runTest(self):
        time.sleep(5)
        switch_init(self.clients)

        # Parse input parameters
        dscp = int(self.test_params['dscp'])
        ecn = int(self.test_params['ecn'])
        router_mac = self.test_params['router_mac']
        print("router_mac: %s" % (router_mac), file=sys.stderr)
        pg = int(self.test_params['pg'])
        ingress_counters, egress_counters = get_counter_names(
            self.test_params['sonic_version'])
        dst_port_id = int(self.test_params['dst_port_id'])
        dst_port_ip = self.test_params['dst_port_ip']
        dst_port_mac = self.dataplane.get_mac(0, dst_port_id)
        src_port_id = int(self.test_params['src_port_id'])
        src_port_ip = self.test_params['src_port_ip']
        src_port_vlan = self.test_params['src_port_vlan']
        src_port_mac = self.dataplane.get_mac(0, src_port_id)

        asic_type = self.test_params['sonic_asic_type']
        pkts_num_leak_out = int(self.test_params['pkts_num_leak_out'])
        pkts_num_fill_min = int(self.test_params['pkts_num_fill_min'])
        pkts_num_fill_shared = int(self.test_params['pkts_num_fill_shared'])
        cell_size = int(self.test_params['cell_size'])
        hwsku = self.test_params['hwsku']
        internal_hdr_size = self.test_params.get('internal_hdr_size', 0)
        platform_asic = self.test_params['platform_asic']

        if 'packet_size' in list(self.test_params.keys()):
            packet_length = int(self.test_params['packet_size'])
        else:
            packet_length = 64

        cell_occupancy = (packet_length + cell_size - 1) // cell_size

        # Prepare TCP packet data
        ttl = 64
        pkt_dst_mac = router_mac if router_mac != '' else dst_port_mac
        if asic_type in ['cisco-8000']:
            pkt = get_multiple_flows(
                    self,
                    pkt_dst_mac,
                    dst_port_id,
                    dst_port_ip,
                    None,
                    dscp,
                    ecn,
                    ttl,
                    packet_length,
                    [(src_port_id, src_port_ip)],
                    packets_per_port=1)[src_port_id][0][0]
        else:
            pkt = construct_ip_pkt(packet_length,
                                   pkt_dst_mac,
                                   src_port_mac,
                                   src_port_ip,
                                   dst_port_ip,
                                   dscp,
                                   src_port_vlan,
                                   ecn=ecn,
                                   ttl=ttl)

            print("dst_port_id: %d, src_port_id: %d src_port_vlan: %s" %
                  (dst_port_id, src_port_id, src_port_vlan), file=sys.stderr)
            # in case dst_port_id is part of LAG, find out the actual dst port
            # for given IP parameters
            dst_port_id = get_rx_port(
                self, 0, src_port_id, pkt_dst_mac, dst_port_ip, src_port_ip, src_port_vlan
            )
            print("actual dst_port_id: %d" % (dst_port_id), file=sys.stderr)

        # Add slight tolerance in threshold characterization to consider
        # the case that cpu puts packets in the egress queue after we pause the egress
        # or the leak out is simply less than expected as we have occasionally observed
        if hwsku == 'DellEMC-Z9332f-O32' or hwsku == 'DellEMC-Z9332f-M-O16C64':
            margin = int(self.test_params['pkts_num_margin'])
        else:
            margin = int(self.test_params['pkts_num_margin']) if self.test_params.get(
                "pkts_num_margin") else 2

        # Get a snapshot of counter values
        recv_counters_base, _ = sai_thrift_read_port_counters(self.src_client, asic_type, port_list['src'][src_port_id])
        xmit_counters_base, _ = sai_thrift_read_port_counters(self.dst_client, asic_type, port_list['dst'][dst_port_id])

        # For TH3/cisco-8000, some packets stay in egress memory and doesn't show up in shared buffer or leakout
        if 'pkts_num_egr_mem' in list(self.test_params.keys()):
            pkts_num_egr_mem = int(self.test_params['pkts_num_egr_mem'])
        else:
            pkts_num_egr_mem = None

        self.sai_thrift_port_tx_disable(self.dst_client, asic_type, [dst_port_id])
        pg_cntrs_base = sai_thrift_read_pg_counters(self.src_client, port_list['src'][src_port_id])
        dst_pg_cntrs_base = sai_thrift_read_pg_counters(self.dst_client, port_list['dst'][dst_port_id])
        pg_shared_wm_res_base = sai_thrift_read_pg_shared_watermark(
            self.src_client, asic_type, port_list['src'][src_port_id])
        dst_pg_shared_wm_res_base = sai_thrift_read_pg_shared_watermark(
            self.dst_client, asic_type, port_list['dst'][dst_port_id])
        print("Initial watermark:{}".format(pg_shared_wm_res_base))

        # send packets
        try:
            # Since there is variability in packet leakout in hwsku Arista-7050CX3-32S-D48C8 and
            # Arista-7050CX3-32S-C32. Starting with zero pkts_num_leak_out and trying to find
            # actual leakout by sending packets and reading actual leakout from HW
            if check_leackout_compensation_support(asic_type, hwsku):
                pkts_num_leak_out = 0

            xmit_counters_history, _ = sai_thrift_read_port_counters(
                self.dst_client, asic_type, port_list['dst'][dst_port_id])
            pg_min_pkts_num = 0

            # send packets to fill pg min but not trek into shared pool
            # so if pg min is zero, it directly treks into shared pool by 1
            # this is the case for lossy traffic
            if hwsku == 'DellEMC-Z9332f-O32' or hwsku == 'DellEMC-Z9332f-M-O16C64':
                pg_min_pkts_num = pkts_num_egr_mem + \
                    pkts_num_leak_out + pkts_num_fill_min + margin
                send_packet(self, src_port_id, pkt, pg_min_pkts_num)
            elif 'cisco-8000' in asic_type:
                fill_leakout_plus_one(
                    self, src_port_id, dst_port_id, pkt, pg, asic_type, pkts_num_egr_mem)
            else:
                pg_min_pkts_num = pkts_num_leak_out + pkts_num_fill_min
                send_packet(self, src_port_id, pkt, pg_min_pkts_num)

            # allow enough time for the dut to sync up the counter values in counters_db
            time.sleep(8)

            if pg_min_pkts_num > 0 and check_leackout_compensation_support(asic_type, hwsku):
                dynamically_compensate_leakout(self.src_client, asic_type, sai_thrift_read_port_counters,
                                               port_list['dst'][dst_port_id], TRANSMITTED_PKTS,
                                               xmit_counters_history, self, src_port_id, pkt, 40)

            pg_cntrs = sai_thrift_read_pg_counters(
                self.src_client, port_list['src'][src_port_id])
            pg_shared_wm_res = sai_thrift_read_pg_shared_watermark(
                self.src_client, asic_type, port_list['src'][src_port_id])
            print("Received packets: %d" %
                  (pg_cntrs[pg] - pg_cntrs_base[pg]), file=sys.stderr)
            print("Init pkts num sent: %d, min: %d, actual watermark value to start: %d" % (
                pg_min_pkts_num, pkts_num_fill_min, pg_shared_wm_res[pg]), file=sys.stderr)

            self.show_stats('Filled PG min',
                            asic_type, pg, src_port_id, dst_port_id, ingress_counters, egress_counters,
                            recv_counters_base, pg_cntrs_base, pg_shared_wm_res_base,
                            xmit_counters_base, dst_pg_cntrs_base, dst_pg_shared_wm_res_base,
                            None, pg_cntrs, pg_shared_wm_res,
                            None, None, None)

            if pkts_num_fill_min:
                if platform_asic and platform_asic == "broadcom-dnx":
                    assert (pg_shared_wm_res[pg] <=
                            ((pkts_num_leak_out + pkts_num_fill_min) * (packet_length + internal_hdr_size)))
                else:
                    assert (pg_shared_wm_res[pg] == 0)
            else:
                # on t1-lag, we found vm will keep sending control
                # packets, this will cause the watermark to be 2 * 208 bytes
                # as all lossy packets are now mapped to single pg 0
                # so we remove the strict equity check, and use upper bound
                # check instead
                assert (pg_shared_wm_res[pg] <= margin * cell_size)

            # send packet batch of fixed packet numbers to fill pg shared
            # first round sends only 1 packet
            expected_wm = 0
            total_shared = pkts_num_fill_shared - pkts_num_fill_min
            pkts_inc = (total_shared // cell_occupancy) >> 2
            if 'cisco-8000' in asic_type:
                # No additional packet margin needed while sending,
                # but small margin still needed during boundary checks below
                pkts_num = 1
            else:
                pkts_num = 1 + margin
            fragment = 0
            while (expected_wm < total_shared - fragment):
                expected_wm += pkts_num * cell_occupancy
                if (expected_wm > total_shared):
                    diff = (expected_wm - total_shared +
                            cell_occupancy - 1) // cell_occupancy
                    pkts_num -= diff
                    expected_wm -= diff * cell_occupancy
                    fragment = total_shared - expected_wm
                print("pkts num to send: %d, total pkts: %d, pg shared: %d" %
                      (pkts_num, expected_wm, total_shared), file=sys.stderr)

                send_packet(self, src_port_id, pkt, int(pkts_num))
                time.sleep(8)

                if (
                    (pg_min_pkts_num == 0)
                    and (pkts_num <= 1 + margin)
                    and check_leackout_compensation_support(asic_type, hwsku)
                ):
                    dynamically_compensate_leakout(self.src_client, asic_type, sai_thrift_read_port_counters,
                                                   port_list['dst'][dst_port_id], TRANSMITTED_PKTS,
                                                   xmit_counters_history, self, src_port_id, pkt, 40)

                # these counters are clear on read, ensure counter polling
                # is disabled before the test

                pg_shared_wm_res = sai_thrift_read_pg_shared_watermark(
                    self.src_client, asic_type, port_list['src'][src_port_id])
                pg_cntrs = sai_thrift_read_pg_counters(
                    self.src_client, port_list['src'][src_port_id])
                print("Received packets: %d" %
                      (pg_cntrs[pg] - pg_cntrs_base[pg]), file=sys.stderr)

                self.show_stats('To fill PG share pool, send {} pkt'.format(pkts_num),
                                asic_type, pg, src_port_id, dst_port_id, ingress_counters, egress_counters,
                                recv_counters_base, pg_cntrs_base, pg_shared_wm_res_base,
                                xmit_counters_base, dst_pg_cntrs_base, dst_pg_shared_wm_res_base,
                                None, pg_cntrs, pg_shared_wm_res,
                                None, None, None)

                if platform_asic and platform_asic == "broadcom-dnx":
                    print("lower bound: %d, actual value: %d, upper bound (+%d): %d" % (
                        expected_wm * cell_size, pg_shared_wm_res[pg], margin,
                        (expected_wm + margin) * (packet_length + internal_hdr_size)), file=sys.stderr)
                    assert (pg_shared_wm_res[pg] <=
                            ((pkts_num_leak_out + pkts_num_fill_min + expected_wm + margin)
                             * (packet_length + internal_hdr_size)))
                else:
                    msg = "lower bound: %d, actual value: %d, upper bound (+%d): %d" % (
                        expected_wm * cell_size,
                        pg_shared_wm_res[pg],
                        margin,
                        (expected_wm + margin) * cell_size)
                    assert pg_shared_wm_res[pg] <= (
                            expected_wm + margin) * cell_size, msg
                    assert expected_wm * cell_size <= pg_shared_wm_res[pg], msg

                pkts_num = pkts_inc

            # overflow the shared pool
            send_packet(self, src_port_id, pkt, pkts_num)
            time.sleep(8)
            pg_shared_wm_res = sai_thrift_read_pg_shared_watermark(
                self.src_client, asic_type, port_list['src'][src_port_id])
            pg_cntrs = sai_thrift_read_pg_counters(
                self.src_client, port_list['src'][src_port_id])
            print("Received packets: %d" %
                  (pg_cntrs[pg] - pg_cntrs_base[pg]), file=sys.stderr)

            self.show_stats('To overflow PG share pool, send {} pkt'.format(pkts_num),
                            asic_type, pg, src_port_id, dst_port_id, ingress_counters, egress_counters,
                            recv_counters_base, pg_cntrs_base, pg_shared_wm_res_base,
                            xmit_counters_base, dst_pg_cntrs_base, dst_pg_shared_wm_res_base,
                            None, pg_cntrs, pg_shared_wm_res,
                            None, None, None)

            assert (fragment < cell_occupancy)

            if platform_asic and platform_asic == "broadcom-dnx":
                print("exceeded pkts num sent: %d, expected watermark: %d, actual value: %d" % (
                    pkts_num, ((expected_wm + cell_occupancy) * (packet_length + internal_hdr_size)),
                    pg_shared_wm_res[pg]), file=sys.stderr)
                assert (expected_wm * (packet_length + internal_hdr_size) <= (
                        expected_wm + margin + cell_occupancy) * (packet_length + internal_hdr_size))
            else:
                print("exceeded pkts num sent: %d, expected watermark: %d, actual value: %d" % (
                    pkts_num, ((expected_wm + cell_occupancy) * cell_size), pg_shared_wm_res[pg]), file=sys.stderr)
                assert (expected_wm * cell_size <= pg_shared_wm_res[pg] <= (
                        expected_wm + margin + cell_occupancy) * cell_size)
        finally:
            self.sai_thrift_port_tx_enable(self.dst_client, asic_type, [dst_port_id])

# pg headroom is a notion for lossless traffic only


class PGHeadroomWatermarkTest(sai_base_test.ThriftInterfaceDataPlane):
    def runTest(self):
        time.sleep(5)
        switch_init(self.clients)

        # Parse input parameters
        dscp = int(self.test_params['dscp'])
        ecn = int(self.test_params['ecn'])
        router_mac = self.test_params['router_mac']
        print("router_mac: %s" % (router_mac), file=sys.stderr)
        pg = int(self.test_params['pg'])
        dst_port_id = int(self.test_params['dst_port_id'])
        dst_port_ip = self.test_params['dst_port_ip']
        dst_port_mac = self.dataplane.get_mac(0, dst_port_id)
        src_port_id = int(self.test_params['src_port_id'])
        src_port_ip = self.test_params['src_port_ip']
        src_port_vlan = self.test_params['src_port_vlan']
        src_port_mac = self.dataplane.get_mac(0, src_port_id)

        asic_type = self.test_params['sonic_asic_type']
        pkts_num_leak_out = int(self.test_params['pkts_num_leak_out'])
        pkts_num_trig_pfc = int(self.test_params['pkts_num_trig_pfc'])
        pkts_num_trig_ingr_drp = int(
            self.test_params['pkts_num_trig_ingr_drp'])
        cell_size = int(self.test_params['cell_size'])
        hwsku = self.test_params['hwsku']
        platform_asic = self.test_params['platform_asic']

        # Prepare TCP packet data
        ttl = 64
        if 'packet_size' in self.test_params:
            default_packet_length = self.test_params['packet_size']
        else:
            default_packet_length = 64

        cell_occupancy = (default_packet_length + cell_size - 1) // cell_size
        pkt_dst_mac = router_mac if router_mac != '' else dst_port_mac
        is_dualtor = self.test_params.get('is_dualtor', False)
        def_vlan_mac = self.test_params.get('def_vlan_mac', None)
        if is_dualtor and def_vlan_mac is not None:
            pkt_dst_mac = def_vlan_mac
        pkt = construct_ip_pkt(default_packet_length,
                               pkt_dst_mac,
                               src_port_mac,
                               src_port_ip,
                               dst_port_ip,
                               dscp,
                               src_port_vlan,
                               ecn=ecn,
                               ttl=ttl)

        print("dst_port_id: %d, src_port_id: %d, src_port_vlan: %s" %
              (dst_port_id, src_port_id, src_port_vlan), file=sys.stderr)
        # in case dst_port_id is part of LAG, find out the actual dst port
        # for given IP parameters
        dst_port_id = get_rx_port(
            self, 0, src_port_id, pkt_dst_mac, dst_port_ip, src_port_ip, src_port_vlan
        )
        print("actual dst_port_id: %d" % (dst_port_id), file=sys.stderr)

        # Add slight tolerance in threshold characterization to consider
        # the case that cpu puts packets in the egress queue after we pause the egress
        # or the leak out is simply less than expected as we have occasionally observed
        if 'pkts_num_margin' in list(self.test_params.keys()):
            margin = int(self.test_params['pkts_num_margin'])
        else:
            margin = 0

        # For TH3, some packets stay in egress memory and doesn't show up in shared buffer or leakout
        if 'pkts_num_egr_mem' in list(self.test_params.keys()):
            pkts_num_egr_mem = int(self.test_params['pkts_num_egr_mem'])

        self.sai_thrift_port_tx_disable(self.dst_client, asic_type, [dst_port_id])

        xmit_counters_base, _ = sai_thrift_read_port_counters(self.dst_client, asic_type, port_list['dst'][dst_port_id])

        # send packets
        try:
            # Starting with zero pkts_num_leak_out and trying to find
            # actual leakout by sending packets and reading actual leakout from HW.
            if check_leackout_compensation_support(asic_type, hwsku):
                pkts_num_leak_out = 0

            # send packets to trigger pfc but not trek into headroom
            if hwsku == 'DellEMC-Z9332f-O32' or hwsku == 'DellEMC-Z9332f-M-O16C64':
                send_packet(self, src_port_id, pkt, (pkts_num_egr_mem +
                                                     pkts_num_leak_out + pkts_num_trig_pfc) // cell_occupancy - margin)
            else:
                send_packet(self, src_port_id, pkt, (pkts_num_leak_out +
                                                     pkts_num_trig_pfc) // cell_occupancy - margin)

            time.sleep(8)

            if check_leackout_compensation_support(asic_type, hwsku):
                dynamically_compensate_leakout(self.dst_client, asic_type, sai_thrift_read_port_counters,
                                               port_list['dst'][dst_port_id], TRANSMITTED_PKTS,
                                               xmit_counters_base, self, src_port_id, pkt, 30)

            q_wm_res, pg_shared_wm_res, pg_headroom_wm_res = sai_thrift_read_port_watermarks(
                self.src_client, port_list['src'][src_port_id])
            if platform_asic and platform_asic == "broadcom-dnx":
                logging.info("On J2C+ don't support SAI_INGRESS_PRIORITY_GROUP_STAT_XOFF_ROOM_WATERMARK_BYTES " +
                             "stat - so ignoring this step for now")
            else:
                assert (pg_headroom_wm_res[pg] == 0)

            send_packet(self, src_port_id, pkt, margin)

            # send packet batch of fixed packet numbers to fill pg headroom
            # first round sends only 1 packet
            expected_wm = 0
            total_hdrm = (pkts_num_trig_ingr_drp -
                          pkts_num_trig_pfc) // cell_occupancy - 1
            pkts_inc = total_hdrm >> 2
            pkts_num = 1 + margin
            while (expected_wm < total_hdrm):
                expected_wm += pkts_num
                if (expected_wm > total_hdrm):
                    pkts_num -= (expected_wm - total_hdrm)
                    expected_wm = total_hdrm
                print("pkts num to send: %d, total pkts: %d, pg headroom: %d" %
                      (pkts_num, expected_wm, total_hdrm), file=sys.stderr)

                send_packet(self, src_port_id, pkt, pkts_num)
                time.sleep(8)
                # these counters are clear on read, ensure counter polling
                # is disabled before the test
                q_wm_res, pg_shared_wm_res, pg_headroom_wm_res = sai_thrift_read_port_watermarks(
                    self.src_client, port_list['src'][src_port_id])

                print(
                    "lower bound: %d, actual value: %d, upper bound: %d"
                    % (
                        (expected_wm - margin) * cell_size * cell_occupancy,
                        pg_headroom_wm_res[pg],
                        ((expected_wm + margin) * cell_size * cell_occupancy)
                    ),
                    file=sys.stderr)

                if platform_asic and platform_asic == "broadcom-dnx":
                    logging.info("On J2C+ don't support SAI_INGRESS_PRIORITY_GROUP_STAT_XOFF_ROOM_WATERMARK_BYTES " +
                                 "stat - so ignoring this step for now")
                else:
                    assert (pg_headroom_wm_res[pg] <= (
                        expected_wm + margin) * cell_size * cell_occupancy)
                    assert ((expected_wm - margin) * cell_size *
                            cell_occupancy <= pg_headroom_wm_res[pg])

                pkts_num = pkts_inc

            # overflow the headroom
            send_packet(self, src_port_id, pkt, pkts_num)
            time.sleep(8)
            q_wm_res, pg_shared_wm_res, pg_headroom_wm_res = sai_thrift_read_port_watermarks(
                self.src_client, port_list['src'][src_port_id])
            print("exceeded pkts num sent: %d" % (pkts_num), file=sys.stderr)
            print("lower bound: %d, actual value: %d, upper bound: %d" %
                  ((expected_wm - margin) * cell_size * cell_occupancy, pg_headroom_wm_res[pg],
                   ((expected_wm + margin) * cell_size * cell_occupancy)), file=sys.stderr)
            assert (expected_wm == total_hdrm)

            if platform_asic and platform_asic == "broadcom-dnx":
                logging.info("On J2C+ don't support SAI_INGRESS_PRIORITY_GROUP_STAT_XOFF_ROOM_WATERMARK_BYTES " +
                             "stat - so ignoring this step for now")
            else:
                assert (pg_headroom_wm_res[pg] <= (
                    expected_wm + margin) * cell_size * cell_occupancy)
                assert ((expected_wm - margin) * cell_size *
                        cell_occupancy <= pg_headroom_wm_res[pg])

        finally:
            self.sai_thrift_port_tx_enable(self.dst_client, asic_type, [dst_port_id])


class PGDropTest(sai_base_test.ThriftInterfaceDataPlane):
    def runTest(self):
        time.sleep(5)
        switch_init(self.clients)

        # Parse input parameters
        dscp = int(self.test_params['dscp'])
        ecn = int(self.test_params['ecn'])
        router_mac = self.test_params['router_mac']
        pg = int(self.test_params['pg'])
        queue = int(self.test_params['queue'])
        dst_port_id = int(self.test_params['dst_port_id'])
        dst_port_ip = self.test_params['dst_port_ip']
        dst_port_mac = self.dataplane.get_mac(0, dst_port_id)
        src_port_id = int(self.test_params['src_port_id'])
        src_port_ip = self.test_params['src_port_ip']
        src_port_vlan = self.test_params['src_port_vlan']
        src_port_mac = self.dataplane.get_mac(0, src_port_id)
        asic_type = self.test_params['sonic_asic_type']
        pkts_num_trig_pfc = int(self.test_params['pkts_num_trig_pfc'])
        cell_size = int(self.test_params.get('cell_size', 0))
        # Should be set to cause at least 1 drop at ingress
        pkts_num_trig_ingr_drp = int(
            self.test_params['pkts_num_trig_ingr_drp'])
        iterations = int(self.test_params['iterations'])
        is_multi_asic = self.src_client != self.dst_client
        margin = int(self.test_params['pkts_num_margin'])
        if is_multi_asic:
            assert cell_size != 0, \
                "'cell_size' argument is needed for multi-asic or multi-dut."

        pkt_dst_mac = router_mac if router_mac != '' else dst_port_mac
        dst_port_id = get_rx_port(
            self, 0, src_port_id, pkt_dst_mac, dst_port_ip, src_port_ip
        )

        # Prepare IP packet data
        ttl = 64
        packet_length = 64
        pkt = construct_ip_pkt(packet_length,
                               pkt_dst_mac,
                               src_port_mac,
                               src_port_ip,
                               dst_port_ip,
                               dscp,
                               src_port_vlan,
                               ecn=ecn,
                               ttl=ttl)

        print("test dst_port_id: {}, src_port_id: {}, src_vlan: {}".format(
            dst_port_id, src_port_id, src_port_vlan
        ), file=sys.stderr)

        try:
            pass_iterations = 0
            assert iterations > 0, "Need at least 1 iteration"
            for test_i in range(iterations):
                self.sai_thrift_port_tx_disable(self.dst_client, asic_type, [dst_port_id])

                pg_dropped_cntrs_base = sai_thrift_read_pg_drop_counters(
                    self.src_client, port_list['src'][src_port_id])
                pkt_num = pkts_num_trig_pfc

                # Fill egress memory and leakout
                if 'cisco-8000' in asic_type and is_multi_asic:
                    pkts_num_egr_mem, extra_bytes_occupied = overflow_egress(
                        self, src_port_id, pkt, pg, asic_type)
                    pkt_num -= extra_bytes_occupied // cell_size

                # Send packets to trigger PFC
                print("Iteration {}/{}, sending {} packets to trigger PFC".format(
                    test_i + 1, iterations, pkts_num_trig_pfc), file=sys.stderr)
                send_packet(self, src_port_id, pkt, pkt_num)

                # Account for leakout
                if 'cisco-8000' in asic_type:
                    queue_counters = sai_thrift_read_queue_occupancy(
                        self.dst_client, "dst", dst_port_id)
                    occ_pkts = queue_counters[queue] // (packet_length + 24)
                    leaked_pkts = pkts_num_trig_pfc - occ_pkts
                    print("resending leaked packets {}".format(
                        leaked_pkts))
                    send_packet(self, src_port_id, pkt, leaked_pkts)

                # Trigger drop
                pkt_inc = pkts_num_trig_ingr_drp + margin - pkts_num_trig_pfc
                print("sending {} additional packets to trigger ingress drop".format(
                    pkt_inc), file=sys.stderr)
                send_packet(self, src_port_id, pkt, pkt_inc)

                pg_dropped_cntrs = sai_thrift_read_pg_drop_counters(
                    self.src_client, port_list['src'][src_port_id])
                pg_drops = pg_dropped_cntrs[pg] - pg_dropped_cntrs_base[pg]

                actual_num_trig_ingr_drp = pkts_num_trig_ingr_drp + \
                    margin - (pg_drops - 1)
                ingr_drop_diff = actual_num_trig_ingr_drp - pkts_num_trig_ingr_drp
                if abs(ingr_drop_diff) < margin:
                    pass_iterations += 1
                print("expected trig drop: {}, actual trig drop: {}, diff: {}".format(
                    pkts_num_trig_ingr_drp, actual_num_trig_ingr_drp, ingr_drop_diff), file=sys.stderr)

                self.sai_thrift_port_tx_enable(self.dst_client, asic_type, [dst_port_id])
                time.sleep(4)

            print("pass iterations: {}, total iterations: {}, margin: {}".format(
                pass_iterations, iterations, margin), file=sys.stderr)
            assert pass_iterations >= int(
                0.75 * iterations), "Passed iterations {} insufficient to meet minimum required iterations {}".format(
                pass_iterations, int(0.75 * iterations))

        finally:
            self.sai_thrift_port_tx_enable(self.dst_client, asic_type, [dst_port_id])


class QSharedWatermarkTest(sai_base_test.ThriftInterfaceDataPlane):

    def show_stats(self, banner, asic_type,
                   que, src_port_id, dst_port_id, ingress_counters, egress_counters,
                   sport_cntr_base, sport_pg_cntr_base, sport_pg_share_wm_base, sport_pg_headroom_wm_base,
                   sport_que_share_wm_base, dport_cntr_base, dport_pg_cntr_base, dport_pg_share_wm_base,
                   dport_pg_headroom_wm_base, dport_que_share_wm_base,
                   sport_cntr, sport_pg_cntr, sport_pg_share_wm, sport_pg_headroom_wm, sport_que_share_wm,
                   dport_cntr, dport_pg_cntr, dport_pg_share_wm, dport_pg_headroom_wm, dport_que_share_wm):
        port_counter_indexes = [que + 2]
        port_counter_indexes += ingress_counters
        port_counter_indexes += egress_counters
        port_counter_indexes += [TRANSMITTED_PKTS, RECEIVED_PKTS,
                                 RECEIVED_NON_UC_PKTS, TRANSMITTED_NON_UC_PKTS, EGRESS_PORT_QLEN]
        stats_tbl = texttable.TextTable(['']
                                        + [port_counter_fields[fieldIdx] for fieldIdx in port_counter_indexes]
                                        + ['Ing Pg{} Pkt'.format(que)]
                                        + ['Ing Pg{} Share Wm'.format(que)]
                                        + ['Ing Pg{} headroom Wm'.format(que)]
                                        + ['Que{} Share Wm'.format(que)])

        if sport_cntr is None:
            sport_cntr, _ = sai_thrift_read_port_counters(self.src_client, asic_type, port_list['src'][src_port_id])
        if sport_pg_cntr is None:
            sport_pg_cntr = sai_thrift_read_pg_counters(self.src_client, port_list['src'][src_port_id])
        if None in [sport_pg_share_wm, sport_pg_headroom_wm, sport_que_share_wm]:
            sport_que_share_wm, sport_pg_share_wm, sport_pg_headroom_wm = \
                sai_thrift_read_port_watermarks(self.src_client, port_list['src'][src_port_id])

        if dport_cntr is None:
            dport_cntr, _ = sai_thrift_read_port_counters(self.dst_client, asic_type, port_list['dst'][dst_port_id])
        if dport_pg_cntr is None:
            dport_pg_cntr = sai_thrift_read_pg_counters(self.dst_client, port_list['dst'][dst_port_id])
        if None in [dport_pg_share_wm, dport_pg_headroom_wm, dport_que_share_wm]:
            dport_que_share_wm, dport_pg_share_wm, dport_pg_headroom_wm = \
                sai_thrift_read_port_watermarks(self.src_client, port_list['dst'][dst_port_id])

        stats_tbl.add_row(['base src port']
                          + [sport_cntr_base[fieldIdx]
                              for fieldIdx in port_counter_indexes]
                          + [sport_pg_cntr_base[que]]
                          + [sport_pg_share_wm_base[que]]
                          + [sport_pg_headroom_wm_base[que]]
                          + [sport_que_share_wm_base[que]])
        stats_tbl.add_row(['     src port']
                          + [sport_cntr[fieldIdx]
                              for fieldIdx in port_counter_indexes]
                          + [sport_pg_cntr[que]]
                          + [sport_pg_share_wm[que]]
                          + [sport_pg_headroom_wm[que]]
                          + [sport_que_share_wm[que]])
        stats_tbl.add_row(['base dst port']
                          + [dport_cntr_base[fieldIdx]
                              for fieldIdx in port_counter_indexes]
                          + [dport_pg_cntr_base[que]]
                          + [dport_pg_share_wm_base[que]]
                          + [dport_pg_headroom_wm_base[que]]
                          + [dport_que_share_wm_base[que]])
        stats_tbl.add_row(['     dst port']
                          + [dport_cntr[fieldIdx]
                              for fieldIdx in port_counter_indexes]
                          + [dport_pg_cntr[que]]
                          + [dport_pg_share_wm[que]]
                          + [dport_pg_headroom_wm[que]]
                          + [dport_que_share_wm[que]])
        sys.stderr.write('{}\n{}\n'.format(banner, stats_tbl))

    def runTest(self):
        time.sleep(5)
        switch_init(self.clients)

        # Parse input parameters
        ingress_counters, egress_counters = get_counter_names(
            self.test_params['sonic_version'])
        dscp = int(self.test_params['dscp'])
        ecn = int(self.test_params['ecn'])
        router_mac = self.test_params['router_mac']
        print("router_mac: %s" % (router_mac), file=sys.stderr)
        queue = int(self.test_params['queue'])
        dst_port_id = int(self.test_params['dst_port_id'])
        dst_port_ip = self.test_params['dst_port_ip']
        dst_port_mac = self.dataplane.get_mac(0, dst_port_id)
        src_port_id = int(self.test_params['src_port_id'])
        src_port_ip = self.test_params['src_port_ip']
        src_port_vlan = self.test_params['src_port_vlan']
        src_port_mac = self.dataplane.get_mac(0, src_port_id)

        asic_type = self.test_params['sonic_asic_type']
        pkts_num_leak_out = int(self.test_params['pkts_num_leak_out'])
        pkts_num_fill_min = int(self.test_params['pkts_num_fill_min'])
        pkts_num_trig_drp = int(self.test_params['pkts_num_trig_drp'])
        cell_size = int(self.test_params['cell_size'])
        hwsku = self.test_params['hwsku']
        platform_asic = self.test_params['platform_asic']

        if 'packet_size' in list(self.test_params.keys()):
            packet_length = int(self.test_params['packet_size'])
        else:
            packet_length = 64

        cell_occupancy = (packet_length + cell_size - 1) // cell_size

        # Prepare TCP packet data
        ttl = 64
        pkt_dst_mac = router_mac if router_mac != '' else dst_port_mac

        is_dualtor = self.test_params.get('is_dualtor', False)
        def_vlan_mac = self.test_params.get('def_vlan_mac', None)
        if is_dualtor and def_vlan_mac is not None:
            pkt_dst_mac = def_vlan_mac

        pkt = construct_ip_pkt(packet_length,
                               pkt_dst_mac,
                               src_port_mac,
                               src_port_ip,
                               dst_port_ip,
                               dscp,
                               src_port_vlan,
                               ecn=ecn,
                               ttl=ttl)

        print("dst_port_id: %d, src_port_id: %d, src_port_vlan: %s" %
              (dst_port_id, src_port_id, src_port_vlan), file=sys.stderr)
        # in case dst_port_id is part of LAG, find out the actual dst port
        # for given IP parameters
        dst_port_id = get_rx_port(
            self, 0, src_port_id, pkt_dst_mac, dst_port_ip, src_port_ip, src_port_vlan
        )
        print("actual dst_port_id: %d" % (dst_port_id), file=sys.stderr)

        # Add slight tolerance in threshold characterization to consider
        # the case that cpu puts packets in the egress queue after we pause the egress
        # or the leak out is simply less than expected as we have occasionally observed
        #
        # On TH2 using scheduler-based TX enable, we find the Q min being inflated
        # to have 0x10 = 16 cells. This effect is captured in lossy traffic queue
        # shared test, so the margin here actually means extra capacity margin
        margin = int(self.test_params['pkts_num_margin']) if self.test_params.get(
            'pkts_num_margin') else 8

        # For TH3, some packets stay in egress memory and doesn't show up in shared buffer or leakout
        if 'pkts_num_egr_mem' in list(self.test_params.keys()):
            pkts_num_egr_mem = int(self.test_params['pkts_num_egr_mem'])

        recv_counters_base, _ = sai_thrift_read_port_counters(self.src_client, asic_type, port_list['src'][src_port_id])
        xmit_counters_base, _ = sai_thrift_read_port_counters(self.dst_client, asic_type, port_list['dst'][dst_port_id])
        self.sai_thrift_port_tx_disable(self.dst_client, asic_type, [dst_port_id])
        pg_cntrs_base = sai_thrift_read_pg_counters(self.src_client, port_list['src'][src_port_id])
        dst_pg_cntrs_base = sai_thrift_read_pg_counters(self.dst_client, port_list['dst'][dst_port_id])
        q_wm_res_base, pg_shared_wm_res_base, pg_headroom_wm_res_base = sai_thrift_read_port_watermarks(
            self.src_client, port_list['src'][src_port_id])
        dst_q_wm_res_base, dst_pg_shared_wm_res_base, dst_pg_headroom_wm_res_base = sai_thrift_read_port_watermarks(
            self.dst_client, port_list['dst'][dst_port_id])

        # send packets
        try:
            # Since there is variability in packet leakout in hwsku Arista-7050CX3-32S-D48C8 and
            # Arista-7050CX3-32S-C32. Starting with zero pkts_num_leak_out and trying to find
            # actual leakout by sending packets and reading actual leakout from HW
            if check_leackout_compensation_support(asic_type, hwsku):
                pkts_num_leak_out = 0

            xmit_counters_history, _ = sai_thrift_read_port_counters(
                self.dst_client, asic_type, port_list['dst'][dst_port_id])
            que_min_pkts_num = 0

            # send packets to fill queue min but not trek into shared pool
            # so if queue min is zero, it will directly trek into shared pool by 1
            # TH2 uses scheduler-based TX enable, this does not require sending packets
            # to leak out
            if hwsku == 'DellEMC-Z9332f-O32' or hwsku == 'DellEMC-Z9332f-M-O16C64':
                que_min_pkts_num = pkts_num_egr_mem + pkts_num_leak_out + pkts_num_fill_min
                send_packet(self, src_port_id, pkt, que_min_pkts_num)
            else:
                que_min_pkts_num = pkts_num_leak_out + pkts_num_fill_min
                send_packet(self, src_port_id, pkt, que_min_pkts_num)

            # allow enough time for the dut to sync up the counter values in counters_db
            time.sleep(8)

            if que_min_pkts_num > 0 and check_leackout_compensation_support(asic_type, hwsku):
                dynamically_compensate_leakout(self.dst_client, asic_type, sai_thrift_read_port_counters,
                                               port_list['dst'][dst_port_id], TRANSMITTED_PKTS,
                                               xmit_counters_history, self, src_port_id, pkt, 40)

            q_wm_res, pg_shared_wm_res, pg_headroom_wm_res = sai_thrift_read_port_watermarks(
                self.dst_client, port_list['dst'][dst_port_id])
            pg_cntrs = sai_thrift_read_pg_counters(
                self.src_client, port_list['src'][src_port_id])
            print("Init pkts num sent: %d, min: %d, actual watermark value to start: %d" % (
                que_min_pkts_num, pkts_num_fill_min, q_wm_res[queue]), file=sys.stderr)
            print("Received packets: %d" %
                  (pg_cntrs[queue] - pg_cntrs_base[queue]), file=sys.stderr)

            self.show_stats('Filled queue min', asic_type,
                            queue, src_port_id, dst_port_id, ingress_counters, egress_counters,
                            recv_counters_base, pg_cntrs_base, pg_shared_wm_res_base, pg_headroom_wm_res_base,
                            q_wm_res_base, xmit_counters_base, dst_pg_cntrs_base, dst_pg_shared_wm_res_base,
                            dst_pg_headroom_wm_res_base, dst_q_wm_res_base,
                            None, pg_cntrs, None, None, None,
                            None, None, pg_shared_wm_res, pg_headroom_wm_res, q_wm_res)

            if pkts_num_fill_min:
                assert (q_wm_res[queue] == 0)
            elif 'cisco-8000' in asic_type or "ACS-SN5600" in hwsku:
                assert (q_wm_res[queue] <= (margin + 1) * cell_size)
            else:
                if platform_asic and platform_asic == "broadcom-dnx":
                    logging.info("On J2C+ don't support SAI_INGRESS_PRIORITY_GROUP_STAT_XOFF_ROOM_WATERMARK_BYTES " +
                                 "stat - so ignoring this step for now")
                else:
                    assert (q_wm_res[queue] <= 1 * cell_size)

            # send packet batch of fixed packet numbers to fill queue shared
            # first round sends only 1 packet
            expected_wm = 0
            total_shared = pkts_num_trig_drp - pkts_num_fill_min - 1
            pkts_inc = (total_shared // cell_occupancy) >> 2
            if 'cisco-8000' in asic_type:
                pkts_total = 0  # track total desired queue fill level
                pkts_num = 1
            else:
                pkts_num = 1 + margin
            fragment = 0
            while (expected_wm < total_shared - fragment):
                expected_wm += pkts_num * cell_occupancy
                if (expected_wm > total_shared):
                    diff = (expected_wm - total_shared +
                            cell_occupancy - 1) // cell_occupancy
                    pkts_num -= diff
                    expected_wm -= diff * cell_occupancy
                    fragment = total_shared - expected_wm

                if 'cisco-8000' in asic_type:
                    self.sai_thrift_port_tx_disable(self.dst_client, asic_type, [dst_port_id])
                    assert (fill_leakout_plus_one(self, src_port_id, dst_port_id, pkt, queue, asic_type))
                    pkts_total += pkts_num
                    pkts_num = pkts_total - 1

                print("pkts num to send: %d, total pkts: %d, queue shared: %d" % (
                    pkts_num, expected_wm, total_shared), file=sys.stderr)

                send_packet(self, src_port_id, pkt, pkts_num)

                if 'cisco-8000' in asic_type:
                    self.sai_thrift_port_tx_enable(
                        self.dst_client, asic_type, [dst_port_id])

                time.sleep(8)

                if (
                    que_min_pkts_num == 0
                    and pkts_num <= 1 + margin
                    and check_leackout_compensation_support(asic_type, hwsku)
                ):
                    dynamically_compensate_leakout(self.dst_client, asic_type, sai_thrift_read_port_counters,
                                                   port_list['dst'][dst_port_id], TRANSMITTED_PKTS,
                                                   xmit_counters_history, self, src_port_id, pkt, 40)

                # these counters are clear on read, ensure counter polling
                # is disabled before the test
                q_wm_res, pg_shared_wm_res, pg_headroom_wm_res = sai_thrift_read_port_watermarks(
                    self.dst_client, port_list['dst'][dst_port_id])
                pg_cntrs = sai_thrift_read_pg_counters(
                    self.src_client, port_list['src'][src_port_id])
                print("Received packets: %d" %
                      (pg_cntrs[queue] - pg_cntrs_base[queue]), file=sys.stderr)
                print(
                      "lower bound: %d, actual value: %d, upper bound: %d"
                      % (
                            (expected_wm - margin) * cell_size,
                            q_wm_res[queue],
                            (expected_wm + margin) * cell_size,
                      ),
                      file=sys.stderr,
                )

                self.show_stats('Fill queue shared', asic_type,
                                queue, src_port_id, dst_port_id, ingress_counters, egress_counters,
                                recv_counters_base, pg_cntrs_base, pg_shared_wm_res_base, pg_headroom_wm_res_base,
                                q_wm_res_base, xmit_counters_base, dst_pg_cntrs_base, dst_pg_shared_wm_res_base,
                                dst_pg_headroom_wm_res_base, dst_q_wm_res_base,
                                None, pg_cntrs, None, None, None,
                                None, None, pg_shared_wm_res, pg_headroom_wm_res, q_wm_res)

                if platform_asic and platform_asic == "broadcom-dnx":
                    logging.info("On J2C+ don't support SAI_INGRESS_PRIORITY_GROUP_STAT_XOFF_ROOM_WATERMARK_BYTES " +
                                 "stat - so ignoring this step for now")
                else:
                    assert (q_wm_res[queue] <= (
                        expected_wm + margin) * cell_size)
                    assert ((expected_wm - margin) *
                            cell_size <= q_wm_res[queue])

                pkts_num = pkts_inc

            if 'cisco-8000' in asic_type:
                self.sai_thrift_port_tx_disable(self.dst_client, asic_type, [dst_port_id])
                fill_leakout_plus_one(
                    self, src_port_id, dst_port_id, pkt, queue, asic_type)
                pkts_total += pkts_num
                pkts_num = pkts_total - 1

            # overflow the shared pool
            send_packet(self, src_port_id, pkt, pkts_num)

            if 'cisco-8000' in asic_type:
                self.sai_thrift_port_tx_enable(self.dst_client, asic_type, [dst_port_id])

            time.sleep(8)
            q_wm_res, pg_shared_wm_res, pg_headroom_wm_res = sai_thrift_read_port_watermarks(
                self.dst_client, port_list['dst'][dst_port_id])
            pg_cntrs = sai_thrift_read_pg_counters(
                self.src_client, port_list['src'][src_port_id])
            print("Received packets: %d" %
                  (pg_cntrs[queue] - pg_cntrs_base[queue]), file=sys.stderr)
            print("exceeded pkts num sent: %d, actual value: %d, lower bound: %d, upper bound: %d" % (
                pkts_num, q_wm_res[queue], expected_wm * cell_size,
                (expected_wm + margin) * cell_size), file=sys.stderr)

            self.show_stats('Overflow queue shared', asic_type,
                            queue, src_port_id, dst_port_id, ingress_counters, egress_counters,
                            recv_counters_base, pg_cntrs_base, pg_shared_wm_res_base, pg_headroom_wm_res_base,
                            q_wm_res_base, xmit_counters_base, dst_pg_cntrs_base, dst_pg_shared_wm_res_base,
                            dst_pg_headroom_wm_res_base, dst_q_wm_res_base,
                            None, pg_cntrs, None, None, None,
                            None, None, pg_shared_wm_res, pg_headroom_wm_res, q_wm_res)

            assert (fragment < cell_occupancy)

            if platform_asic and platform_asic == "broadcom-dnx":
                logging.info("On J2C+ don't support SAI_INGRESS_PRIORITY_GROUP_STAT_XOFF_ROOM_WATERMARK_BYTES " +
                             "stat - so ignoring this step for now")
            else:
                assert (expected_wm * cell_size <= q_wm_res[queue])
                assert (q_wm_res[queue] <= (expected_wm + margin) * cell_size)

        finally:
            self.sai_thrift_port_tx_enable(self.dst_client, asic_type, [dst_port_id])

# TODO: buffer pool roid should be obtained via rpc calls
# based on the pg or queue index
# rather than fed in as test parameters due to the lack in SAI implement


class BufferPoolWatermarkTest(sai_base_test.ThriftInterfaceDataPlane):
    def runTest(self):
        time.sleep(5)
        switch_init(self.clients)

        # Parse input parameters
        dscp = int(self.test_params['dscp'])
        ecn = int(self.test_params['ecn'])
        router_mac = self.test_params['router_mac']
        print("router_mac: %s" % (router_mac), file=sys.stderr)
        pg = self.test_params['pg']
        queue = self.test_params['queue']
        print("pg: %s, queue: %s, buffer pool type: %s" %
              (pg, queue, 'egress' if not pg else 'ingress'), file=sys.stderr)
        dst_port_id = int(self.test_params['dst_port_id'])
        dst_port_ip = self.test_params['dst_port_ip']
        dst_port_mac = self.dataplane.get_mac(0, dst_port_id)
        src_port_id = int(self.test_params['src_port_id'])
        src_port_ip = self.test_params['src_port_ip']

        asic_type = self.test_params['sonic_asic_type']
        pkts_num_leak_out = int(self.test_params['pkts_num_leak_out'])
        pkts_num_fill_min = int(self.test_params['pkts_num_fill_min'])
        pkts_num_fill_shared = int(self.test_params['pkts_num_fill_shared'])
        cell_size = int(self.test_params['cell_size'])
        pkts_num_margin = int(self.test_params['pkts_num_margin'])
        if pkts_num_margin == 0:
            pkts_num_margin = 2

        print("buf_pool_roid: %s" %
              (self.test_params['buf_pool_roid']), file=sys.stderr)
        buf_pool_roid = int(self.test_params['buf_pool_roid'], 0)
        print("buf_pool_roid: 0x%lx" % (buf_pool_roid), file=sys.stderr)

        buffer_pool_wm_base = 0
        if 'cisco-8000' in asic_type:
            # Some small amount of memory is always occupied
            # We use dst client for cisco 8000.
            client_to_use = self.dst_client
            buffer_pool_wm_base = sai_thrift_read_buffer_pool_watermark(
                client_to_use, buf_pool_roid)
        else:
            client_to_use = self.src_client
        print("Initial watermark: {}".format(buffer_pool_wm_base))

        # Prepare TCP packet data
        tos = dscp << 2
        tos |= ecn
        ttl = 64

        if 'packet_size' in list(self.test_params.keys()):
            packet_length = int(self.test_params['packet_size'])
        else:
            packet_length = 64

        cell_occupancy = (packet_length + cell_size - 1) // cell_size

        if 'cisco-8000' in asic_type:
            pkt_s = get_multiple_flows(
                self,
                router_mac if router_mac != '' else dst_port_mac,
                dst_port_id,
                dst_port_ip,
                None,
                dscp,
                ecn,
                ttl,
                packet_length,
                [(src_port_id, src_port_ip)],
                packets_per_port=1)[src_port_id][0]
            pkt = pkt_s[0]
            dst_port_id = pkt_s[2]
        else:
            src_port_mac = self.dataplane.get_mac(0, src_port_id)
            pkt = simple_tcp_packet(pktlen=packet_length,
                                    eth_dst=router_mac if router_mac != '' else dst_port_mac,
                                    eth_src=src_port_mac,
                                    ip_src=src_port_ip,
                                    ip_dst=dst_port_ip,
                                    ip_tos=tos,
                                    ip_ttl=ttl)

        # Add slight tolerance in threshold characterization to consider
        # the case that cpu puts packets in the egress queue after we pause the egress
        # or the leak out is simply less than expected as we have occasionally observed
        upper_bound_margin = pkts_num_margin * cell_occupancy
        if 'cisco-8000' in asic_type:
            lower_bound_margin = pkts_num_margin * cell_occupancy
        else:
            # On TD2, we found the watermark value is always short of the expected
            # value by 1
            lower_bound_margin = 1

        # On TH2 using scheduler-based TX enable, we find the Q min being inflated
        # to have 0x10 = 16 cells. This effect is captured in lossy traffic ingress
        # buffer pool test and lossy traffic egress buffer pool test to illusively
        # have extra capacity in the buffer pool space
        extra_cap_margin = 8 * cell_occupancy

        # Adjust the methodology to enable TX for each incremental watermark value test
        # To this end, send the total # of packets instead of the incremental amount
        # to refill the buffer to the exepected level
        pkts_num_to_send = 0
        # send packets
        try:
            # send packets to fill min but not trek into shared pool
            # so if min is zero, it directly treks into shared pool by 1
            # this is the case for lossy traffic at ingress and lossless traffic at egress (on td2)
            # Because lossy and lossless traffic use the same pool at ingress, even if
            # lossless traffic has pg min not equal to zero, we still need to consider
            # the impact caused by lossy traffic
            #
            # TH2 uses scheduler-based TX enable, this does not require sending packets to leak out
            self.sai_thrift_port_tx_disable(self.dst_client, asic_type, [dst_port_id])
            pkts_num_to_send += (pkts_num_leak_out + pkts_num_fill_min)
            send_packet(self, src_port_id, pkt, pkts_num_to_send)
            self.sai_thrift_port_tx_enable(self.dst_client, asic_type, [dst_port_id])
            time.sleep(8)
            buffer_pool_wm = sai_thrift_read_buffer_pool_watermark(
                client_to_use, buf_pool_roid) - buffer_pool_wm_base
            print("Init pkts num sent: %d, min: %d, actual watermark value to start: %d" % (
                (pkts_num_leak_out + pkts_num_fill_min), pkts_num_fill_min, buffer_pool_wm), file=sys.stderr)
            if pkts_num_fill_min:
                assert (buffer_pool_wm <= upper_bound_margin * cell_size)
            else:
                # on t1-lag, we found vm will keep sending control
                # packets, this will cause the watermark to be 2 * 208 bytes
                # as all lossy packets are now mapped to single pg 0
                # so we remove the strict equity check, and use upper bound
                # check instead
                assert (buffer_pool_wm <= upper_bound_margin * cell_size)

            # send packet batch of fixed packet numbers to fill shared
            # first round sends only 1 packet
            expected_wm = 0
            total_shared = (pkts_num_fill_shared -
                            pkts_num_fill_min) * cell_occupancy
            pkts_inc = (total_shared >> 2) // cell_occupancy
            if 'cisco-8000' in asic_type:
                # No additional packet margin needed while sending,
                # but small margin still needed during boundary checks below
                pkts_num = 1
                expected_wm = pkts_num_fill_min * cell_occupancy
                total_shared = pkts_num_fill_shared * cell_occupancy
            else:
                pkts_num = (1 + upper_bound_margin) // cell_occupancy
            while (expected_wm < total_shared):
                expected_wm += pkts_num * cell_occupancy
                if (expected_wm > total_shared):
                    pkts_num -= (expected_wm - total_shared +
                                 cell_occupancy - 1) // cell_occupancy
                    expected_wm = total_shared
                print("pkts num to send: %d, total pkts: %d, shared: %d" %
                      (pkts_num, expected_wm, total_shared), file=sys.stderr)

                self.sai_thrift_port_tx_disable(self.dst_client, asic_type, [dst_port_id])
                pkts_num_to_send += pkts_num
                if 'cisco-8000' in asic_type:
                    fill_leakout_plus_one(
                        self, src_port_id, dst_port_id, pkt, queue, asic_type)
                    send_packet(self, src_port_id, pkt, pkts_num_to_send - 1)
                else:
                    send_packet(self, src_port_id, pkt, pkts_num_to_send)
                self.sai_thrift_port_tx_enable(self.dst_client, asic_type, [dst_port_id])
                time.sleep(8)
                buffer_pool_wm = sai_thrift_read_buffer_pool_watermark(
                    client_to_use, buf_pool_roid) - buffer_pool_wm_base
                print(
                      "lower bound (-%d): %d, actual value: %d, upper bound (+%d): %d"
                      % (
                          lower_bound_margin,
                          (expected_wm - lower_bound_margin) * cell_size,
                          buffer_pool_wm,
                          upper_bound_margin,
                          (expected_wm + upper_bound_margin) * cell_size,
                      ),
                      file=sys.stderr,
                )
                assert (buffer_pool_wm <= (expected_wm + upper_bound_margin) * cell_size)
                assert ((expected_wm - lower_bound_margin)
                       * cell_size <= buffer_pool_wm)

                pkts_num = pkts_inc

            # overflow the shared pool
            self.sai_thrift_port_tx_disable(self.dst_client, asic_type, [dst_port_id])
            pkts_num_to_send += pkts_num
            if 'cisco-8000' in asic_type:
                fill_leakout_plus_one(
                    self, src_port_id, dst_port_id, pkt, queue, asic_type)
                send_packet(self, src_port_id, pkt, pkts_num_to_send - 1)
            else:
                send_packet(self, src_port_id, pkt, pkts_num_to_send)

            buffer_pool_wm_before_tx_enable = sai_thrift_read_buffer_pool_watermark(
                client_to_use, buf_pool_roid) - buffer_pool_wm_base
            self.sai_thrift_port_tx_enable(self.dst_client, asic_type, [dst_port_id])
            time.sleep(8)
            buffer_pool_wm = sai_thrift_read_buffer_pool_watermark(
                client_to_use, buf_pool_roid) - buffer_pool_wm_base
            if (self.src_client != self.dst_client and
                    asic_type == "cisco-8000"):
                # Due to the presence of fabric, there may be more packets
                # held up in fabric, and they add to the watermark after
                # tx_enabled. So we use the watermark before tx is enabled.
                buffer_pool_wm = buffer_pool_wm_before_tx_enable

            print("exceeded pkts num sent: %d, expected watermark: %d, actual value: %d" % (
                pkts_num, (expected_wm * cell_size), buffer_pool_wm), file=sys.stderr)
            assert (expected_wm == total_shared)
            assert ((expected_wm - lower_bound_margin)
                    * cell_size <= buffer_pool_wm)
            assert (buffer_pool_wm <= (
                expected_wm + extra_cap_margin) * cell_size)

        finally:
            self.sai_thrift_port_tx_enable(self.dst_client, asic_type, [dst_port_id])


class PacketTransmit(sai_base_test.ThriftInterfaceDataPlane):
    """
    Transmit packets from a given source port to destination port. If no
    packet count is provided, default_count is used
    """

    def runTest(self):
        default_count = 300

        # Parse input parameters
        router_mac = self.test_params['router_mac']
        dst_port_id = int(self.test_params['dst_port_id'])
        dst_port_ip = self.test_params['dst_port_ip']
        dst_port_mac = self.dataplane.get_mac(0, dst_port_id)
        src_port_id = int(self.test_params['src_port_id'])
        src_port_ip = self.test_params['src_port_ip']
        src_port_mac = self.dataplane.get_mac(0, src_port_id)
        packet_count = self.test_params.get("count", default_count)

        print("dst_port_id: {}, src_port_id: {}".format(
            dst_port_id, src_port_id
        ), file=sys.stderr)
        print(("dst_port_mac: {}, src_port_mac: {},"
               "src_port_ip: {}, dst_port_ip: {}").format(
            dst_port_mac, src_port_mac, src_port_ip, dst_port_ip
        ), file=sys.stderr)

        # Send packets to leak out
        pkt_dst_mac = router_mac if router_mac != '' else dst_port_mac
        pkt = simple_ip_packet(pktlen=64,
                               eth_dst=pkt_dst_mac,
                               eth_src=src_port_mac,
                               ip_src=src_port_ip,
                               ip_dst=dst_port_ip,
                               ip_ttl=64)

        print("Sending {} packets to port {}".format(
            packet_count, src_port_id
        ), file=sys.stderr)
        send_packet(self, src_port_id, pkt, packet_count)


# PFC test on tunnel traffic (dualtor specific test case)
class PCBBPFCTest(sai_base_test.ThriftInterfaceDataPlane):

    def _build_testing_ipinip_pkt(self, active_tor_mac, standby_tor_mac, active_tor_ip,
                                  standby_tor_ip, inner_dscp, outer_dscp, dst_ip, ecn=1, packet_size=64):
        pkt = simple_tcp_packet(
            pktlen=packet_size,
            eth_dst=standby_tor_mac,
            ip_src='1.1.1.1',
            ip_dst=dst_ip,
            ip_dscp=inner_dscp,
            ip_ecn=ecn,
            ip_ttl=64
        )
        # The pktlen is ignored if inner_frame is not None
        ipinip_packet = simple_ipv4ip_packet(
            eth_dst=active_tor_mac,
            eth_src=standby_tor_mac,
            ip_src=standby_tor_ip,
            ip_dst=active_tor_ip,
            ip_dscp=outer_dscp,
            ip_ecn=ecn,
            inner_frame=pkt[scapy.IP]
        )
        return ipinip_packet

    def _build_testing_pkt(self, active_tor_mac, dscp, dst_ip, ecn=1, packet_size=64):
        pkt = simple_tcp_packet(
            pktlen=packet_size,
            eth_dst=active_tor_mac,
            ip_src='1.1.1.1',
            ip_dst=dst_ip,
            ip_dscp=dscp,
            ip_ecn=ecn,
            ip_ttl=64
        )
        return pkt

    def runTest(self):
        """
        This test case is to verify PFC for tunnel traffic.
        Traffic is ingressed from IPinIP tunnel(LAG port), and then being decaped at active tor,
        and then egress to server.
        Tx is disabled on the egress port to trigger PFC pause.
        """
        switch_init(self.clients)

        # Parse input parameters
        active_tor_mac = self.test_params['active_tor_mac']
        active_tor_ip = self.test_params['active_tor_ip']
        standby_tor_mac = self.test_params['standby_tor_mac']
        standby_tor_ip = self.test_params['standby_tor_ip']
        src_port_id = self.test_params['src_port_id']
        dst_port_id = self.test_params['dst_port_id']
        dst_port_ip = self.test_params['dst_port_ip']

        inner_dscp = int(self.test_params['dscp'])
        tunnel_traffic_test = False
        if 'outer_dscp' in self.test_params:
            outer_dscp = int(self.test_params['outer_dscp'])
            tunnel_traffic_test = True
        ecn = int(self.test_params['ecn'])
        pkts_num_trig_pfc = int(self.test_params['pkts_num_trig_pfc'])
        # The pfc counter index starts from index 2 in sai_thrift_read_port_counters
        pg = int(self.test_params['pg']) + 2

        asic_type = self.test_params['sonic_asic_type']
        if 'packet_size' in list(self.test_params.keys()):
            packet_size = int(self.test_params['packet_size'])
        else:
            packet_size = 64
        if 'pkts_num_margin' in list(self.test_params.keys()):
            pkts_num_margin = int(self.test_params['pkts_num_margin'])
        else:
            pkts_num_margin = 2
        if 'cell_size' in self.test_params:
            cell_size = self.test_params['cell_size']
            cell_occupancy = (packet_size + cell_size - 1) // cell_size
        else:
            cell_occupancy = 1
        try:
            # Disable tx on EGRESS port so that headroom buffer cannot be free
            self.sai_thrift_port_tx_disable(self.dst_client, asic_type, [dst_port_id])
            # Make a snapshot of transmitted packets
            tx_counters_base, _ = sai_thrift_read_port_counters(
                self.dst_client, asic_type, port_list['dst'][dst_port_id])
            # Make a snapshot of received packets
            rx_counters_base, _ = sai_thrift_read_port_counters(
                self.src_client, asic_type, port_list['src'][src_port_id])
            if tunnel_traffic_test:
                # Build IPinIP packet for testing
                pkt = self._build_testing_ipinip_pkt(active_tor_mac=active_tor_mac,
                                                     standby_tor_mac=standby_tor_mac,
                                                     active_tor_ip=active_tor_ip,
                                                     standby_tor_ip=standby_tor_ip,
                                                     inner_dscp=inner_dscp,
                                                     outer_dscp=outer_dscp,
                                                     dst_ip=dst_port_ip,
                                                     ecn=ecn,
                                                     packet_size=packet_size
                                                     )
            else:
                # Build regular packet
                pkt = self._build_testing_pkt(active_tor_mac=active_tor_mac,
                                              dscp=inner_dscp,
                                              dst_ip=dst_port_ip,
                                              ecn=ecn,
                                              packet_size=packet_size)

            # Send packets short of triggering pfc while compensating for leakout
            if 'cisco-8000' in asic_type:
                # Queue is always the inner_dscp due to the TC_TO_QUEUE_MAP redirection
                queue = inner_dscp
                assert (fill_leakout_plus_one(self, src_port_id,
                       dst_port_id, pkt, queue, asic_type))
                num_pkts = pkts_num_trig_pfc - pkts_num_margin - 1
                send_packet(self, src_port_id, pkt, num_pkts)
                print("Sending {} packets to port {}".format(num_pkts, src_port_id), file=sys.stderr)
            else:
                # Send packets short of triggering pfc
                send_packet(self, src_port_id, pkt, pkts_num_trig_pfc // cell_occupancy - 1 - pkts_num_margin)
                time.sleep(8)
                # Read TX_OK again to calculate leaked packet number
                if 'mellanox' == asic_type:
                    # There are not leaked packets on Nvidia dualtor devices
                    leaked_packet_number = 0
                else:
                    tx_counters, _ = sai_thrift_read_port_counters(self.dst_client,
                                                                   asic_type, port_list['dst'][dst_port_id])
                    leaked_packet_number = tx_counters[TRANSMITTED_PKTS] - tx_counters_base[TRANSMITTED_PKTS]
                # Send packets to compensate the leaked packets
                send_packet(self, src_port_id, pkt, leaked_packet_number)
            time.sleep(8)
            # Read rx counter again. No PFC pause frame should be triggered
            rx_counters, _ = sai_thrift_read_port_counters(self.src_client, asic_type, port_list['src'][src_port_id])
            # Verify no pfc
            assert (rx_counters[pg] == rx_counters_base[pg])
            rx_counters_base = rx_counters
            # Send some packets to trigger PFC
            send_packet(self, src_port_id, pkt, 1 + 2 * pkts_num_margin)
            print("Sending {} packets to port {} to trigger PFC".format(1 + 2 * pkts_num_margin, src_port_id),
                  file=sys.stderr)
            time.sleep(8)
            rx_counters, _ = sai_thrift_read_port_counters(self.src_client, asic_type, port_list['src'][src_port_id])
            # Verify PFC pause frame is generated on expected PG
            assert (rx_counters[pg] > rx_counters_base[pg])
        finally:
            # Enable tx on dest port
            self.sai_thrift_port_tx_enable(
                self.dst_client, asic_type, [dst_port_id])


class QWatermarkAllPortTest(sai_base_test.ThriftInterfaceDataPlane):

    def runTest(self):
        time.sleep(5)
        switch_init(self.clients)
        # Parse input parameters
        ingress_counters, egress_counters = get_counter_names(self.test_params['sonic_version'])
        ecn = int(self.test_params['ecn'])
        router_mac = self.test_params['router_mac']
        src_port_id = int(self.test_params['src_port_id'])
        src_port_ip = self.test_params['src_port_ip']
        src_port_vlan = self.test_params['src_port_vlan']
        dst_port_ids = self.test_params['dst_port_ids']
        dst_port_ips = self.test_params['dst_port_ips']
        dscp_to_q_map = self.test_params['dscp_to_q_map']

        asic_type = self.test_params['sonic_asic_type']
        pkt_count = int(self.test_params['pkt_count'])
        cell_size = int(self.test_params['cell_size'])
        prio_list = dscp_to_q_map.keys()
        queue_list = [dscp_to_q_map[p] for p in prio_list]
        prio_list = [int(x) for x in prio_list]
        queue_list = [int(x) for x in queue_list]
        if 'packet_size' in list(self.test_params.keys()):
            packet_length = int(self.test_params['packet_size'])
        else:
            packet_length = 64

        cell_occupancy = (packet_length + cell_size - 1) // cell_size
        ttl = 64

        # Correct any destination ports that may be in a lag
        pkts = {}
        for i in range(len(dst_port_ids)):
            pkts[dst_port_ids[i]] = []
            for pri in prio_list:
                pkts[dst_port_ids[i]].append(get_multiple_flows(
                    self,
                    router_mac,
                    dst_port_ids[i],
                    dst_port_ips[i],
                    src_port_vlan,
                    pri,
                    ecn,
                    ttl,
                    packet_length,
                    [(src_port_id, src_port_ip)],
                    packets_per_port=1)[src_port_id][0][0])

        margin = int(self.test_params['pkts_num_margin']) if self.test_params.get(
            'pkts_num_margin') else 8

        recv_counters_base, _ = sai_thrift_read_port_counters(
            self.src_client, asic_type, port_list['src'][src_port_id])
        dst_q_wm_res_bases = [sai_thrift_read_port_watermarks(
            self.dst_client, port_list['dst'][sid])[0] for sid in dst_port_ids]
        print("queue watermark base for all port is {}".format(dst_q_wm_res_bases),
              file=sys.stderr)

        try:
            for i in range(len(prio_list)):
                queue = queue_list[i]
                for p_cnt in range(len(dst_port_ids)):
                    dst_port = dst_port_ids[p_cnt]
                    self.sai_thrift_port_tx_disable(self.dst_client, asic_type, [dst_port])

                    # leakout
                    if 'cisco-8000' in asic_type:
                        fill_leakout_plus_one(
                            self, src_port_id, dst_port, pkts[dst_port][i],
                            queue, asic_type)

                    # send packet
                    send_packet(self, src_port_id, pkts[dst_port][i], pkt_count)
                    self.sai_thrift_port_tx_enable(self.dst_client, asic_type, [dst_port])

            time.sleep(2)
            # get all q_wm values for all port
            dst_q_wm_res_all_port = [sai_thrift_read_port_watermarks(
                self.dst_client, port_list['dst'][sid])[0] for sid in dst_port_ids]
            print("queue watermark for all port is {}".format(
                dst_q_wm_res_all_port), file=sys.stderr)
            expected_wm = pkt_count * cell_occupancy
            # verification of queue watermark for all ports
            for qwms in dst_q_wm_res_all_port:
                for queue in queue_list:
                    qwm = qwms[queue]
                    msg = "Queue:{}, queue_wm value is {}, lower limit:{}, upper limit:{}".format(
                        queue, qwm,
                        (expected_wm - margin) * cell_size,
                        (expected_wm + margin) * cell_size)

                    assert (expected_wm - margin) * cell_size <= qwm\
                        <= (expected_wm + margin) * cell_size, msg

        finally:
            self.sai_thrift_port_tx_enable(self.dst_client, asic_type, dst_port_ids)


<<<<<<< HEAD
class FullMeshTrafficSanity(sai_base_test.ThriftInterfaceDataPlane):
=======
class LossyQueueVoqMultiSrcTest(sai_base_test.ThriftInterfaceDataPlane):
>>>>>>> 6137af95
    def setUp(self):
        sai_base_test.ThriftInterfaceDataPlane.setUp(self)
        time.sleep(5)
        switch_init(self.clients)
<<<<<<< HEAD

        # Parse input parameters
        self.testbed_type = self.test_params['testbed_type']
        self.router_mac = self.test_params['router_mac']
        self.sonic_version = self.test_params['sonic_version']

        dscp_to_q_map = self.test_params['dscp_to_q_map']
        self.dscps = [int(key) for key in dscp_to_q_map.keys()]
        self.queues = [int(value) for value in dscp_to_q_map.values()]
        self.all_src_port_id_to_ip = self.test_params['all_src_port_id_to_ip']
        self.all_src_port_id_to_name = self.test_params['all_src_port_id_to_name']
        self.all_dst_port_id_to_ip = self.test_params['all_dst_port_id_to_ip']
        self.all_dst_port_id_to_name = self.test_params['all_dst_port_id_to_name']

        self.all_port_id_to_ip = dict()
        self.all_port_id_to_ip.update(self.all_src_port_id_to_ip)
        self.all_port_id_to_ip.update(self.all_dst_port_id_to_ip)

        self.all_port_id_to_name = dict()
        self.all_port_id_to_name.update(self.all_src_port_id_to_name)
        self.all_port_id_to_name.update(self.all_dst_port_id_to_name)

        self.src_port_ids = list(self.all_src_port_id_to_ip.keys())
        self.dst_port_ids = list(self.all_dst_port_id_to_ip.keys())
        self.all_port_ids = self.src_port_ids + list(set(self.dst_port_ids) - set(self.src_port_ids))

        self.asic_type = self.test_params['sonic_asic_type']
        self.packet_size = 100
        logging.info("Using packet size", self.packet_size)
        self.flows_per_port = 6

        self.all_port_id_to_mac = {port_id: self.dataplane.get_mac(0, port_id)
                                   for port_id in self.all_port_id_to_ip.keys()}

    def tearDown(self):
        sai_base_test.ThriftInterfaceDataPlane.tearDown(self)

    def config_traffic(self, dst_port_id, dscp, ecn_bit):
        if type(ecn_bit) == bool:
            ecn_bit = 1 if ecn_bit else 0
        self.dscp = dscp
        self.dst_port_id = dst_port_id
        self.tos = (dscp << 2) | ecn_bit
        self.ttl = 64
        logging.debug("Getting multiple flows to  {:>2}, dscp={}, dst_ip={}".format(
             self.dst_port_id, self.dscp, self.dst_port_ip)
            )
        self.pkt = get_multiple_flows(
                self,
                self.dst_port_mac,
                dst_port_id,
                self.dst_port_ip,
                None,
                dscp,
                ecn_bit,
                64,
                self.packet_size,
                [(src_port_id, src_port_ip) for src_port_id, src_port_ip in self.all_src_port_id_to_ip.items()],
                self.flows_per_port,
                False)
        logging.debug("Got multiple flows to  {:>2}, dscp={}, dst_ip={}".format(
             self.dst_port_id, self.dscp, self.dst_port_ip)
            )

    def runTest(self):
        failed_pairs = set()
        logging.info("Total traffic src_dst_pairs being tested {}".format(
              len(self.src_port_ids)*len(self.dst_port_ids))
            )
        pkt_count = 10

        # Split the src port list for concurrent pkt injection
        num_splits = 2
        split_points = [i * len(self.src_port_ids) // num_splits for i in range(1, num_splits)]
        parts = [self.src_port_ids[i:j] for i, j in zip([0] + split_points, split_points + [None])]

        def runTestPerSrcList(src_port_list, checkCounter=False):
            for src_port_id in src_port_list:
                logging.debug(
                          "Sending {} packets X {} flows with dscp/queue {}/{} from src {} -> dst {}".format(
                            pkt_count,
                            len(self.pkt[src_port_id]), dscp, queue,
                            self.all_port_id_to_name.get(src_port_id, 'Not Found'),
                            dst_port_name)
                          )
                if checkCounter:
                    port_cnt_base, q_cntrs_base = sai_thrift_read_port_counters(
                                              self.dst_client, self.asic_type,
                                              port_list['dst'][real_dst_port_id]
                                         )

                for pkt_tuple in self.pkt[src_port_id]:
                    logging.debug(
                       "Sending {} packets with dscp/queue {}/{} from src {} -> dst {} Pkt {}".format(
                          pkt_count, dscp, queue,
                          self.all_port_id_to_name.get(src_port_id, 'Not Found'),
                          dst_port_name, pkt_tuple[0])
                       )
                    send_packet(self, src_port_id, pkt_tuple[0], pkt_count)

                if checkCounter:
                    time.sleep(1)
                    port_cntrs, q_cntrs = sai_thrift_read_port_counters(
                                                  self.dst_client, self.asic_type,
                                                  port_list['dst'][real_dst_port_id]
                                                )
                    pkts_enqueued = q_cntrs[queue] - q_cntrs_base[queue]
                    if pkts_enqueued < self.flows_per_port*pkt_count:
                        logging.info("Faulty src/dst {}/{} pair on queue {}".format(
                                 self.all_port_id_to_name.get(src_port_id, 'Not Found'),
                                 dst_port_name, queue
                              ))
                        logging.info("q_cntrs_base {}".format(q_cntrs_base))
                        logging.info("q_cntrs      {}".format(q_cntrs))
                        logging.info("port_cnt_base {}".format(port_cnt_base))
                        logging.info("port_cntrs      {}".format(port_cntrs))
                        failed_pairs.add(
                              (
                                 self.all_port_id_to_name.get(src_port_id, 'Not Found'),
                                 dst_port_name, queue
                              )
                          )

        def findFaultySrcDstPair(dscp, queue):
            ecn_bit = 1 if queue in [3, 4] else 0
            self.config_traffic(real_dst_port_id, dscp, ecn_bit)
            runTestPerSrcList(self.src_port_ids, True)

        for dst_port_id in self.dst_port_ids:
            real_dst_port_id = dst_port_id
            dst_port_name = self.all_port_id_to_name.get(real_dst_port_id, 'Not Found')
            logging.info("Starting Test for dst {}".format(dst_port_name))
            dst_port_mac = self.all_port_id_to_mac[real_dst_port_id]
            self.dst_port_mac = self.router_mac if self.router_mac != '' else dst_port_mac
            self.dst_port_ip = self.all_port_id_to_ip[real_dst_port_id]

            for i, dscp in enumerate(self.dscps):
                queue = self.queues[i]  # Need queue for occupancy verification
                ecn_bit = 1 if queue in [3, 4] else 0
                self.config_traffic(real_dst_port_id, dscp, ecn_bit)

                port_cnt_base, q_cntrs_base = sai_thrift_read_port_counters(
                                          self.dst_client, self.asic_type,
                                          port_list['dst'][real_dst_port_id]
                                     )

                with concurrent.futures.ThreadPoolExecutor(max_workers=num_splits) as executor:
                    # Submit the tasks to the executor
                    futures = [executor.submit(runTestPerSrcList, part) for part in parts]

                    # Wait for all tasks to complete
                    concurrent.futures.wait(futures)

                time.sleep(1)
                port_cntrs, q_cntrs = sai_thrift_read_port_counters(
                                              self.dst_client, self.asic_type,
                                              port_list['dst'][real_dst_port_id]
                                            )
                pkts_enqueued = q_cntrs[queue] - q_cntrs_base[queue]
                logging.info("Enqueued on queue {} pkts {}".format(queue, pkts_enqueued))
                if pkts_enqueued < self.flows_per_port*pkt_count*len(self.src_port_ids):
                    logging.info("q_cntrs_base {}".format(q_cntrs_base))
                    logging.info("q_cntrs      {}".format(q_cntrs))
                    logging.info("port_cnt_base {}".format(port_cnt_base))
                    logging.info("port_cntrs      {}".format(port_cntrs))
                    # Craft pkt for given queue and
                    # inject from each src to find which src/dst pair is dropping pkt
                    findFaultySrcDstPair(dscp, queue)

        assert len(failed_pairs) == 0, "Traffic failed between {}".format(failed_pairs)
=======
        # Parse input parameters
        self.dscp = int(self.test_params['dscp'])
        self.ecn = int(self.test_params['ecn'])
        # The pfc counter index starts from index 2 in sai_thrift_read_port_counters
        self.pg = int(self.test_params['pg']) + 2
        self.sonic_version = self.test_params['sonic_version']
        self.dst_port_id = int(self.test_params['dst_port_id'])
        self.dst_port_ip = self.test_params['dst_port_ip']
        self.dst_port_mac = self.dataplane.get_mac(0, self.dst_port_id)
        router_mac = self.test_params['router_mac']
        self.dst_port_mac = router_mac if router_mac != '' else self.dst_port_mac
        self.src_port_id = int(self.test_params['src_port_id'])
        self.src_port_ip = self.test_params['src_port_ip']
        self.src_port_mac = self.dataplane.get_mac(0, self.src_port_id)
        self.src_port_2_id = int(self.test_params['src_port_2_id'])
        self.src_port_2_ip = self.test_params['src_port_2_ip']
        self.src_port_2_mac = self.dataplane.get_mac(0, self.src_port_2_id)
        self.asic_type = self.test_params['sonic_asic_type']
        self.pkts_num_leak_out = int(self.test_params['pkts_num_leak_out'])
        self.pkts_num_trig_egr_drp = int(self.test_params['pkts_num_trig_egr_drp'])
        if 'packet_size' in self.test_params.keys():
            self.packet_length = int(self.test_params['packet_size'])
            cell_size = int(self.test_params['cell_size'])
            if self.packet_length != 64:
                cell_occupancy = (self.packet_length + cell_size - 1) // cell_size
                self.pkts_num_trig_egr_drp //= cell_occupancy
        else:
            self.packet_length = 64
        self.ttl = 64

    def runTest(self):
        print("dst_port_id: {}, src_port_id: {}, src_port_2_id: {}".format(self.dst_port_id,
                                                                           self.src_port_id,
                                                                           self.src_port_2_id),
              file=sys.stderr)
        # get counter names to query
        ingress_counters, egress_counters = get_counter_names(self.sonic_version)

        port_counter_indexes = [self.pg]
        port_counter_indexes += ingress_counters
        port_counter_indexes += egress_counters
        port_counter_indexes += [TRANSMITTED_PKTS, RECEIVED_PKTS, RECEIVED_NON_UC_PKTS,
                                 TRANSMITTED_NON_UC_PKTS, EGRESS_PORT_QLEN]

        # construct packets
        pkt = get_multiple_flows(
                self,
                self.dst_port_mac,
                self.dst_port_id,
                self.dst_port_ip,
                None,
                self.dscp,
                self.ecn,
                self.ttl,
                self.packet_length,
                [(self.src_port_id, self.src_port_ip)],
                packets_per_port=1)[self.src_port_id][0][0]
        pkt2 = get_multiple_flows(
                self,
                self.dst_port_mac,
                self.dst_port_id,
                self.dst_port_ip,
                None,
                self.dscp,
                self.ecn,
                self.ttl,
                self.packet_length,
                [(self.src_port_2_id, self.src_port_2_ip)],
                packets_per_port=1)[self.src_port_2_id][0][0]

        # add slight tolerance in threshold characterization to consider
        # the case that npu puts packets in the egress queue after we pause the egress
        # or the leak out is simply less than expected as we have occasionally observed
        if 'pkts_num_margin' in self.test_params.keys():
            margin = int(self.test_params['pkts_num_margin'])
        else:
            margin = 2

        try:
            # Test multi-flows
            self.sai_thrift_port_tx_disable(self.dst_client, self.asic_type, [self.dst_port_id])
            recv_counters_base, _ = sai_thrift_read_port_counters(self.src_client, self.asic_type,
                                                                  port_list['src'][self.src_port_id])
            recv_counters_2_base, _ = sai_thrift_read_port_counters(self.src_client, self.asic_type,
                                                                    port_list['src'][self.src_port_2_id])
            xmit_counters_base, _ = sai_thrift_read_port_counters(self.dst_client, self.asic_type,
                                                                  port_list['dst'][self.dst_port_id])
            fill_leakout_plus_one(self, self.src_port_id, self.dst_port_id, pkt,
                                  int(self.test_params['pg']), self.asic_type)
            multi_flow_drop_pkt_count = self.pkts_num_trig_egr_drp
            # send packets short of triggering egress drop on both flows, uses the
            # "multiple" packet count to cause a drop when 2 flows are present.
            short_of_drop_npkts = self.pkts_num_leak_out + multi_flow_drop_pkt_count - 1 - margin
            print("Sending {} packets on each of 2 streams to approach drop".format(short_of_drop_npkts),
                  file=sys.stderr)
            send_packet(self, self.src_port_id, pkt, short_of_drop_npkts)
            send_packet(self, self.src_port_2_id, pkt2, short_of_drop_npkts)
            # allow enough time for counters to update
            time.sleep(2)
            recv_counters, _ = sai_thrift_read_port_counters(self.src_client, self.asic_type,
                                                             port_list['src'][self.src_port_id])
            recv_counters_2, _ = sai_thrift_read_port_counters(self.src_client, self.asic_type,
                                                               port_list['src'][self.src_port_2_id])
            xmit_counters, _ = sai_thrift_read_port_counters(self.dst_client, self.asic_type,
                                                             port_list['dst'][self.dst_port_id])

            port_cnt_tbl = texttable.TextTable([''] + [port_counter_fields[idx] for idx in port_counter_indexes])
            port_cnt_tbl.add_row(['recv_counters_base'] + [recv_counters_base[idx] for idx in port_counter_indexes])
            port_cnt_tbl.add_row(['recv_counters'] + [recv_counters[idx] for idx in port_counter_indexes])
            port_cnt_tbl.add_row(['recv_counters_2_base'] + [recv_counters_2_base[idx] for idx in port_counter_indexes])
            port_cnt_tbl.add_row(['recv_counters_2'] + [recv_counters_2[idx] for idx in port_counter_indexes])
            port_cnt_tbl.add_row(['xmit_counters_base'] + [xmit_counters_base[idx] for idx in port_counter_indexes])
            port_cnt_tbl.add_row(['xmit_counters'] + [xmit_counters[idx] for idx in port_counter_indexes])
            sys.stderr.write('{}\n'.format(port_cnt_tbl))

            # recv port no pfc
            diff = recv_counters[self.pg] - recv_counters_base[self.pg]
            assert diff == 0, "Unexpected PFC frames {} on port {}".format(diff, self.src_port_id)
            diff = recv_counters_2[self.pg] - recv_counters_2_base[self.pg]
            assert diff == 0, "Unexpected PFC frames {} on port {}".format(diff, self.src_port_2_id)
            # recv port no ingress drop
            for cntr in ingress_counters:
                diff = recv_counters[cntr] - recv_counters_base[cntr]
                assert diff == 0, "Unexpected ingress drop {} on port {}".format(diff, self.src_port_id)
            for cntr in ingress_counters:
                diff = recv_counters_2[cntr] - recv_counters_2_base[cntr]
                assert diff == 0, "Unexpected ingress drop {} on port {}".format(diff, self.src_port_2_id)
            # xmit port no egress drop
            for cntr in egress_counters:
                diff = xmit_counters[cntr] - xmit_counters_base[cntr]
                assert diff == 0, "Unexpected TX drop {} on port {}".format(diff, self.dst_port_id)

            # send 1 packet to trigger egress drop
            npkts = 1 + 2 * margin
            print("Sending {} packets on 2 streams to trigger drop".format(npkts),
                  file=sys.stderr)
            send_packet(self, self.src_port_id, pkt, npkts)
            send_packet(self, self.src_port_2_id, pkt2, npkts)
            # allow enough time for counters to update
            time.sleep(2)
            recv_counters, _ = sai_thrift_read_port_counters(self.src_client,
                                                             self.asic_type,
                                                             port_list['src'][self.src_port_id])
            recv_counters_2, _ = sai_thrift_read_port_counters(self.src_client,
                                                               self.asic_type,
                                                               port_list['src'][self.src_port_2_id])
            xmit_counters, _ = sai_thrift_read_port_counters(self.dst_client,
                                                             self.asic_type,
                                                             port_list['dst'][self.dst_port_id])
            # recv port no pfc
            diff = recv_counters[self.pg] - recv_counters_base[self.pg]
            assert diff == 0, "Unexpected PFC frames {} on port {}".format(diff, self.src_port_id)
            diff = recv_counters_2[self.pg] - recv_counters_2_base[self.pg]
            assert diff == 0, "Unexpected PFC frames {} on port {}".format(diff, self.src_port_2_id)
            # recv port no ingress drop
            for cntr in ingress_counters:
                diff = recv_counters[cntr] - recv_counters_base[cntr]
                assert diff == 0, "Unexpected ingress drop {} on port {}".format(diff, self.src_port_id)
            for cntr in ingress_counters:
                diff = recv_counters_2[cntr] - recv_counters_2_base[cntr]
                assert diff == 0, "Unexpected ingress drop {} on port {}".format(diff, self.src_port_2_id)
            # xmit port egress drop
            for cntr in egress_counters:
                drops = xmit_counters[cntr] - xmit_counters_base[cntr]
                assert drops > 0, "Failed to detect egress drops ({})".format(drops)
            print("Successfully dropped {} packets".format(drops), file=sys.stderr)
        finally:
            self.sai_thrift_port_tx_enable(self.dst_client, self.asic_type, [self.dst_port_id])
>>>>>>> 6137af95
<|MERGE_RESOLUTION|>--- conflicted
+++ resolved
@@ -5706,187 +5706,11 @@
             self.sai_thrift_port_tx_enable(self.dst_client, asic_type, dst_port_ids)
 
 
-<<<<<<< HEAD
-class FullMeshTrafficSanity(sai_base_test.ThriftInterfaceDataPlane):
-=======
 class LossyQueueVoqMultiSrcTest(sai_base_test.ThriftInterfaceDataPlane):
->>>>>>> 6137af95
     def setUp(self):
         sai_base_test.ThriftInterfaceDataPlane.setUp(self)
         time.sleep(5)
         switch_init(self.clients)
-<<<<<<< HEAD
-
-        # Parse input parameters
-        self.testbed_type = self.test_params['testbed_type']
-        self.router_mac = self.test_params['router_mac']
-        self.sonic_version = self.test_params['sonic_version']
-
-        dscp_to_q_map = self.test_params['dscp_to_q_map']
-        self.dscps = [int(key) for key in dscp_to_q_map.keys()]
-        self.queues = [int(value) for value in dscp_to_q_map.values()]
-        self.all_src_port_id_to_ip = self.test_params['all_src_port_id_to_ip']
-        self.all_src_port_id_to_name = self.test_params['all_src_port_id_to_name']
-        self.all_dst_port_id_to_ip = self.test_params['all_dst_port_id_to_ip']
-        self.all_dst_port_id_to_name = self.test_params['all_dst_port_id_to_name']
-
-        self.all_port_id_to_ip = dict()
-        self.all_port_id_to_ip.update(self.all_src_port_id_to_ip)
-        self.all_port_id_to_ip.update(self.all_dst_port_id_to_ip)
-
-        self.all_port_id_to_name = dict()
-        self.all_port_id_to_name.update(self.all_src_port_id_to_name)
-        self.all_port_id_to_name.update(self.all_dst_port_id_to_name)
-
-        self.src_port_ids = list(self.all_src_port_id_to_ip.keys())
-        self.dst_port_ids = list(self.all_dst_port_id_to_ip.keys())
-        self.all_port_ids = self.src_port_ids + list(set(self.dst_port_ids) - set(self.src_port_ids))
-
-        self.asic_type = self.test_params['sonic_asic_type']
-        self.packet_size = 100
-        logging.info("Using packet size", self.packet_size)
-        self.flows_per_port = 6
-
-        self.all_port_id_to_mac = {port_id: self.dataplane.get_mac(0, port_id)
-                                   for port_id in self.all_port_id_to_ip.keys()}
-
-    def tearDown(self):
-        sai_base_test.ThriftInterfaceDataPlane.tearDown(self)
-
-    def config_traffic(self, dst_port_id, dscp, ecn_bit):
-        if type(ecn_bit) == bool:
-            ecn_bit = 1 if ecn_bit else 0
-        self.dscp = dscp
-        self.dst_port_id = dst_port_id
-        self.tos = (dscp << 2) | ecn_bit
-        self.ttl = 64
-        logging.debug("Getting multiple flows to  {:>2}, dscp={}, dst_ip={}".format(
-             self.dst_port_id, self.dscp, self.dst_port_ip)
-            )
-        self.pkt = get_multiple_flows(
-                self,
-                self.dst_port_mac,
-                dst_port_id,
-                self.dst_port_ip,
-                None,
-                dscp,
-                ecn_bit,
-                64,
-                self.packet_size,
-                [(src_port_id, src_port_ip) for src_port_id, src_port_ip in self.all_src_port_id_to_ip.items()],
-                self.flows_per_port,
-                False)
-        logging.debug("Got multiple flows to  {:>2}, dscp={}, dst_ip={}".format(
-             self.dst_port_id, self.dscp, self.dst_port_ip)
-            )
-
-    def runTest(self):
-        failed_pairs = set()
-        logging.info("Total traffic src_dst_pairs being tested {}".format(
-              len(self.src_port_ids)*len(self.dst_port_ids))
-            )
-        pkt_count = 10
-
-        # Split the src port list for concurrent pkt injection
-        num_splits = 2
-        split_points = [i * len(self.src_port_ids) // num_splits for i in range(1, num_splits)]
-        parts = [self.src_port_ids[i:j] for i, j in zip([0] + split_points, split_points + [None])]
-
-        def runTestPerSrcList(src_port_list, checkCounter=False):
-            for src_port_id in src_port_list:
-                logging.debug(
-                          "Sending {} packets X {} flows with dscp/queue {}/{} from src {} -> dst {}".format(
-                            pkt_count,
-                            len(self.pkt[src_port_id]), dscp, queue,
-                            self.all_port_id_to_name.get(src_port_id, 'Not Found'),
-                            dst_port_name)
-                          )
-                if checkCounter:
-                    port_cnt_base, q_cntrs_base = sai_thrift_read_port_counters(
-                                              self.dst_client, self.asic_type,
-                                              port_list['dst'][real_dst_port_id]
-                                         )
-
-                for pkt_tuple in self.pkt[src_port_id]:
-                    logging.debug(
-                       "Sending {} packets with dscp/queue {}/{} from src {} -> dst {} Pkt {}".format(
-                          pkt_count, dscp, queue,
-                          self.all_port_id_to_name.get(src_port_id, 'Not Found'),
-                          dst_port_name, pkt_tuple[0])
-                       )
-                    send_packet(self, src_port_id, pkt_tuple[0], pkt_count)
-
-                if checkCounter:
-                    time.sleep(1)
-                    port_cntrs, q_cntrs = sai_thrift_read_port_counters(
-                                                  self.dst_client, self.asic_type,
-                                                  port_list['dst'][real_dst_port_id]
-                                                )
-                    pkts_enqueued = q_cntrs[queue] - q_cntrs_base[queue]
-                    if pkts_enqueued < self.flows_per_port*pkt_count:
-                        logging.info("Faulty src/dst {}/{} pair on queue {}".format(
-                                 self.all_port_id_to_name.get(src_port_id, 'Not Found'),
-                                 dst_port_name, queue
-                              ))
-                        logging.info("q_cntrs_base {}".format(q_cntrs_base))
-                        logging.info("q_cntrs      {}".format(q_cntrs))
-                        logging.info("port_cnt_base {}".format(port_cnt_base))
-                        logging.info("port_cntrs      {}".format(port_cntrs))
-                        failed_pairs.add(
-                              (
-                                 self.all_port_id_to_name.get(src_port_id, 'Not Found'),
-                                 dst_port_name, queue
-                              )
-                          )
-
-        def findFaultySrcDstPair(dscp, queue):
-            ecn_bit = 1 if queue in [3, 4] else 0
-            self.config_traffic(real_dst_port_id, dscp, ecn_bit)
-            runTestPerSrcList(self.src_port_ids, True)
-
-        for dst_port_id in self.dst_port_ids:
-            real_dst_port_id = dst_port_id
-            dst_port_name = self.all_port_id_to_name.get(real_dst_port_id, 'Not Found')
-            logging.info("Starting Test for dst {}".format(dst_port_name))
-            dst_port_mac = self.all_port_id_to_mac[real_dst_port_id]
-            self.dst_port_mac = self.router_mac if self.router_mac != '' else dst_port_mac
-            self.dst_port_ip = self.all_port_id_to_ip[real_dst_port_id]
-
-            for i, dscp in enumerate(self.dscps):
-                queue = self.queues[i]  # Need queue for occupancy verification
-                ecn_bit = 1 if queue in [3, 4] else 0
-                self.config_traffic(real_dst_port_id, dscp, ecn_bit)
-
-                port_cnt_base, q_cntrs_base = sai_thrift_read_port_counters(
-                                          self.dst_client, self.asic_type,
-                                          port_list['dst'][real_dst_port_id]
-                                     )
-
-                with concurrent.futures.ThreadPoolExecutor(max_workers=num_splits) as executor:
-                    # Submit the tasks to the executor
-                    futures = [executor.submit(runTestPerSrcList, part) for part in parts]
-
-                    # Wait for all tasks to complete
-                    concurrent.futures.wait(futures)
-
-                time.sleep(1)
-                port_cntrs, q_cntrs = sai_thrift_read_port_counters(
-                                              self.dst_client, self.asic_type,
-                                              port_list['dst'][real_dst_port_id]
-                                            )
-                pkts_enqueued = q_cntrs[queue] - q_cntrs_base[queue]
-                logging.info("Enqueued on queue {} pkts {}".format(queue, pkts_enqueued))
-                if pkts_enqueued < self.flows_per_port*pkt_count*len(self.src_port_ids):
-                    logging.info("q_cntrs_base {}".format(q_cntrs_base))
-                    logging.info("q_cntrs      {}".format(q_cntrs))
-                    logging.info("port_cnt_base {}".format(port_cnt_base))
-                    logging.info("port_cntrs      {}".format(port_cntrs))
-                    # Craft pkt for given queue and
-                    # inject from each src to find which src/dst pair is dropping pkt
-                    findFaultySrcDstPair(dscp, queue)
-
-        assert len(failed_pairs) == 0, "Traffic failed between {}".format(failed_pairs)
-=======
         # Parse input parameters
         self.dscp = int(self.test_params['dscp'])
         self.ecn = int(self.test_params['ecn'])
@@ -6055,4 +5879,180 @@
             print("Successfully dropped {} packets".format(drops), file=sys.stderr)
         finally:
             self.sai_thrift_port_tx_enable(self.dst_client, self.asic_type, [self.dst_port_id])
->>>>>>> 6137af95
+
+
+class FullMeshTrafficSanity(sai_base_test.ThriftInterfaceDataPlane):
+    def setUp(self):
+        sai_base_test.ThriftInterfaceDataPlane.setUp(self)
+        time.sleep(5)
+        switch_init(self.clients)
+
+        # Parse input parameters
+        self.testbed_type = self.test_params['testbed_type']
+        self.router_mac = self.test_params['router_mac']
+        self.sonic_version = self.test_params['sonic_version']
+
+        dscp_to_q_map = self.test_params['dscp_to_q_map']
+        self.dscps = [int(key) for key in dscp_to_q_map.keys()]
+        self.queues = [int(value) for value in dscp_to_q_map.values()]
+        self.all_src_port_id_to_ip = self.test_params['all_src_port_id_to_ip']
+        self.all_src_port_id_to_name = self.test_params['all_src_port_id_to_name']
+        self.all_dst_port_id_to_ip = self.test_params['all_dst_port_id_to_ip']
+        self.all_dst_port_id_to_name = self.test_params['all_dst_port_id_to_name']
+
+        self.all_port_id_to_ip = dict()
+        self.all_port_id_to_ip.update(self.all_src_port_id_to_ip)
+        self.all_port_id_to_ip.update(self.all_dst_port_id_to_ip)
+
+        self.all_port_id_to_name = dict()
+        self.all_port_id_to_name.update(self.all_src_port_id_to_name)
+        self.all_port_id_to_name.update(self.all_dst_port_id_to_name)
+
+        self.src_port_ids = list(self.all_src_port_id_to_ip.keys())
+        self.dst_port_ids = list(self.all_dst_port_id_to_ip.keys())
+        self.all_port_ids = self.src_port_ids + list(set(self.dst_port_ids) - set(self.src_port_ids))
+
+        self.asic_type = self.test_params['sonic_asic_type']
+        self.packet_size = 100
+        logging.info("Using packet size", self.packet_size)
+        self.flows_per_port = 6
+
+        self.all_port_id_to_mac = {port_id: self.dataplane.get_mac(0, port_id)
+                                   for port_id in self.all_port_id_to_ip.keys()}
+
+    def tearDown(self):
+        sai_base_test.ThriftInterfaceDataPlane.tearDown(self)
+
+    def config_traffic(self, dst_port_id, dscp, ecn_bit):
+        if type(ecn_bit) == bool:
+            ecn_bit = 1 if ecn_bit else 0
+        self.dscp = dscp
+        self.dst_port_id = dst_port_id
+        self.tos = (dscp << 2) | ecn_bit
+        self.ttl = 64
+        logging.debug("Getting multiple flows to  {:>2}, dscp={}, dst_ip={}".format(
+             self.dst_port_id, self.dscp, self.dst_port_ip)
+            )
+        self.pkt = get_multiple_flows(
+                self,
+                self.dst_port_mac,
+                dst_port_id,
+                self.dst_port_ip,
+                None,
+                dscp,
+                ecn_bit,
+                64,
+                self.packet_size,
+                [(src_port_id, src_port_ip) for src_port_id, src_port_ip in self.all_src_port_id_to_ip.items()],
+                self.flows_per_port,
+                False)
+        logging.debug("Got multiple flows to  {:>2}, dscp={}, dst_ip={}".format(
+             self.dst_port_id, self.dscp, self.dst_port_ip)
+            )
+
+    def runTest(self):
+        failed_pairs = set()
+        logging.info("Total traffic src_dst_pairs being tested {}".format(
+              len(self.src_port_ids)*len(self.dst_port_ids))
+            )
+        pkt_count = 10
+
+        # Split the src port list for concurrent pkt injection
+        num_splits = 2
+        split_points = [i * len(self.src_port_ids) // num_splits for i in range(1, num_splits)]
+        parts = [self.src_port_ids[i:j] for i, j in zip([0] + split_points, split_points + [None])]
+
+        def runTestPerSrcList(src_port_list, checkCounter=False):
+            for src_port_id in src_port_list:
+                logging.debug(
+                          "Sending {} packets X {} flows with dscp/queue {}/{} from src {} -> dst {}".format(
+                            pkt_count,
+                            len(self.pkt[src_port_id]), dscp, queue,
+                            self.all_port_id_to_name.get(src_port_id, 'Not Found'),
+                            dst_port_name)
+                          )
+                if checkCounter:
+                    port_cnt_base, q_cntrs_base = sai_thrift_read_port_counters(
+                                              self.dst_client, self.asic_type,
+                                              port_list['dst'][real_dst_port_id]
+                                         )
+
+                for pkt_tuple in self.pkt[src_port_id]:
+                    logging.debug(
+                       "Sending {} packets with dscp/queue {}/{} from src {} -> dst {} Pkt {}".format(
+                          pkt_count, dscp, queue,
+                          self.all_port_id_to_name.get(src_port_id, 'Not Found'),
+                          dst_port_name, pkt_tuple[0])
+                       )
+                    send_packet(self, src_port_id, pkt_tuple[0], pkt_count)
+
+                if checkCounter:
+                    time.sleep(1)
+                    port_cntrs, q_cntrs = sai_thrift_read_port_counters(
+                                                  self.dst_client, self.asic_type,
+                                                  port_list['dst'][real_dst_port_id]
+                                                )
+                    pkts_enqueued = q_cntrs[queue] - q_cntrs_base[queue]
+                    if pkts_enqueued < self.flows_per_port*pkt_count:
+                        logging.info("Faulty src/dst {}/{} pair on queue {}".format(
+                                 self.all_port_id_to_name.get(src_port_id, 'Not Found'),
+                                 dst_port_name, queue
+                              ))
+                        logging.info("q_cntrs_base {}".format(q_cntrs_base))
+                        logging.info("q_cntrs      {}".format(q_cntrs))
+                        logging.info("port_cnt_base {}".format(port_cnt_base))
+                        logging.info("port_cntrs      {}".format(port_cntrs))
+                        failed_pairs.add(
+                              (
+                                 self.all_port_id_to_name.get(src_port_id, 'Not Found'),
+                                 dst_port_name, queue
+                              )
+                          )
+
+        def findFaultySrcDstPair(dscp, queue):
+            ecn_bit = 1 if queue in [3, 4] else 0
+            self.config_traffic(real_dst_port_id, dscp, ecn_bit)
+            runTestPerSrcList(self.src_port_ids, True)
+
+        for dst_port_id in self.dst_port_ids:
+            real_dst_port_id = dst_port_id
+            dst_port_name = self.all_port_id_to_name.get(real_dst_port_id, 'Not Found')
+            logging.info("Starting Test for dst {}".format(dst_port_name))
+            dst_port_mac = self.all_port_id_to_mac[real_dst_port_id]
+            self.dst_port_mac = self.router_mac if self.router_mac != '' else dst_port_mac
+            self.dst_port_ip = self.all_port_id_to_ip[real_dst_port_id]
+
+            for i, dscp in enumerate(self.dscps):
+                queue = self.queues[i]  # Need queue for occupancy verification
+                ecn_bit = 1 if queue in [3, 4] else 0
+                self.config_traffic(real_dst_port_id, dscp, ecn_bit)
+
+                port_cnt_base, q_cntrs_base = sai_thrift_read_port_counters(
+                                          self.dst_client, self.asic_type,
+                                          port_list['dst'][real_dst_port_id]
+                                     )
+
+                with concurrent.futures.ThreadPoolExecutor(max_workers=num_splits) as executor:
+                    # Submit the tasks to the executor
+                    futures = [executor.submit(runTestPerSrcList, part) for part in parts]
+
+                    # Wait for all tasks to complete
+                    concurrent.futures.wait(futures)
+
+                time.sleep(1)
+                port_cntrs, q_cntrs = sai_thrift_read_port_counters(
+                                              self.dst_client, self.asic_type,
+                                              port_list['dst'][real_dst_port_id]
+                                            )
+                pkts_enqueued = q_cntrs[queue] - q_cntrs_base[queue]
+                logging.info("Enqueued on queue {} pkts {}".format(queue, pkts_enqueued))
+                if pkts_enqueued < self.flows_per_port*pkt_count*len(self.src_port_ids):
+                    logging.info("q_cntrs_base {}".format(q_cntrs_base))
+                    logging.info("q_cntrs      {}".format(q_cntrs))
+                    logging.info("port_cnt_base {}".format(port_cnt_base))
+                    logging.info("port_cntrs      {}".format(port_cntrs))
+                    # Craft pkt for given queue and
+                    # inject from each src to find which src/dst pair is dropping pkt
+                    findFaultySrcDstPair(dscp, queue)
+
+        assert len(failed_pairs) == 0, "Traffic failed between {}".format(failed_pairs)