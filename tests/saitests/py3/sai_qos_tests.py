"""
SONiC Dataplane Qos tests
"""
import time
import logging
import ptf.packet as scapy
import socket
import ptf.dataplane as dataplane
import sai_base_test
import operator
import sys
import texttable
import math
from ptf.testutils import (ptf_ports,
                           simple_arp_packet,
                           send_packet,
                           simple_tcp_packet,
                           simple_udp_packet,
                           simple_qinq_tcp_packet,
                           simple_ip_packet,
                           simple_ipv4ip_packet)
from ptf.mask import Mask
from switch import (switch_init,
                    sai_thrift_create_scheduler_profile,
                    sai_thrift_clear_all_counters,
                    sai_thrift_read_port_counters,
                    sai_port_list,
                    port_list,
                    sai_thrift_read_port_watermarks,
                    sai_thrift_read_pg_counters,
                    sai_thrift_read_pg_drop_counters,
                    sai_thrift_read_pg_shared_watermark,
                    sai_thrift_read_buffer_pool_watermark,
                    sai_thrift_read_headroom_pool_watermark,
                    sai_thrift_read_queue_occupancy
                   )
from switch_sai_thrift.ttypes import (sai_thrift_attribute_value_t,
                                      sai_thrift_attribute_t)
from switch_sai_thrift.sai_headers import (SAI_PORT_ATTR_QOS_SCHEDULER_PROFILE_ID,
                                           SAI_PORT_ATTR_PKT_TX_ENABLE)

# Counters
# The index number comes from the append order in sai_thrift_read_port_counters
EGRESS_DROP = 0
INGRESS_DROP = 1
PFC_PRIO_0 = 2
PFC_PRIO_1 = 3
PFC_PRIO_2 = 4
PFC_PRIO_3 = 5
PFC_PRIO_4 = 6
PFC_PRIO_5 = 7
PFC_PRIO_6 = 8
PFC_PRIO_7 = 9
TRANSMITTED_OCTETS = 10
TRANSMITTED_PKTS = 11
INGRESS_PORT_BUFFER_DROP = 12
EGRESS_PORT_BUFFER_DROP = 13
RECEIVED_PKTS = 14
RECEIVED_NON_UC_PKTS = 15
TRANSMITTED_NON_UC_PKTS = 16
EGRESS_PORT_QLEN = 17
port_counter_fields = ['0 OutDiscard',
                       '1 InDiscard',
                       '2 Pfc0TxPkt',
                       '3 Pfc1TxPkt',
                       '4 Pfc2TxPkt',
                       '5 Pfc3TxPkt',
                       '6 Pfc4TxPkt',
                       '7 Pfc5TxPkt',
                       '8 Pfc6TxPkt',
                       '9 Pfc7TxPkt',
                       '10 OutOct',
                       '11 OutUcPkt',
                       '12 InDropPkt',
                       '13 OutDropPkt',
                       '14 InUcPkt',
                       '15 InNonUcPkt',
                       '16 OutNonUcPkt',
                       '17 OutQlen']
QUEUE_0 = 0
QUEUE_1 = 1
QUEUE_2 = 2
QUEUE_3 = 3
QUEUE_4 = 4
QUEUE_5 = 5
QUEUE_6 = 6
QUEUE_7 = 7
PG_NUM = 8
QUEUE_NUM = 8

# Constants
STOP_PORT_MAX_RATE = 1
RELEASE_PORT_MAX_RATE = 0
ECN_INDEX_IN_HEADER = 53  # Fits the ptf hex_dump_buffer() parse function
DSCP_INDEX_IN_HEADER = 52  # Fits the ptf hex_dump_buffer() parse function
COUNTER_MARGIN = 2  # Margin for counter check


def check_leackout_compensation_support(asic, hwsku):
    if 'broadcom' in asic.lower():
        return True
    return False


def get_ip_addr():
    val = 1
    while True:
        val = max(val, (val+1)%250)
        yield "192.0.0.{}".format(val)


def get_tcp_port():
    val = 1234
    while True:
        if val == 65535:
            raise RuntimeError("We ran out of tcp ports!")
        val = max(val, (val+10)%65535)
        yield val


TCP_PORT_GEN = get_tcp_port()
IP_ADDR = get_ip_addr()

def construct_tcp_pkt(pkt_len, dst_mac, src_mac, src_ip, dst_ip, dscp, src_vlan, tcp_sport, tcp_dport, **kwargs):
    ecn = kwargs.get('ecn', 1)
    ip_id = kwargs.get('ip_id', None)
    ttl = kwargs.get('ttl', None)
    exp_pkt = kwargs.get('exp_pkt', False)

    tos = (dscp << 2) | ecn
    pkt_args = {
        'pktlen': pkt_len,
        'eth_dst': dst_mac,
        'eth_src': src_mac,
        'ip_src': src_ip,
        'ip_dst': dst_ip,
        'ip_tos': tos,
        'tcp_sport':tcp_sport,
        'tcp_dport':tcp_dport
    }
    if ip_id is not None:
        pkt_args['ip_id'] = ip_id

    if ttl is not None:
        pkt_args['ip_ttl'] = ttl

    if src_vlan is not None:
        pkt_args['dl_vlan_enable'] = True
        pkt_args['vlan_vid'] = int(src_vlan)
        pkt_args['vlan_pcp'] = dscp

    pkt = simple_tcp_packet(**pkt_args)

    if exp_pkt:
        masked_exp_pkt = Mask(pkt, ignore_extra_bytes=True)
        masked_exp_pkt.set_do_not_care_scapy(scapy.Ether, "dst")
        masked_exp_pkt.set_do_not_care_scapy(scapy.Ether, "src")
        masked_exp_pkt.set_do_not_care_scapy(scapy.IP, "chksum")
        masked_exp_pkt.set_do_not_care_scapy(scapy.IP, "ttl")
        masked_exp_pkt.set_do_not_care_scapy(scapy.IP, "len")
        masked_exp_pkt.set_do_not_care_scapy(scapy.IP, "len")
        if src_vlan is not None:
            masked_exp_pkt.set_do_not_care_scapy(scapy.Dot1Q, "vlan")
        return masked_exp_pkt
    else:
        return pkt


def get_multiple_flows(dp, dst_mac, dst_id, dst_ip, src_vlan, dscp, ecn, ttl, pkt_len, src_details, packets_per_port=1):
    '''
        Returns a dict of format:
        src_id : [list of (pkt, exp_pkt) pairs that go to the given dst_id]
    '''

    def get_rx_port_pkt(dp, src_port_id, pkt, exp_pkt):
        send_packet(dp, src_port_id, pkt, 1)

        result = dp.dataplane.poll(
            device_number=0, exp_pkt=exp_pkt, timeout=3)
        if isinstance(result, dp.dataplane.PollFailure):
            dp.fail("Expected packet was not received. Received on port:{} {}".format(
                result.port, result.format()))

        return result.port

    print ("Need : {} flows total, {} sources, {} packets per port".format(
        len(src_details)*packets_per_port, len(src_details), packets_per_port))
    all_pkts = {}
    for src_tuple in src_details:
        num_of_pkts = 0
        while (num_of_pkts < packets_per_port):
            ip_Addr = next(IP_ADDR)
            pkt_args = {
                'ip_ecn':ecn,
                'ip_ttl':ttl,
                'pktlen':pkt_len,
                'eth_dst':dst_mac or dp.dataplane.get_mac(0, dst_id),
                'eth_src':dp.dataplane.get_mac(0, src_tuple[0]),
                'ip_src':ip_Addr,
                'ip_dst':dst_ip,
                'ip_dscp':dscp,
                'tcp_sport':1234,
                'tcp_dport':next(TCP_PORT_GEN)}
            if src_vlan:
                pkt_args.update({dl_vlan_enable:True})
                pkt_args.update({vlan_vid:src_vlan})
            pkt = simple_tcp_packet(**pkt_args)

            masked_exp_pkt = Mask(pkt, ignore_extra_bytes=True)
            masked_exp_pkt.set_do_not_care_scapy(scapy.Ether, "dst")
            masked_exp_pkt.set_do_not_care_scapy(scapy.Ether, "src")
            masked_exp_pkt.set_do_not_care_scapy(scapy.IP, "chksum")
            masked_exp_pkt.set_do_not_care_scapy(scapy.IP, "ttl")
            masked_exp_pkt.set_do_not_care_scapy(scapy.IP, "len")

            if src_vlan is not None:
                masked_exp_pkt.set_do_not_care_scapy(scapy.Dot1Q, "vlan")
            if get_rx_port_pkt(dp, src_tuple[0], pkt, masked_exp_pkt) == dst_id:
                try:
                    all_pkts[src_tuple[0]].append((pkt, masked_exp_pkt))
                    num_of_pkts+=1
                except KeyError:
                    all_pkts[src_tuple[0]] = []
                    all_pkts[src_tuple[0]].append((pkt, masked_exp_pkt.exp_pkt))
                    num_of_pkts+=1
    return all_pkts


def dynamically_compensate_leakout(thrift_client, asic_type, counter_checker, check_port, check_field, base, ptf_test, compensate_port, compensate_pkt, max_retry):
    prev = base
    time.sleep(1.5)
    curr, _ = counter_checker(thrift_client, asic_type, check_port)
    leakout_num = curr[check_field] - prev[check_field]
    retry = 0
    num = 0
    while leakout_num > 0 and retry < max_retry:
        send_packet(ptf_test, compensate_port, compensate_pkt, leakout_num)
        num += leakout_num
        prev = curr
        curr, _ = counter_checker(thrift_client, asic_type, check_port)
        leakout_num = curr[check_field] - prev[check_field]
        retry += 1
    sys.stderr.write('Compensate {} packets to port {}, and retry {} times\n'.format(num, compensate_port, retry))
    return num

def construct_ip_pkt(pkt_len, dst_mac, src_mac, src_ip, dst_ip, dscp, src_vlan, **kwargs):
    ecn = kwargs.get('ecn', 1)
    ip_id = kwargs.get('ip_id', None)
    ttl = kwargs.get('ttl', None)
    exp_pkt = kwargs.get('exp_pkt', False)

    tos = (dscp << 2) | ecn
    pkt_args = {
        'pktlen': pkt_len,
        'eth_dst': dst_mac,
        'eth_src': src_mac,
        'ip_src': src_ip,
        'ip_dst': dst_ip,
        'ip_tos': tos
    }
    if ip_id is not None:
        pkt_args['ip_id'] = ip_id

    if ttl is not None:
        pkt_args['ip_ttl'] = ttl

    if src_vlan is not None:
        pkt_args['dl_vlan_enable'] = True
        pkt_args['vlan_vid'] = int(src_vlan)
        pkt_args['vlan_pcp'] = dscp

    pkt = simple_ip_packet(**pkt_args)

    if exp_pkt:
        masked_exp_pkt = Mask(pkt, ignore_extra_bytes=True)
        masked_exp_pkt.set_do_not_care_scapy(scapy.Ether, "dst")
        masked_exp_pkt.set_do_not_care_scapy(scapy.Ether, "src")
        masked_exp_pkt.set_do_not_care_scapy(scapy.IP, "chksum")
        masked_exp_pkt.set_do_not_care_scapy(scapy.IP, "ttl")
        masked_exp_pkt.set_do_not_care_scapy(scapy.IP, "len")

        if src_vlan is not None:
            masked_exp_pkt.set_do_not_care_scapy(scapy.Dot1Q, "vlan")
        return masked_exp_pkt
    else:
        return pkt


def construct_arp_pkt(eth_dst, eth_src, arp_op, src_ip, dst_ip, hw_dst, src_vlan):
    pkt_args = {
        'eth_dst': eth_dst,
        'eth_src': eth_src,
        'arp_op': arp_op,
        'ip_snd': src_ip,
        'ip_tgt': dst_ip,
        'hw_snd': eth_src,
        'hw_tgt': hw_dst
    }

    if src_vlan is not None:
        pkt_args['vlan_vid'] = int(src_vlan)
        pkt_args['vlan_pcp'] = 0

    pkt = simple_arp_packet(**pkt_args)
    return pkt


def get_rx_port(dp, device_number, src_port_id, dst_mac, dst_ip, src_ip, src_vlan=None):
    ip_id = 0xBABE
    src_port_mac = dp.dataplane.get_mac(device_number, src_port_id)
    pkt = construct_ip_pkt(64, dst_mac, src_port_mac,
                           src_ip, dst_ip, 0, src_vlan, ip_id=ip_id)
    send_packet(dp, src_port_id, pkt, 1)

    masked_exp_pkt = construct_ip_pkt(
        48, dst_mac, src_port_mac, src_ip, dst_ip, 0, src_vlan, ip_id=ip_id, exp_pkt=True)

    result = dp.dataplane.poll(
        device_number=0, exp_pkt=masked_exp_pkt, timeout=3)
    if isinstance(result, dp.dataplane.PollFailure):
        dp.fail("Expected packet was not received. Received on port:{} {}".format(
            result.port, result.format()))

    return result.port


def get_counter_names(sonic_version):
    ingress_counters = [INGRESS_DROP]
    egress_counters = [EGRESS_DROP]

    if '201811' not in sonic_version:
        ingress_counters.append(INGRESS_PORT_BUFFER_DROP)
        egress_counters.append(EGRESS_PORT_BUFFER_DROP)

    return ingress_counters, egress_counters


def fill_leakout_plus_one(
        test_case, src_port_id, dst_port_id, pkt, queue, asic_type,
        pkts_num_egr_mem=None):
    # Attempts to queue 1 packet while compensating for a varying packet leakout.
    # Returns whether 1 packet was successfully enqueued.
    if pkts_num_egr_mem is not None:
        if test_case.clients['dst'] != test_case.clients['src']:
            fill_egress_plus_one(test_case, src_port_id, pkt, queue,
                asic_type, int(pkts_num_egr_mem))
        return

    if asic_type in ['cisco-8000']:
        queue_counters_base = sai_thrift_read_queue_occupancy(
            test_case.dst_client, "dst", dst_port_id)
        max_packets = 500
        for packet_i in range(max_packets):
            send_packet(test_case, src_port_id, pkt, 1)
            queue_counters = sai_thrift_read_queue_occupancy(
                test_case.clients['dst'], "dst", dst_port_id)
            if queue_counters[queue] > queue_counters_base[queue]:
                print("fill_leakout_plus_one: Success, sent %d packets, "
                      "queue occupancy bytes rose from %d to %d" % (
                       packet_i + 1,
                       queue_counters_base[queue], queue_counters[queue]),
                       file=sys.stderr)
                return True
        raise RuntimeError("fill_leakout_plus_one: Fail: src_port_id:{}"
            " dst_port_id:{}, pkt:{}, queue:{}".format(
            src_port_id, dst_port_id, pkt.__repr__()[0:180], queue))
    return False


<<<<<<< HEAD
=======
def overflow_egress(test_case, src_port_id, pkt, queue, asic_type):
    # Attempts to queue 1 packet while compensating for a varying packet
    # leakout and egress queues. Returns pkts_num_egr_mem: number of packets
    # short of filling egress memory and leakout.
    # Returns extra_bytes_occupied:
    #    extra number of bytes occupied in source port
    pkts_num_egr_mem = 0
    extra_bytes_occupied = 0
    if asic_type not in ['cisco-8000']:
        return pkts_num_egr_mem, extra_bytes_occupied

    pg_cntrs_base=sai_thrift_read_pg_occupancy(
        test_case.src_client, port_list['src'][src_port_id])
    max_cycles = 1000
    for cycle_i in range(max_cycles):
        send_packet(test_case, src_port_id, pkt, 1000)
        pg_cntrs=sai_thrift_read_pg_occupancy(
            test_case.src_client, port_list['src'][src_port_id])
        if pg_cntrs[queue] > pg_cntrs_base[queue]:
            print("get_pkts_num_egr_mem: Success, sent %d packets, "
                "SQ occupancy bytes rose from %d to %d" % (
                (cycle_i + 1) * 1000, pg_cntrs_base[queue],
                    pg_cntrs[queue]), file=sys.stderr)
            pkts_num_egr_mem = cycle_i * 1000
            extra_bytes_occupied = pg_cntrs[queue] - pg_cntrs_base[queue]
            print("overflow_egress:pkts_num_egr_mem:{}, extra_bytes_occupied:{}".format(
                pkts_num_egr_mem, extra_bytes_occupied))
            return pkts_num_egr_mem, extra_bytes_occupied
    raise RuntimeError("Couldn't overflow the egress memory after 1000 iterations.")


>>>>>>> 92165184
def get_peer_addresses(data):
    def get_peer_addr(data, addr):
        if isinstance(data, dict) and 'peer_addr' in data:
            addr.add(data['peer_addr'])
        elif isinstance(data, dict):
            for val in data.values():
                get_peer_addr(val, addr)
    addresses = set()
    get_peer_addr(data, addresses)
    return list(addresses)

class ARPpopulate(sai_base_test.ThriftInterfaceDataPlane):
    def setUp(self):
        sai_base_test.ThriftInterfaceDataPlane.setUp(self)
        time.sleep(5)
        switch_init(self.clients)

        # Parse input parameters
        self.router_mac = self.test_params['router_mac']
        self.dst_port_id = int(self.test_params['dst_port_id'])
        self.dst_port_ip = self.test_params['dst_port_ip']
        self.dst_port_mac = self.dataplane.get_mac(0, self.dst_port_id)
        self.dst_vlan = self.test_params['dst_port_vlan']
        self.src_port_id = int(self.test_params['src_port_id'])
        self.src_port_ip = self.test_params['src_port_ip']
        self.src_port_mac = self.dataplane.get_mac(0, self.src_port_id)
        self.src_vlan = self.test_params['src_port_vlan']
        self.dst_port_2_id = int(self.test_params['dst_port_2_id'])
        self.dst_port_2_ip = self.test_params['dst_port_2_ip']
        self.dst_port_2_mac = self.dataplane.get_mac(0, self.dst_port_2_id)
        self.dst_vlan_2 = self.test_params['dst_port_2_vlan']
        self.dst_port_3_id = int(self.test_params['dst_port_3_id'])
        self.dst_port_3_ip = self.test_params['dst_port_3_ip']
        self.dst_port_3_mac = self.dataplane.get_mac(0, self.dst_port_3_id)
        self.dst_vlan_3 = self.test_params['dst_port_3_vlan']
        self.test_port_ids = self.test_params.get("testPortIds", None)
        self.test_port_ips = self.test_params.get("testPortIps", None)

    def tearDown(self):
        sai_base_test.ThriftInterfaceDataPlane.tearDown(self)

    def runTest(self):
         # ARP Populate
        arpreq_pkt = construct_arp_pkt('ff:ff:ff:ff:ff:ff', self.src_port_mac,
                                       1, self.src_port_ip, '192.168.0.1', '00:00:00:00:00:00', self.src_vlan)

        send_packet(self, self.src_port_id, arpreq_pkt)
        arpreq_pkt = construct_arp_pkt('ff:ff:ff:ff:ff:ff', self.dst_port_mac,
                                       1, self.dst_port_ip, '192.168.0.1', '00:00:00:00:00:00', self.dst_vlan)
        send_packet(self, self.dst_port_id, arpreq_pkt)
        arpreq_pkt = construct_arp_pkt('ff:ff:ff:ff:ff:ff', self.dst_port_2_mac, 1,
                                       self.dst_port_2_ip, '192.168.0.1', '00:00:00:00:00:00', self.dst_vlan_2)
        send_packet(self, self.dst_port_2_id, arpreq_pkt)
        arpreq_pkt = construct_arp_pkt('ff:ff:ff:ff:ff:ff', self.dst_port_3_mac, 1,
                                       self.dst_port_3_ip, '192.168.0.1', '00:00:00:00:00:00', self.dst_vlan_3)
        send_packet(self, self.dst_port_3_id, arpreq_pkt)

        # ptf don't know the address of neighbor, use ping to learn relevant arp entries instead of send arp request
        if self.test_port_ips:
            for ip in get_peer_addresses(self.test_port_ips):
                self.exec_cmd_on_dut(self.server, self.test_params['dut_username'], self.test_params['dut_password'],
                    'ping -q -c 3 {}'.format(ip))

        time.sleep(8)


class ARPpopulatePTF(sai_base_test.ThriftInterfaceDataPlane):
    def runTest(self):
        # ARP Populate
        index = 0
        for port in ptf_ports():
            arpreq_pkt = simple_arp_packet(
                          eth_dst='ff:ff:ff:ff:ff:ff',
                          eth_src=self.dataplane.get_mac(port[0], port[1]),
                          arp_op=1,
                          ip_snd='10.0.0.%d' % (index * 2 + 1),
                          ip_tgt='10.0.0.%d' % (index * 2),
                          hw_snd=self.dataplane.get_mac(port[0], port[1]),
                          hw_tgt='ff:ff:ff:ff:ff:ff')
            send_packet(self, port[1], arpreq_pkt)
            index += 1


class ReleaseAllPorts(sai_base_test.ThriftInterfaceDataPlane):
    def runTest(self):
        switch_init(self.clients)

        asic_type = self.test_params['sonic_asic_type']

        for target, a_client in self.clients.items():
            self.sai_thrift_port_tx_enable(a_client, asic_type, list(port_list[target].keys()), target=target)

# DSCP to queue mapping


class DscpMappingPB(sai_base_test.ThriftInterfaceDataPlane):

    def get_port_id(self, client, port_name):
        sai_port_id = client.sai_thrift_get_port_id_by_front_port(
            port_name
        )
        print("Port name {}, SAI port id {}".format(
            port_name, sai_port_id
        ), file=sys.stderr)
        return sai_port_id

    def runTest(self):
        switch_init(self.clients)

        router_mac = self.test_params['router_mac']
        dst_port_id = int(self.test_params['dst_port_id'])
        dst_port_ip = self.test_params['dst_port_ip']
        dst_port_mac = self.dataplane.get_mac(0, dst_port_id)
        src_port_id = int(self.test_params['src_port_id'])
        src_port_ip = self.test_params['src_port_ip']
        src_port_mac = self.dataplane.get_mac(0, src_port_id)
        dual_tor_scenario = self.test_params.get('dual_tor_scenario', None)
        dual_tor = self.test_params.get('dual_tor', None)
        leaf_downstream = self.test_params.get('leaf_downstream', None)
        asic_type = self.test_params['sonic_asic_type']
        exp_ip_id = 101
        exp_ttl = 63
        pkt_dst_mac = router_mac if router_mac != '' else dst_port_mac
        print("dst_port_id: %d, src_port_id: %d" %
              (dst_port_id, src_port_id), file=sys.stderr)

        # in case dst_port_id is part of LAG, find out the actual dst port
        # for given IP parameters
        dst_port_id = get_rx_port(
            self, 0, src_port_id, pkt_dst_mac, dst_port_ip, src_port_ip
        )
        print("actual dst_port_id: %d" % (dst_port_id), file=sys.stderr)
        print("dst_port_mac: %s, src_port_mac: %s, src_port_ip: %s, dst_port_ip: %s" % (
            dst_port_mac, src_port_mac, src_port_ip, dst_port_ip), file=sys.stderr)
        print("port list {}".format(port_list), file=sys.stderr)
        # Get a snapshot of counter values

        # Destination port on a backend ASIC is provide as a port name
        test_dst_port_name = self.test_params.get("test_dst_port_name")
        sai_dst_port_id = None
        if test_dst_port_name is not None:
            sai_dst_port_id = self.get_port_id(self.dst_client, test_dst_port_name)
        else:
            sai_dst_port_id = port_list['dst'][dst_port_id]

        time.sleep(10)
        # port_results is not of our interest here
        port_results, queue_results_base = sai_thrift_read_port_counters(self.dst_client, asic_type, sai_dst_port_id)

        # DSCP Mapping test
        try:
            ip_ttl = exp_ttl + 1 if router_mac != '' else exp_ttl
            # TTL changes on multi ASIC platforms,
            # add 2 for additional backend and frontend routing
            ip_ttl = ip_ttl if test_dst_port_name is None else ip_ttl + 2

            for dscp in range(0, 64):
                tos = (dscp << 2)
                tos |= 1
                pkt = simple_ip_packet(pktlen=64,
                                        eth_dst=pkt_dst_mac,
                                        eth_src=src_port_mac,
                                        ip_src=src_port_ip,
                                        ip_dst=dst_port_ip,
                                        ip_tos=tos,
                                        ip_id=exp_ip_id,
                                        ip_ttl=ip_ttl)
                send_packet(self, src_port_id, pkt, 1)
                print("dscp: %d, calling send_packet()" %
                      (tos >> 2), file=sys.stderr)

                cnt = 0
                dscp_received = False
                while not dscp_received:
                    result = self.dataplane.poll(
                        device_number=0, port_number=dst_port_id, timeout=3)
                    if isinstance(result, self.dataplane.PollFailure):
                        self.fail("Expected packet was not received on port %d. Total received: %d.\n%s" % (
                            dst_port_id, cnt, result.format()))

                    recv_pkt = scapy.Ether(result.packet)
                    cnt += 1

                    # Verify dscp flag
                    try:
                        if (recv_pkt.payload.tos == tos and
                            recv_pkt.payload.src == src_port_ip and
                            recv_pkt.payload.dst == dst_port_ip and
                            recv_pkt.payload.ttl == exp_ttl and
                            recv_pkt.payload.id == exp_ip_id):
                            dscp_received = True
                            print("dscp: %d, total received: %d" %
                                  (tos >> 2, cnt), file=sys.stderr)
                    except AttributeError:
                        print("dscp: %d, total received: %d, attribute error!" % (
                            tos >> 2, cnt), file=sys.stderr)
                        continue

            # Read Counters
            time.sleep(3)
            port_results, queue_results = sai_thrift_read_port_counters(self.dst_client, asic_type, sai_dst_port_id)

            print(list(map(operator.sub, queue_results,
                  queue_results_base)), file=sys.stderr)
            # dual_tor_scenario: represents whether the device is deployed into a dual ToR scenario
            # dual_tor: represents whether the source and destination ports are configured with additional lossless queues
            # According to SONiC configuration all dscp are classified to queue 1 except:
            #            Normal scenario   Dual ToR scenario                                               Leaf router with separated DSCP_TO_TC_MAP
            #            All ports         Normal ports    Ports with additional lossless queues           downstream (source is T2)                upstream (source is T0)
            # dscp  8 -> queue 0           queue 0         queue 0                                         queue 0                                  queue 0
            # dscp  5 -> queue 2           queue 1         queue 1                                         queue 1                                  queue 1
            # dscp  3 -> queue 3           queue 3         queue 3                                         queue 3                                  queue 3
            # dscp  4 -> queue 4           queue 4         queue 4                                         queue 4                                  queue 4
            # dscp 46 -> queue 5           queue 5         queue 5                                         queue 5                                  queue 5
            # dscp 48 -> queue 6           queue 7         queue 7                                         queue 7                                  queue 7
            # dscp  2 -> queue 1           queue 1         queue 2                                         queue 1                                  queue 2
            # dscp  6 -> queue 1           queue 1         queue 6                                         queue 1                                  queue 6
            # rest 56 dscps -> queue 1
            # So for the 64 pkts sent the mapping should be the following:
            # queue 1    56 + 2 = 58       56 + 3 = 59     56 + 1 = 57                                     59                                        57                         # noqa E501
            # queue 2/6  1                 0               1                                                0                                         0                         # noqa E501
            # queue 3/4  1                 1               1                                                1                                         1                         # noqa E501
            # queue 5    1                 1               1                                                1                                         1                         # noqa E501
            # queue 7    0                 1               1                                                1                                         1                         # noqa E501
            assert (queue_results[QUEUE_0] == 1 + queue_results_base[QUEUE_0])
            assert (queue_results[QUEUE_3] == 1 + queue_results_base[QUEUE_3])
            assert (queue_results[QUEUE_4] == 1 + queue_results_base[QUEUE_4])
            assert (queue_results[QUEUE_5] == 1 + queue_results_base[QUEUE_5])
            if dual_tor or (dual_tor_scenario is False) or (leaf_downstream is False):
                assert (queue_results[QUEUE_2] == 1 +
                        queue_results_base[QUEUE_2])
                assert (queue_results[QUEUE_6] == 1 +
                        queue_results_base[QUEUE_6])
            else:
                assert(queue_results[QUEUE_2] == queue_results_base[QUEUE_2])
                assert(queue_results[QUEUE_6] == queue_results_base[QUEUE_6])
            if dual_tor_scenario:
                if (dual_tor == False) or leaf_downstream:
                    assert(queue_results[QUEUE_1] == 59 + queue_results_base[QUEUE_1])
                else:
                    assert (queue_results[QUEUE_1] ==
                            57 + queue_results_base[QUEUE_1])
                # LAG ports can have LACP packets on queue 7, hence using >= comparison
                assert (queue_results[QUEUE_7] >= 1 +
                        queue_results_base[QUEUE_7])
            else:
                assert (queue_results[QUEUE_1] == 58 +
                        queue_results_base[QUEUE_1])
                # LAG ports can have LACP packets on queue 7, hence using >= comparison
                assert (queue_results[QUEUE_7] >= queue_results_base[QUEUE_7])

        finally:
            print("END OF TEST", file=sys.stderr)

# DOT1P to queue mapping


class Dot1pToQueueMapping(sai_base_test.ThriftInterfaceDataPlane):
    def runTest(self):
        switch_init(self.clients)

        # Parse input parameters
        router_mac = self.test_params['router_mac']
        print("router_mac: %s" % (router_mac), file=sys.stderr)

        dst_port_id = int(self.test_params['dst_port_id'])
        dst_port_ip = self.test_params['dst_port_ip']
        dst_port_mac = self.dataplane.get_mac(0, dst_port_id)
        src_port_id = int(self.test_params['src_port_id'])
        src_port_ip = self.test_params['src_port_ip']
        src_port_mac = self.dataplane.get_mac(0, src_port_id)
        print("dst_port_id: %d, src_port_id: %d" %
              (dst_port_id, src_port_id), file=sys.stderr)
        print("dst_port_mac: %s, src_port_mac: %s, src_port_ip: %s, dst_port_ip: %s" % (
            dst_port_mac, src_port_mac, src_port_ip, dst_port_ip), file=sys.stderr)
        vlan_id = int(self.test_params['vlan_id'])
        asic_type = self.test_params['sonic_asic_type']

        exp_ip_id = 102
        exp_ttl = 63

        # According to SONiC configuration dot1ps are classified as follows:
        # dot1p 0 -> queue 1
        # dot1p 1 -> queue 0
        # dot1p 2 -> queue 2
        # dot1p 3 -> queue 3
        # dot1p 4 -> queue 4
        # dot1p 5 -> queue 5
        # dot1p 6 -> queue 6
        # dot1p 7 -> queue 7
        queue_dot1p_map = {
            0: [1],
            1: [0],
            2: [2],
            3: [3],
            4: [4],
            5: [5],
            6: [6],
            7: [7]
        }
        print(queue_dot1p_map, file=sys.stderr)

        try:
            for queue, dot1ps in list(queue_dot1p_map.items()):
                port_results, queue_results_base = sai_thrift_read_port_counters(
                    self.dst_client, asic_type, port_list['dst'][dst_port_id])

                # send pkts with dot1ps that map to the same queue
                for dot1p in dot1ps:
                    # ecn marked
                    tos = 1
                    # Note that vlan tag can be stripped by a switch.
                    # To embrace this situation, we assemble a q-in-q double-tagged packet,
                    # and write the dot1p info into both vlan tags so that
                    # when we receive the packet we do not need to make any assumption
                    # on whether the outer tag is stripped by the switch or not, or
                    # more importantly, we do not need to care about, as in the single-tagged
                    # case, whether the immediate payload is the vlan tag or the ip
                    # header to determine the valid fields for receive validation
                    # purpose. With a q-in-q packet, we are sure that the next layer of
                    # header in either switching behavior case is still a vlan tag
                    pkt = simple_qinq_tcp_packet(pktlen=64,
                                            eth_dst=router_mac if router_mac != '' else dst_port_mac,
                                            eth_src=src_port_mac,
                                            dl_vlan_outer=vlan_id,
                                            dl_vlan_pcp_outer=dot1p,
                                            vlan_vid=vlan_id,
                                            vlan_pcp=dot1p,
                                            ip_src=src_port_ip,
                                            ip_dst=dst_port_ip,
                                            ip_tos=tos,
                                            ip_ttl=exp_ttl + 1 if router_mac != '' else exp_ttl)
                    send_packet(self, src_port_id, pkt, 1)
                    print("dot1p: %d, calling send_packet" %
                          (dot1p), file=sys.stderr)

                # validate queue counters increment by the correct pkt num
                time.sleep(8)
                port_results, queue_results = sai_thrift_read_port_counters(
                    self.dst_client, asic_type, port_list['dst'][dst_port_id])
                print(queue_results_base, file=sys.stderr)
                print(queue_results, file=sys.stderr)
                print(list(map(operator.sub, queue_results,
                      queue_results_base)), file=sys.stderr)
                for i in range(0, QUEUE_NUM):
                    if i == queue:
                        assert(
                            queue_results[queue] == queue_results_base[queue] + len(dot1ps))
                    else:
                        assert(queue_results[i] == queue_results_base[i])

                # confirm that dot1p pkts sent are received
                total_recv_cnt = 0
                dot1p_recv_cnt = 0
                while dot1p_recv_cnt < len(dot1ps):
                    result = self.dataplane.poll(
                        device_number=0, port_number=dst_port_id, timeout=3)
                    if isinstance(result, self.dataplane.PollFailure):
                        self.fail("Expected packet was not received on port %d. Total received: %d.\n%s" % (
                            dst_port_id, total_recv_cnt, result.format()))
                    recv_pkt = scapy.Ether(result.packet)
                    total_recv_cnt += 1

                    # verify dot1p priority
                    dot1p = dot1ps[dot1p_recv_cnt]
                    try:
                        if (recv_pkt.payload.prio == dot1p) and (recv_pkt.payload.vlan == vlan_id):

                            dot1p_recv_cnt += 1
                            print("dot1p: %d, total received: %d" %
                                  (dot1p, total_recv_cnt), file=sys.stderr)

                    except AttributeError:
                        print("dot1p: %d, total received: %d, attribute error!" % (
                            dot1p, total_recv_cnt), file=sys.stderr)
                        continue

        finally:
            print("END OF TEST", file=sys.stderr)

# DSCP to pg mapping


class DscpToPgMapping(sai_base_test.ThriftInterfaceDataPlane):
    def runTest(self):
        switch_init(self.clients)

        # Parse input parameters
        router_mac = self.test_params['router_mac']
        print("router_mac: %s" % (router_mac), file=sys.stderr)

        dst_port_id = int(self.test_params['dst_port_id'])
        dst_port_ip = self.test_params['dst_port_ip']
        dst_port_mac = self.dataplane.get_mac(0, dst_port_id)
        src_port_id = int(self.test_params['src_port_id'])
        src_port_ip = self.test_params['src_port_ip']
        src_port_mac = self.dataplane.get_mac(0, src_port_id)
        dscp_to_pg_map = self.test_params.get('dscp_to_pg_map', None)
        pkt_dst_mac = router_mac if router_mac != '' else dst_port_mac

        print("dst_port_id: %d, src_port_id: %d" %
              (dst_port_id, src_port_id), file=sys.stderr)
        print("dst_port_mac: %s, src_port_mac: %s, src_port_ip: %s, dst_port_ip: %s" % (
            dst_port_mac, src_port_mac, src_port_ip, dst_port_ip), file=sys.stderr)

        exp_ip_id = 100
        exp_ttl = 63

        if not dscp_to_pg_map:
            # According to SONiC configuration all dscps are classified to pg 0 except:
            # dscp  3 -> pg 3
            # dscp  4 -> pg 4
            # So for the 64 pkts sent the mapping should be -> 62 pg 0, 1 for pg 3, and 1 for pg 4
            lossy_dscps = list(range(0, 64))
            lossy_dscps.remove(3)
            lossy_dscps.remove(4)
            pg_dscp_map = {
                3: [3],
                4: [4],
                0: lossy_dscps
            }
        else:
            pg_dscp_map = {}
            for dscp, pg in dscp_to_pg_map.items():
                if pg in pg_dscp_map:
                    pg_dscp_map[int(pg)].append(int(dscp))
                else:
                    pg_dscp_map[int(pg)] = [int(dscp)]

        print(pg_dscp_map, file=sys.stderr)
        dst_port_id = get_rx_port(
            self, 0, src_port_id, pkt_dst_mac, dst_port_ip, src_port_ip)
        print("actual dst_port_id: %d" % (dst_port_id), file=sys.stderr)

        try:
            for pg, dscps in list(pg_dscp_map.items()):
                pg_cntrs_base = sai_thrift_read_pg_counters(
                    self.src_client, port_list['src'][src_port_id])

                # send pkts with dscps that map to the same pg
                for dscp in dscps:
                    tos = (dscp << 2)
                    tos |= 1
                    pkt = simple_ip_packet(pktlen=64,
                                            eth_dst=pkt_dst_mac,
                                            eth_src=src_port_mac,
                                            ip_src=src_port_ip,
                                            ip_dst=dst_port_ip,
                                            ip_tos=tos,
                                            ip_id=exp_ip_id,
                                            ip_ttl=exp_ttl + 1 if router_mac != '' else exp_ttl)
                    send_packet(self, src_port_id, pkt, 1)
                    print("dscp: %d, calling send_packet" %
                          (tos >> 2), file=sys.stderr)

                # validate pg counters increment by the correct pkt num
                time.sleep(8)
                pg_cntrs = sai_thrift_read_pg_counters(
                    self.src_client, port_list['src'][src_port_id])
                print(pg_cntrs_base, file=sys.stderr)
                print(pg_cntrs, file=sys.stderr)
                print(list(map(operator.sub, pg_cntrs, pg_cntrs_base)),
                      file=sys.stderr)
                for i in range(0, PG_NUM):
                    if i == pg:
                        if i == 0 or i == 4:
                            assert (pg_cntrs[pg] >= pg_cntrs_base[pg] + len(dscps))
                        else:
                            assert (pg_cntrs[pg] == pg_cntrs_base[pg] + len(dscps))
                    else:
                        # LACP packets are mapped to queue0 and tcp syn packets for BGP to queue4
                        # So for those queues the count could be more
                        if i == 0 or i == 4:
                            assert(pg_cntrs[i] >= pg_cntrs_base[i])
                        else:
                            assert (pg_cntrs[i] == pg_cntrs_base[i])

                # confirm that dscp pkts are received
                total_recv_cnt = 0
                dscp_recv_cnt = 0
                while dscp_recv_cnt < len(dscps):
                    result = self.dataplane.poll(
                        device_number=0, port_number=dst_port_id, timeout=3)
                    if isinstance(result, self.dataplane.PollFailure):
                        self.fail("Expected packet was not received on port %d. Total received: %d.\n%s" % (
                            dst_port_id, total_recv_cnt, result.format()))
                    recv_pkt = scapy.Ether(result.packet)
                    total_recv_cnt += 1

                    # verify dscp flag
                    tos = dscps[dscp_recv_cnt] << 2
                    tos |= 1
                    try:
                        if (recv_pkt.payload.tos == tos) and (recv_pkt.payload.src == src_port_ip) and \
                            (recv_pkt.payload.dst == dst_port_ip) and \
                           (recv_pkt.payload.ttl == exp_ttl) and (recv_pkt.payload.id == exp_ip_id):

                            dscp_recv_cnt += 1
                            print("dscp: %d, total received: %d" %
                                  (tos >> 2, total_recv_cnt), file=sys.stderr)

                    except AttributeError:
                        print("dscp: %d, total received: %d, attribute error!" % (
                            tos >> 2, total_recv_cnt), file=sys.stderr)
                        continue

        finally:
            print("END OF TEST", file=sys.stderr)


# Tunnel DSCP to PG mapping test
class TunnelDscpToPgMapping(sai_base_test.ThriftInterfaceDataPlane):

    def _build_testing_pkt(self, active_tor_mac, standby_tor_mac, active_tor_ip, standby_tor_ip, inner_dscp,
                           outer_dscp, dst_ip, ecn=1):
        pkt = simple_tcp_packet(
                eth_dst=standby_tor_mac,
                ip_src='1.1.1.1',
                ip_dst=dst_ip,
                ip_dscp=inner_dscp,
                ip_ecn=ecn,
                ip_ttl=64
                )

        ipinip_packet = simple_ipv4ip_packet(
                            eth_dst=active_tor_mac,
                            eth_src=standby_tor_mac,
                            ip_src=standby_tor_ip,
                            ip_dst=active_tor_ip,
                            ip_dscp=outer_dscp,
                            ip_ecn=ecn,
                            inner_frame=pkt[scapy.IP]
                            )
        return ipinip_packet

    def runTest(self):
        """
        This test case is to tx some ip_in_ip packet from Mux tunnel, and check if the traffic is
        mapped to expected PGs.
        """
        switch_init(self.clients)

        # Parse input parameters
        active_tor_mac = self.test_params['active_tor_mac']
        active_tor_ip = self.test_params['active_tor_ip']
        standby_tor_mac = self.test_params['standby_tor_mac']
        standby_tor_ip = self.test_params['standby_tor_ip']
        src_port_id = self.test_params['src_port_id']
        dst_port_id = self.test_params['dst_port_id']
        dst_port_ip = self.test_params['dst_port_ip']

        dscp_to_pg_map = self.test_params['inner_dscp_to_pg_map']
        asic_type = self.test_params['sonic_asic_type']
        cell_size = self.test_params['cell_size']
        PKT_NUM = 100
        # There is background traffic during test, so we need to add error tolerance to ignore such pakcets
        ERROR_TOLERANCE = {
            0: 10,
            1: 0,
            2: 0,
            3: 0,
            4: 0,
            5: 0,
            6: 0,
            7: 0
        }

        try:
            # Disable tx on EGRESS port so that headroom buffer cannot be free
            self.sai_thrift_port_tx_disable(self.dst_client, asic_type, [dst_port_id])

            # There are packet leak even port tx is disabled (18 packets leak on TD3 found)
            # Hence we send some packet to fill the leak before testing
            for dscp, _ in dscp_to_pg_map.items():
                pkt = self._build_testing_pkt(
                                            active_tor_mac=active_tor_mac,
                                            standby_tor_mac=standby_tor_mac,
                                            active_tor_ip=active_tor_ip,
                                            standby_tor_ip=standby_tor_ip,
                                            inner_dscp=dscp,
                                            outer_dscp=0,
                                            dst_ip=dst_port_ip
                                        )
                send_packet(self, src_port_id, pkt, 20)
            time.sleep(10)

            for dscp, pg in dscp_to_pg_map.items():
                # Build and send packet to active tor.
                # The inner DSCP is set to testing value, and the outer DSCP is set to 0 as it has no impact on remapping
                pkt = self._build_testing_pkt(
                                            active_tor_mac=active_tor_mac,
                                            standby_tor_mac=standby_tor_mac,
                                            active_tor_ip=active_tor_ip,
                                            standby_tor_ip=standby_tor_ip,
                                            inner_dscp=dscp,
                                            outer_dscp=0,
                                            dst_ip=dst_port_ip
                                        )
                pg_shared_wm_res_base = sai_thrift_read_pg_shared_watermark(self.src_client, asic_type,
                                                                            port_list['src'][src_port_id])
                send_packet(self, src_port_id, pkt, PKT_NUM)
                # validate pg counters increment by the correct pkt num
                time.sleep(8)
                pg_shared_wm_res = sai_thrift_read_pg_shared_watermark(self.src_client, asic_type,
                                                                       port_list['src'][src_port_id])

                assert(pg_shared_wm_res[pg] - pg_shared_wm_res_base[pg] <= (PKT_NUM + ERROR_TOLERANCE[pg]) * cell_size)
                assert(pg_shared_wm_res[pg] - pg_shared_wm_res_base[pg] >= (PKT_NUM - ERROR_TOLERANCE[pg]) * cell_size)
        finally:
            # Enable tx on dest port
            self.sai_thrift_port_tx_enable(self.dst_client, asic_type, [dst_port_id])


# DOT1P to pg mapping
class Dot1pToPgMapping(sai_base_test.ThriftInterfaceDataPlane):
    def runTest(self):
        switch_init(self.clients)

        # Parse input parameters
        router_mac = self.test_params['router_mac']
        print("router_mac: %s" % (router_mac), file=sys.stderr)

        dst_port_id = int(self.test_params['dst_port_id'])
        dst_port_ip = self.test_params['dst_port_ip']
        dst_port_mac = self.dataplane.get_mac(0, dst_port_id)
        src_port_id = int(self.test_params['src_port_id'])
        src_port_ip = self.test_params['src_port_ip']
        src_port_mac = self.dataplane.get_mac(0, src_port_id)
        print("dst_port_id: %d, src_port_id: %d" %
              (dst_port_id, src_port_id), file=sys.stderr)
        print("dst_port_mac: %s, src_port_mac: %s, src_port_ip: %s, dst_port_ip: %s" % (
            dst_port_mac, src_port_mac, src_port_ip, dst_port_ip), file=sys.stderr)
        vlan_id = int(self.test_params['vlan_id'])

        # exp_ip_id = 103 # not used
        exp_ttl = 63

        # According to SONiC configuration dot1ps are classified as follows:
        # dot1p 0 -> pg 0
        # dot1p 1 -> pg 0
        # dot1p 2 -> pg 0
        # dot1p 3 -> pg 3
        # dot1p 4 -> pg 4
        # dot1p 5 -> pg 0
        # dot1p 6 -> pg 0
        # dot1p 7 -> pg 7
        pg_dot1p_map = {
            0: [0, 1, 2, 5, 6],
            3: [3],
            4: [4],
            7: [7]
        }
        print(pg_dot1p_map, file=sys.stderr)

        try:
            for pg, dot1ps in list(pg_dot1p_map.items()):
                pg_cntrs_base = sai_thrift_read_pg_counters(
                    self.src_client, port_list['src'][src_port_id])

                # send pkts with dot1ps that map to the same pg
                for dot1p in dot1ps:
                    # ecn marked
                    tos = 1
                    # Note that vlan tag can be stripped by a switch.
                    # To embrace this situation, we assemble a q-in-q double-tagged packet,
                    # and write the dot1p info into both vlan tags so that
                    # when we receive the packet we do not need to make any assumption
                    # on whether the outer tag is stripped by the switch or not, or
                    # more importantly, we do not need to care about, as in the single-tagged
                    # case, whether the immediate payload is the vlan tag or the ip
                    # header to determine the valid fields for receive validation
                    # purpose. With a q-in-q packet, we are sure that the next layer of
                    # header in either switching behavior case is still a vlan tag
                    pkt = simple_qinq_tcp_packet(pktlen=64,
                                            eth_dst=router_mac if router_mac != '' else dst_port_mac,
                                            eth_src=src_port_mac,
                                            dl_vlan_outer=vlan_id,
                                            dl_vlan_pcp_outer=dot1p,
                                            vlan_vid=vlan_id,
                                            vlan_pcp=dot1p,
                                            ip_src=src_port_ip,
                                            ip_dst=dst_port_ip,
                                            ip_tos=tos,
                                            ip_ttl=exp_ttl + 1 if router_mac != '' else exp_ttl)
                    send_packet(self, src_port_id, pkt, 1)
                    print("dot1p: %d, calling send_packet" %
                          (dot1p), file=sys.stderr)

                # validate pg counters increment by the correct pkt num
                time.sleep(8)
                pg_cntrs = sai_thrift_read_pg_counters(
                    self.src_client, port_list['src'][src_port_id])
                print(pg_cntrs_base, file=sys.stderr)
                print(pg_cntrs, file=sys.stderr)
                print(list(map(operator.sub, pg_cntrs, pg_cntrs_base)),
                      file=sys.stderr)
                for i in range(0, PG_NUM):
                    if i == pg:
                        assert(pg_cntrs[pg] == pg_cntrs_base[pg] + len(dot1ps))
                    else:
                        assert(pg_cntrs[i] == pg_cntrs_base[i])

                # confirm that dot1p pkts sent are received
                total_recv_cnt = 0
                dot1p_recv_cnt = 0
                while dot1p_recv_cnt < len(dot1ps):
                    result = self.dataplane.poll(
                        device_number=0, port_number=dst_port_id, timeout=3)
                    if isinstance(result, self.dataplane.PollFailure):
                        self.fail("Expected packet was not received on port %d. Total received: %d.\n%s" % (
                            dst_port_id, total_recv_cnt, result.format()))
                    recv_pkt = scapy.Ether(result.packet)
                    total_recv_cnt += 1

                    # verify dot1p priority
                    dot1p = dot1ps[dot1p_recv_cnt]
                    try:
                        if (recv_pkt.payload.prio == dot1p) and (recv_pkt.payload.vlan == vlan_id):

                            dot1p_recv_cnt += 1
                            print("dot1p: %d, total received: %d" %
                                  (dot1p, total_recv_cnt), file=sys.stderr)

                    except AttributeError:
                        print("dot1p: %d, total received: %d, attribute error!" % (
                            dot1p, total_recv_cnt), file=sys.stderr)
                        continue

        finally:
            print("END OF TEST", file=sys.stderr)

# This test is to measure the Xoff threshold, and buffer limit


class PFCtest(sai_base_test.ThriftInterfaceDataPlane):
    def runTest(self):
        time.sleep(5)
        switch_init(self.clients)

        # Parse input parameters
        dscp = int(self.test_params['dscp'])
        ecn = int(self.test_params['ecn'])
        router_mac = self.test_params['router_mac']
        sonic_version = self.test_params['sonic_version']
        # The pfc counter index starts from index 2 in sai_thrift_read_port_counters
        pg = int(self.test_params['pg']) + 2
        dst_port_id = int(self.test_params['dst_port_id'])
        dst_port_ip = self.test_params['dst_port_ip']
        dst_port_mac = self.dataplane.get_mac(0, dst_port_id)
        max_buffer_size = int(self.test_params['buffer_max_size'])
        max_queue_size = int(self.test_params['queue_max_size'])
        src_port_id = int(self.test_params['src_port_id'])
        src_port_ip = self.test_params['src_port_ip']
        src_port_vlan = self.test_params['src_port_vlan']
        src_port_mac = self.dataplane.get_mac(0, src_port_id)
        asic_type = self.test_params['sonic_asic_type']
        pkts_num_leak_out = int(self.test_params['pkts_num_leak_out'])
        pkts_num_trig_pfc = int(self.test_params['pkts_num_trig_pfc'])
        pkts_num_trig_ingr_drp = int(
            self.test_params['pkts_num_trig_ingr_drp'])
        hwsku = self.test_params['hwsku']
        platform_asic = self.test_params['platform_asic']

        pkt_dst_mac = router_mac if router_mac != '' else dst_port_mac
        # get counter names to query
        ingress_counters, egress_counters = get_counter_names(sonic_version)

        # get a snapshot of PG drop packets counter
        if '201811' not in sonic_version and ('mellanox' in asic_type or 'cisco-8000' in asic_type):
            # According to SONiC configuration lossless dscps are classified as follows:
            # dscp  3 -> pg 3
            # dscp  4 -> pg 4
            pg_dropped_cntrs_old = sai_thrift_read_pg_drop_counters(
                self.src_client, port_list['src'][src_port_id])

        # Prepare IP packet data
        ttl = 64
        if 'packet_size' in list(self.test_params.keys()):
            packet_length = int(self.test_params['packet_size'])
        else:
            packet_length = 64
        if 'cell_size' in self.test_params:
            cell_size = self.test_params['cell_size']
            cell_occupancy = (packet_length + cell_size - 1) // cell_size
        else:
            cell_occupancy = 1

        is_dualtor = self.test_params.get('is_dualtor', False)
        def_vlan_mac = self.test_params.get('def_vlan_mac', None)
        if is_dualtor and def_vlan_mac != None:
            pkt_dst_mac = def_vlan_mac

        pkt = construct_ip_pkt(packet_length,
                               pkt_dst_mac,
                               src_port_mac,
                               src_port_ip,
                               dst_port_ip,
                               dscp,
                               src_port_vlan,
                               ecn=ecn,
                               ttl=ttl)

        print("test dst_port_id: {}, src_port_id: {}, src_vlan: {}".format(
            dst_port_id, src_port_id, src_port_vlan
        ), file=sys.stderr)
        # in case dst_port_id is part of LAG, find out the actual dst port
        # for given IP parameters
        dst_port_id = get_rx_port(
            self, 0, src_port_id, pkt_dst_mac, dst_port_ip, src_port_ip, src_port_vlan
        )
        print("actual dst_port_id: {}".format(dst_port_id), file=sys.stderr)

        # get a snapshot of counter values at recv and transmit ports
        # queue_counters value is not of our interest here
        recv_counters_base, _ = sai_thrift_read_port_counters(
            self.src_client, asic_type, port_list['src'][src_port_id])
        xmit_counters_base, _ = sai_thrift_read_port_counters(
            self.dst_client, asic_type, port_list['dst'][dst_port_id])
        # Add slight tolerance in threshold characterization to consider
        # the case that cpu puts packets in the egress queue after we pause the egress
        # or the leak out is simply less than expected as we have occasionally observed
        if 'pkts_num_margin' in list(self.test_params.keys()):
            margin = int(self.test_params['pkts_num_margin'])
        else:
            margin = 2

        # For TH3, some packets stay in egress memory and doesn't show up in shared buffer or leakout
        pkts_num_egr_mem = None
        if 'pkts_num_egr_mem' in list(self.test_params.keys()):
            pkts_num_egr_mem = int(self.test_params['pkts_num_egr_mem'])

        self.sai_thrift_port_tx_disable(self.dst_client, asic_type, [dst_port_id])

        try:
            # Since there is variability in packet leakout in hwsku Arista-7050CX3-32S-D48C8 and
            # Arista-7050CX3-32S-C32. Starting with zero pkts_num_leak_out and trying to find
            # actual leakout by sending packets and reading actual leakout from HW.
            # And apply dynamically compensation to all device using Broadcom ASIC.
            if check_leackout_compensation_support(asic_type, hwsku):
                pkts_num_leak_out = 0

            # send packets short of triggering pfc
            if hwsku == 'DellEMC-Z9332f-M-O16C64' or hwsku == 'DellEMC-Z9332f-O32':
                # send packets short of triggering pfc
                send_packet(self, src_port_id, pkt, (pkts_num_egr_mem +
                            pkts_num_leak_out + pkts_num_trig_pfc) // cell_occupancy - 1 - margin)
            elif 'cisco-8000' in asic_type:
                fill_leakout_plus_one(self, src_port_id, dst_port_id,
                    pkt, int(self.test_params['pg']), asic_type, pkts_num_egr_mem)

                # Send 1 less packet due to leakout filling
                send_packet(self, src_port_id, pkt, (pkts_num_leak_out +
                            pkts_num_trig_pfc) // cell_occupancy - 2 - margin)
            else:
                # send packets short of triggering pfc
                send_packet(self, src_port_id, pkt, (pkts_num_leak_out +
                            pkts_num_trig_pfc) // cell_occupancy - 1 - margin)

            # allow enough time for the dut to sync up the counter values in counters_db
            time.sleep(8)

            if check_leackout_compensation_support(asic_type, hwsku):
                dynamically_compensate_leakout(self.dst_client, asic_type, sai_thrift_read_port_counters,
                                               port_list['dst'][dst_port_id], TRANSMITTED_PKTS,
                                               xmit_counters_base, self, src_port_id, pkt, 10)

            # get a snapshot of counter values at recv and transmit ports
            # queue counters value is not of our interest here
            recv_counters, _ = sai_thrift_read_port_counters(
                self.src_client, asic_type, port_list['src'][src_port_id])
            xmit_counters, _ = sai_thrift_read_port_counters(
                self.dst_client, asic_type, port_list['dst'][dst_port_id])
            test_stage = 'after send packets short of triggering PFC'
            sys.stderr.write('{}:\n\trecv_counters {}\n\trecv_counters_base {}\n\t' + \
                             'xmit_counters {}\n\txmit_counters_base {}\n'.format(
                test_stage, recv_counters, recv_counters_base, xmit_counters, xmit_counters_base))
            # recv port no pfc
            assert(recv_counters[pg] == recv_counters_base[pg]), \
                'unexpectedly PFC counter increase, {}'.format(test_stage)
            # recv port no ingress drop
            for cntr in ingress_counters:
                assert(recv_counters[cntr] == recv_counters_base[cntr]), \
                    'unexpectedly RX drop counter increase, {}'.format(test_stage)
            # xmit port no egress drop
            for cntr in egress_counters:
                assert(xmit_counters[cntr] == xmit_counters_base[cntr]), \
                    'unexpectedly TX drop counter increase, {}'.format(test_stage)

            # send 1 packet to trigger pfc
            send_packet(self, src_port_id, pkt, 1 + 2 * margin)
            # allow enough time for the dut to sync up the counter values in counters_db
            time.sleep(8)
            # get a snapshot of counter values at recv and transmit ports
            # queue counters value is not of our interest here
            recv_counters_base = recv_counters
            recv_counters, _ = sai_thrift_read_port_counters(
                self.src_client, asic_type, port_list['src'][src_port_id])
            xmit_counters, _ = sai_thrift_read_port_counters(
                self.dst_client, asic_type, port_list['dst'][dst_port_id])
            test_stage = 'after send a few packets to trigger PFC'
            sys.stderr.write('{}:\n\trecv_counters {}\n\trecv_counters_base {}\n\txmit_counters {}\n\txmit_counters_base {}\n'.format(test_stage, recv_counters, recv_counters_base, xmit_counters, xmit_counters_base))
            # recv port pfc
            assert(recv_counters[pg] > recv_counters_base[pg]), \
                'unexpectedly PFC counter not increase, {}'.format(test_stage)
            # recv port no ingress drop
            for cntr in ingress_counters:
                assert(recv_counters[cntr] == recv_counters_base[cntr]), \
                    'unexpectedly RX drop counter increase, {}'.format(test_stage)
            # xmit port no egress drop
            for cntr in egress_counters:
                assert(xmit_counters[cntr] == xmit_counters_base[cntr]), \
                    'unexpectedly TX drop counter increase, {}'.format(test_stage)

            # send packets short of ingress drop
            send_packet(self, src_port_id, pkt, (pkts_num_trig_ingr_drp -
                        pkts_num_trig_pfc) // cell_occupancy - 1 - 2 * margin)
            # allow enough time for the dut to sync up the counter values in counters_db
            time.sleep(8)
            # get a snapshot of counter values at recv and transmit ports
            # queue counters value is not of our interest here
            recv_counters_base = recv_counters
            recv_counters, _ = sai_thrift_read_port_counters(
                self.src_client, asic_type, port_list['src'][src_port_id])
            xmit_counters, _ = sai_thrift_read_port_counters(
                self.dst_client, asic_type, port_list['dst'][dst_port_id])
            test_stage = 'after send packets short of ingress drop'
            sys.stderr.write('{}:\n\trecv_counters {}\n\trecv_counters_base {}\n\t' + \
                             'xmit_counters {}\n\txmit_counters_base {}\n'.format(
                                 test_stage, recv_counters, recv_counters_base, xmit_counters, xmit_counters_base))
            # recv port pfc
            assert(recv_counters[pg] > recv_counters_base[pg]), \
                'unexpectedly PFC counter not increase, {}'.format(test_stage)
            # recv port no ingress drop
            for cntr in ingress_counters:
                assert(recv_counters[cntr] == recv_counters_base[cntr]), \
                    'unexpectedly RX drop counter increase, {}'.format(test_stage)
            # xmit port no egress drop
            for cntr in egress_counters:
                assert(xmit_counters[cntr] == xmit_counters_base[cntr]), \
                    'unexpectedly TX drop counter increase, {}'.format(test_stage)

            # send 1 packet to trigger ingress drop
            send_packet(self, src_port_id, pkt, 1 + 2 * margin)
            # allow enough time for the dut to sync up the counter values in counters_db
            time.sleep(8)
            # get a snapshot of counter values at recv and transmit ports
            # queue counters value is not of our interest here
            recv_counters_base = recv_counters
            recv_counters, _ = sai_thrift_read_port_counters(
                self.src_client, asic_type, port_list['src'][src_port_id])
            xmit_counters, _ = sai_thrift_read_port_counters(
                self.dst_client, asic_type, port_list['dst'][dst_port_id])
            test_stage = 'after send a few packets to trigger drop'
            sys.stderr.write('{}:\n\trecv_counters {}\n\trecv_counters_base {}\n\t' + \
                             'xmit_counters {}\n\txmit_counters_base {}\n'.format(
                                 test_stage, recv_counters, recv_counters_base, xmit_counters, xmit_counters_base))
            # recv port pfc
            assert(recv_counters[pg] > recv_counters_base[pg]), \
                'unexpectedly PFC counter not increase, {}'.format(test_stage)
            # recv port ingress drop
            if platform_asic and platform_asic == "broadcom-dnx":
                logging.info ("On J2C+ don't support port level drop counters - so ignoring this step for now")
            else:
                # recv port ingress drop
                for cntr in ingress_counters:
                    assert(recv_counters[cntr] > recv_counters_base[cntr]), 'unexpectedly RX drop counter not increase, {}'.format(test_stage)
                # xmit port no egress drop
                for cntr in egress_counters:
                    assert(xmit_counters[cntr] == xmit_counters_base[cntr]), 'unexpectedly TX drop counter increase, {}'.format(test_stage)

            if '201811' not in sonic_version and 'mellanox' in asic_type:
                pg_dropped_cntrs = sai_thrift_read_pg_drop_counters(
                    self.src_client, port_list['src'][src_port_id])
                logging.info("Dropped packet counters on port #{} :{} {} packets, current dscp: {}".format(
                    src_port_id, pg_dropped_cntrs[dscp], pg_dropped_cntrs_old[dscp], dscp))
                # Check that counters per lossless PG increased
                assert pg_dropped_cntrs[dscp] > pg_dropped_cntrs_old[dscp]
            if '201811' not in sonic_version and 'cisco-8000' in asic_type:
                pg_dropped_cntrs = sai_thrift_read_pg_drop_counters(
                    self.src_client, port_list['src'][src_port_id])
                logging.info("Dropped packet counters on port #{} :{} {} packets, current dscp: {}".format(
                    src_port_id, pg_dropped_cntrs[dscp], pg_dropped_cntrs_old[dscp], dscp))
                # check that counters per lossless PG increased
                # Also make sure only relevant dropped pg counter increased and no other pg's
                for i in range(len(pg_dropped_cntrs)):
                    if i == dscp:
                        assert pg_dropped_cntrs[i] > pg_dropped_cntrs_old[i]
                    else:
                        assert pg_dropped_cntrs[i] == pg_dropped_cntrs_old[i]

        finally:
            self.sai_thrift_port_tx_enable(self.dst_client, asic_type, [dst_port_id])


class LosslessVoq(sai_base_test.ThriftInterfaceDataPlane):
    def runTest(self):
        time.sleep(5)
        switch_init(self.clients)

        # Parse input parameters
        dscp = int(self.test_params['dscp'])
        ecn = int(self.test_params['ecn'])
        router_mac = self.test_params['router_mac']
        sonic_version = self.test_params['sonic_version']
        cli_pg = int(self.test_params['pg'])
        # The pfc counter index starts from index 2 in sai_thrift_read_port_counters
        pg = cli_pg + 2
        dst_port_id = int(self.test_params['dst_port_id'])
        dst_port_ip = self.test_params['dst_port_ip']
        dst_port_mac = self.dataplane.get_mac(0, dst_port_id)
        src_port_1_id = int(self.test_params['src_port_1_id'])
        src_port_1_ip = self.test_params['src_port_1_ip']
        src_port_1_mac = self.dataplane.get_mac(0, src_port_1_id)
        src_port_2_id = int(self.test_params['src_port_2_id'])
        src_port_2_ip = self.test_params['src_port_2_ip']
        src_port_2_mac = self.dataplane.get_mac(0, src_port_2_id)
        num_of_flows = self.test_params['num_of_flows']
        asic_type = self.test_params['sonic_asic_type']
        pkts_num_leak_out = int(self.test_params['pkts_num_leak_out'])
        pkts_num_trig_pfc = int(self.test_params['pkts_num_trig_pfc'])

        pkt_dst_mac = router_mac if router_mac != '' else dst_port_mac
        # get counter names to query
        ingress_counters, egress_counters = get_counter_names(sonic_version)

        # Prepare IP packet data
        ttl = 64
        if 'packet_size' in self.test_params.keys():
            packet_length = int(self.test_params['packet_size'])
        else:
            packet_length = 64
        src_details = []
        src_details.append((int(self.test_params['src_port_1_id']),
            self.test_params['src_port_1_ip'],
            self.dataplane.get_mac(0, int(self.test_params['src_port_1_id']))))
        src_details.append((int(self.test_params['src_port_2_id']),
            self.test_params['src_port_2_ip'],
            self.dataplane.get_mac(0, int(self.test_params['src_port_2_id']))))

        all_pkts = get_multiple_flows(
                self,
                pkt_dst_mac,
                dst_port_id,
                dst_port_ip,
                None,
                dscp,
                ecn,
                ttl,
                packet_length,
                src_details,
                packets_per_port=2)

        # get a snapshot of counter values at recv and transmit ports
        def collect_counters():
            counter_details = []
            for src_tuple in src_details:
                counter_details.append(sai_thrift_read_port_counters(
                    self.src_client, asic_type, port_list['src'][src_tuple[0]]))
            counter_details.append(sai_thrift_read_port_counters(
                self.dst_client, asic_type, port_list['dst'][dst_port_id]))
            return counter_details
        counter_details_before = collect_counters()

        # Add slight tolerance in threshold characterization to consider
        # the case that cpu puts packets in the egress queue after we pause the egress
        # or the leak out is simply less than expected as we have occasionally observed
        if 'pkts_num_margin' in self.test_params.keys():
            margin = int(self.test_params['pkts_num_margin'])
        else:
            margin = 2

        self.sai_thrift_port_tx_disable(self.dst_client, asic_type, [dst_port_id])
        try:
            fill_leakout_plus_one(self, src_port_1_id,
                    dst_port_id, all_pkts[src_port_1_id][0][0], cli_pg, asic_type)
            fill_leakout_plus_one(self, src_port_2_id,
                    dst_port_id, all_pkts[src_port_2_id][0][0], cli_pg, asic_type)

            # send packets short of triggering pfc
            # Send 1 less packet due to leakout filling
            if num_of_flows == 'multiple':
                npkts = pkts_num_leak_out + (pkts_num_trig_pfc // 2) - 2 - margin
                print("Sending 4 flows, {} packets".format(npkts))
                for src_id in all_pkts.keys():
                    for pkt_tuple in all_pkts[src_id]:
                        send_packet(self, src_id, pkt_tuple[0], npkts)
            else:
                npkts = pkts_num_leak_out + pkts_num_trig_pfc - 2 - margin
                print("Sending 2 flows, {} packets".format(npkts))
                for i in range(2):
                    send_packet(self, src_details[i][0],
                                all_pkts[src_details[i][0]][0][0], npkts)
            # allow enough time for counters to update
            time.sleep(2)

            # get a snapshot of counter values at recv and transmit ports
            # queue counters value is not of our interest here
            counter_details_after = collect_counters()

            for i in range(2):
                # recv port no pfc
                pfc_txd = counter_details_after[i][0][pg] - counter_details_before[i][0][pg]
                assert pfc_txd == 0, "Unexpected PFC TX {} on port {} for pg:{}".format(pfc_txd, src_details[i][0], pg-2)
                # recv port no ingress drop
                for cntr in ingress_counters:
                    diff = counter_details_after[i][0][cntr] - counter_details_before[i][0][cntr]
                    assert diff == 0, "Unexpected ingress drop {} on port {}".format(diff, src_details[i])

            # xmit port no egress drop
            for cntr in egress_counters:
                diff = counter_details_after[2][0][cntr] - counter_details_before[2][0][cntr]
                assert diff == 0, "Unexpected egress drops {} on port {}".format(diff, dst_port_id)

            # send 1 packet to trigger pfc
            npkts = 1 + 2 * margin
            if num_of_flows == "multiple":
                print("Sending {} packets to trigger PFC from 4 flows".format(npkts))
                for i in range(2):
                    for src_id in all_pkts.keys():
                        for pkt_tuple in all_pkts[src_id]:
                            send_packet(self, src_id, pkt_tuple[0], npkts)
            else:
                print("Sending {} packets to trigger PFC from 2 flows".format(npkts))
                for i in range(2):
                    send_packet(self, src_details[i][0], all_pkts[src_details[i][0]][0][0], npkts)

            # allow enough time for counters to update
            time.sleep(8)
            # get a snapshot of counter values at recv and transmit ports
            # queue counters value is not of our interest here
            counter_details_3 = collect_counters()
            # recv port pfc

            for i in range(2):
                # recv port Starts PFC:
                pfc_txd = counter_details_3[i][0][pg] - counter_details_before[i][0][pg]
                assert pfc_txd > 0, "PFC TX didn't start on port {} for pg:{}".format(src_details[i][0], pg-2)
                # recv port no ingress drop
                for cntr in ingress_counters:
                    diff = counter_details_3[i][0][cntr] - counter_details_before[i][0][cntr]
                    assert diff == 0, "Unexpected ingress drop {} on port {}".format(diff, src_details[i])

            # xmit port no egress drop
            for cntr in egress_counters:
                diff = counter_details_3[2][0][cntr] - counter_details_before[2][0][cntr]
                assert diff == 0, "Unexpected egress drops {} on port {}".format(diff, dst_port_id)

        finally:
            self.sai_thrift_port_tx_enable(self.dst_client, asic_type, [dst_port_id])

# Base class used for individual PTF runs used in the following: testPfcStormWithSharedHeadroomOccupancy


class PfcStormTestWithSharedHeadroom(sai_base_test.ThriftInterfaceDataPlane):

    def parse_test_params(self):
        # Parse pkt construction related input parameters
        self.dscp = int(self.test_params['dscp'])
        self.ecn = int(self.test_params['ecn'])
        self.sonic_version = self.test_params['sonic_version']
        self.router_mac = self.test_params['router_mac']
        self.asic_type = self.test_params['sonic_asic_type']

        self.pg_id = int(self.test_params['pg'])
        # The pfc counter index starts from index 2 in sai_thrift_read_port_counters
        self.pg = self.pg_id + 2

        self.src_port_id = int(self.test_params['src_port_id'])
        self.src_port_ip = self.test_params['src_port_ip']
        self.src_port_vlan = self.test_params['src_port_vlan']
        self.src_port_mac = self.dataplane.get_mac(0, self.src_port_id)

        self.dst_port_id = int(self.test_params['dst_port_id'])
        self.dst_port_ip = self.test_params['dst_port_ip']
        self.dst_port_mac = self.dataplane.get_mac(0, self.dst_port_id)

        self.ttl = 64
        if 'packet_size' in self.test_params:
            self.default_packet_length = self.test_params['packet_size']
        else:
            self.default_packet_length = 64

        if 'cell_size' in self.test_params:
            cell_size = self.test_params['cell_size']
            self.cell_occupancy = (
                self.default_packet_length + cell_size - 1) // cell_size
        else:
            self.cell_occupancy = 1
        #  Margin used to while crossing the shared headrooom boundary
        self.margin = 2

        # get counter names to query
        self.ingress_counters, self.egress_counters = get_counter_names(
            self.sonic_version)


class PtfFillBuffer(PfcStormTestWithSharedHeadroom):

    def runTest(self):

        time.sleep(5)
        switch_init(self.clients)

        self.parse_test_params()
        pkts_num_trig_pfc = int(self.test_params['pkts_num_trig_pfc'])
        pkts_num_private_headrooom = int(
            self.test_params['pkts_num_private_headrooom'])

        # Draft packets
        pkt_dst_mac = self.router_mac if self.router_mac != '' else self.dst_port_mac
        pkt = construct_ip_pkt(self.default_packet_length,
                               pkt_dst_mac,
                               self.src_port_mac,
                               self.src_port_ip,
                               self.dst_port_ip,
                               self.dscp,
                               self.src_port_vlan,
                               ecn=self.ecn,
                               ttl=self.ttl)

        # get a snapshot of counter values at recv and transmit ports
        # queue_counters value is not of our interest here
        recv_counters_base, queue_counters = sai_thrift_read_port_counters(
            self.src_client, self.asic_type, port_list['src'][self.src_port_id]
        )

        logging.info("Disabling xmit ports: {}".format(self.dst_port_id))
        self.sai_thrift_port_tx_disable(self.dst_client, self.asic_type, [self.dst_port_id])

        xmit_counters_base, queue_counters = sai_thrift_read_port_counters(
            self.dst_client, self.asic_type, port_list['dst'][self.dst_port_id]
        )
        num_pkts = (pkts_num_trig_pfc + pkts_num_private_headrooom) // self.cell_occupancy
        logging.info("Send {} pkts to egress out of {}".format(num_pkts, self.dst_port_id))
        # send packets to dst port 1, to cross into shared headrooom
        send_packet(self, self.src_port_id, pkt, num_pkts)

        # allow enough time for the dut to sync up the counter values in counters_db
        time.sleep(8)
        # get a snapshot of counter values at recv and transmit ports
        # queue counters value is not of our interest here
        recv_counters, queue_counters = sai_thrift_read_port_counters(
            self.src_client, self.asic_type, port_list['src'][self.src_port_id])
        xmit_counters, queue_counters = sai_thrift_read_port_counters(
            self.dst_client, self.asic_type, port_list['dst'][self.dst_port_id])

        logging.debug("Recv Counters: {}, Base: {}".format(recv_counters, recv_counters_base))
        logging.debug("Xmit Counters: {}, Base: {}".format(xmit_counters, xmit_counters_base))

        # recv port pfc
        assert(recv_counters[self.pg] > recv_counters_base[self.pg])
        # recv port no ingress drop
        for cntr in self.ingress_counters:
            assert(recv_counters[cntr] == recv_counters_base[cntr])
        # xmit port no egress drop
        for cntr in self.egress_counters:
            assert(xmit_counters[cntr] == xmit_counters_base[cntr])


class PtfReleaseBuffer(PfcStormTestWithSharedHeadroom):

    def runTest(self):
        time.sleep(1)
        switch_init(self.clients)

        self.parse_test_params()

        # get a snapshot of counter values at recv and transmit ports
        # queue_counters value is not of our interest here
        recv_counters_base, queue_counters = sai_thrift_read_port_counters(
            self.src_client, self.asic_type, port_list['src'][self.src_port_id]
        )

        xmit_counters_base, queue_counters = sai_thrift_read_port_counters(
            self.dst_client, self.asic_type, port_list['dst'][self.dst_port_id]
        )

        logging.info("Enable xmit ports: {}".format(self.dst_port_id))
        self.sai_thrift_port_tx_enable(self.dst_client, self.asic_type, [self.dst_port_id])

        # allow enough time for the dut to sync up the counter values in counters_db
        time.sleep(8)

        # get new base counter values at recv ports
        recv_counters, queue_counters = sai_thrift_read_port_counters(
            self.src_client, self.asic_type, port_list['src'][self.src_port_id])
        # no ingress drop
        for cntr in self.ingress_counters:
            assert(recv_counters[cntr] == recv_counters_base[cntr])
        recv_counters_base = recv_counters

        # allow enough time for the test to check if no PFC frame was sent from Recv port
        time.sleep(30)

        # get the current snapshot of counter values at recv and transmit ports
        recv_counters, queue_counters = sai_thrift_read_port_counters(
            self.src_client, self.asic_type, port_list['src'][self.src_port_id])
        xmit_counters, queue_counters = sai_thrift_read_port_counters(
            self.dst_client, self.asic_type, port_list['dst'][self.dst_port_id])

        logging.debug("Recv Counters: {}, Base: {}".format(
            recv_counters, recv_counters_base))
        logging.debug("Xmit Counters: {}, Base: {}".format(
            xmit_counters, xmit_counters_base))

        # recv port pfc should not be incremented
        assert(recv_counters[self.pg] == recv_counters_base[self.pg])
        # recv port no ingress drop
        for cntr in self.ingress_counters:
            assert(recv_counters[cntr] == recv_counters_base[cntr])
        # xmit port no egress drop
        for cntr in self.egress_counters:
            assert(xmit_counters[cntr] == xmit_counters_base[cntr])


class PtfEnableDstPorts(PfcStormTestWithSharedHeadroom):

    def runTest(self):
        time.sleep(1)
        switch_init(self.clients)
        self.parse_test_params()
        self.sai_thrift_port_tx_enable(self.dst_client, self.asic_type, [self.dst_port_id])


# This test looks to measure xon threshold (pg_reset_floor)
class PFCXonTest(sai_base_test.ThriftInterfaceDataPlane):

    def get_rx_port(self, src_port_id, pkt_dst_mac, dst_port_ip, src_port_ip, dst_port_id, src_vlan):
        print("dst_port_id:{}, src_port_id:{}".format(
            dst_port_id, src_port_id), file=sys.stderr)
        # in case dst_port_id is part of LAG, find out the actual dst port
        # for given IP parameters
        dst_port_id = get_rx_port(
            self, 0, src_port_id, pkt_dst_mac, dst_port_ip, src_port_ip, src_vlan
        )
        print("actual dst_port_id: {}".format(dst_port_id), file=sys.stderr)
        return dst_port_id

    def runTest(self):
        time.sleep(5)
        switch_init(self.clients)
        last_pfc_counter = 0
        recv_port_counters = []
        transmit_port_counters = []

        # Parse input parameters
        dscp = int(self.test_params['dscp'])
        ecn = int(self.test_params['ecn'])
        sonic_version = self.test_params['sonic_version']
        router_mac = self.test_params['router_mac']
        max_buffer_size = int(self.test_params['buffer_max_size'])

        # The pfc counter index starts from index 2 in sai_thrift_read_port_counters
        pg = int(self.test_params['pg']) + 2

        dst_port_id = int(self.test_params['dst_port_id'])
        dst_port_ip = self.test_params['dst_port_ip']
        dst_port_mac = self.dataplane.get_mac(0, dst_port_id)
        src_port_id = int(self.test_params['src_port_id'])
        src_port_ip = self.test_params['src_port_ip']
        src_port_vlan = self.test_params['src_port_vlan']
        src_port_mac = self.dataplane.get_mac(0, src_port_id)
        asic_type = self.test_params['sonic_asic_type']

        ttl = 64

        # TODO: pass in dst_port_id and _ip as a list
        dst_port_2_id = int(self.test_params['dst_port_2_id'])
        dst_port_2_ip = self.test_params['dst_port_2_ip']
        dst_port_2_mac = self.dataplane.get_mac(0, dst_port_2_id)
        dst_port_3_id = int(self.test_params['dst_port_3_id'])
        dst_port_3_ip = self.test_params['dst_port_3_ip']
        dst_port_3_mac = self.dataplane.get_mac(0, dst_port_3_id)
        pkts_num_leak_out = int(self.test_params['pkts_num_leak_out'])
        pkts_num_trig_pfc = int(self.test_params['pkts_num_trig_pfc'])
        pkts_num_dismiss_pfc = int(self.test_params['pkts_num_dismiss_pfc'])
        if 'pkts_num_hysteresis' in list(self.test_params.keys()):
            hysteresis = int(self.test_params['pkts_num_hysteresis'])
        else:
            hysteresis = 0
        hwsku = self.test_params['hwsku']
        self.sai_thrift_port_tx_enable(self.dst_client, asic_type, [dst_port_id, dst_port_2_id, dst_port_3_id])

        # get a snapshot of counter values at recv and transmit ports
        # queue_counters value is not of our interest here
        recv_counters_base, _ = sai_thrift_read_port_counters(
            self.src_client, asic_type, port_list['src'][src_port_id]
        )

        # The number of packets that will trek into the headroom space;
        # We observe in test that if the packets are sent to multiple destination ports,
        # the ingress may not trigger PFC sharp at its boundary
        if 'pkts_num_margin' in list(self.test_params.keys()):
            margin = int(self.test_params['pkts_num_margin'])
        else:
            margin = 1

        # get counter names to query
        ingress_counters, egress_counters = get_counter_names(sonic_version)

        port_counter_indexes = [pg]
        port_counter_indexes += ingress_counters
        port_counter_indexes += egress_counters
        port_counter_indexes += [TRANSMITTED_PKTS, RECEIVED_PKTS, RECEIVED_NON_UC_PKTS, TRANSMITTED_NON_UC_PKTS, EGRESS_PORT_QLEN]

        # create packet
        pkt_dst_mac = router_mac if router_mac != '' else dst_port_mac
        if 'packet_size' in self.test_params:
            packet_length = self.test_params['packet_size']
        else:
            packet_length = 64
        if 'cell_size' in self.test_params:
            cell_size = self.test_params['cell_size']
            cell_occupancy = (packet_length + cell_size - 1) // cell_size
        else:
            cell_occupancy = 1

        pkt_dst_mac2 = router_mac if router_mac != '' else dst_port_2_mac
        pkt_dst_mac3 = router_mac if router_mac != '' else dst_port_3_mac

        is_dualtor = self.test_params.get('is_dualtor', False)
        def_vlan_mac = self.test_params.get('def_vlan_mac', None)
        if is_dualtor and def_vlan_mac != None:
            pkt_dst_mac = def_vlan_mac
            pkt_dst_mac2 = def_vlan_mac
            pkt_dst_mac3 = def_vlan_mac

        pkt = get_multiple_flows(
                self,
                pkt_dst_mac,
                dst_port_id,
                dst_port_ip,
                src_port_vlan,
                dscp,
                ecn,
                ttl,
                packet_length,
                [(src_port_id, src_port_ip)],
                packets_per_port=1)[src_port_id][0][0]

        # create packet
        pkt2 = get_multiple_flows(
                self,
                pkt_dst_mac,
                dst_port_2_id,
                dst_port_2_ip,
                src_port_vlan,
                dscp,
                ecn,
                ttl,
                packet_length,
                [(src_port_id, src_port_ip)],
                packets_per_port=1)[src_port_id][0][0]

        # create packet
        pkt3 = construct_ip_pkt(packet_length,
                                pkt_dst_mac3,
                                src_port_mac,
                                src_port_ip,
                                dst_port_3_ip,
                                dscp,
                                src_port_vlan,
                                ecn=ecn,
                                ttl=ttl)

        # For TH3/Cisco-8000, some packets stay in egress memory and doesn't show up in shared buffer or leakout
        pkts_num_egr_mem = self.test_params.get('pkts_num_egr_mem', None)
        if pkts_num_egr_mem is not None:
            pkts_num_egr_mem = int(pkts_num_egr_mem)

        is_multi_asic = (self.clients['src'] != self.clients['dst'])


        step_id = 1
        step_desc = 'disable TX for dst_port_id, dst_port_2_id, dst_port_3_id'
        sys.stderr.write('step {}: {}\n'.format(step_id, step_desc))
        self.sai_thrift_port_tx_disable(self.dst_client, asic_type, [dst_port_id, dst_port_2_id, dst_port_3_id])

        try:
            '''
            Send various numbers of pkts to each dst port to occupy PG buffer, as below:

                                                                                                          shared buffer theshold
                                                                         xon offset                            |
                                                                             |                                 |
            PG config:                                                       +                                 +
            -----------------------------------------------------------------*---------------------------------*----------------------
            pkts in each port:                                          +                                            +
                                                                        |                                            |
            |<--- pkts_num_trig_pfc - pkts_num_dismiss_pfc - margin --->|                                            |
                                 in dst port 1                          |                                            |
                                                                        |<---   pkts_num_dismiss_pfc + margin*2  --->|
                                                                                         in dst port 2               |
                                                                                                                     |<--- X pkts --->|
                                                                                                                       in dst port 3
            '''
            # send packets to dst port 1, occupying the "xon"
            step_id += 1
            step_desc = 'send packets to dst port 1, occupying the xon'
            sys.stderr.write('step {}: {}\n'.format(step_id, step_desc))

            xmit_counters_base, _ = sai_thrift_read_port_counters(
                self.dst_client, asic_type, port_list['dst'][dst_port_id]
            )

            # Since there is variability in packet leakout in hwsku Arista-7050CX3-32S-D48C8 and
            # Arista-7050CX3-32S-C32. Starting with zero pkts_num_leak_out and trying to find
            # actual leakout by sending packets and reading actual leakout from HW.
            # And apply dynamically compensation to all device using Broadcom ASIC.
            if check_leackout_compensation_support(asic_type, hwsku):
                pkts_num_leak_out = 0

            if hwsku == 'DellEMC-Z9332f-M-O16C64' or hwsku == 'DellEMC-Z9332f-O32':
                send_packet(
                    self, src_port_id, pkt,
                    (pkts_num_egr_mem + pkts_num_leak_out + pkts_num_trig_pfc -
                     pkts_num_dismiss_pfc - hysteresis) // cell_occupancy
                )
            elif 'cisco-8000' in asic_type:
                fill_leakout_plus_one(self, src_port_id, dst_port_id,
                       pkt, int(self.test_params['pg']), asic_type, pkts_num_egr_mem)
                send_packet(
                    self, src_port_id, pkt,
                    (pkts_num_leak_out + pkts_num_trig_pfc -
                     pkts_num_dismiss_pfc - hysteresis) // cell_occupancy - 1
                )
            else:
                send_packet(
                    self, src_port_id, pkt,
                    (pkts_num_leak_out + pkts_num_trig_pfc -
                     pkts_num_dismiss_pfc - hysteresis) // cell_occupancy - margin
                )
                sys.stderr.write('send_packet(src_port_id, pkt, ({} + {} - {} - {}) // {})\n'.format(pkts_num_leak_out, pkts_num_trig_pfc, pkts_num_dismiss_pfc, hysteresis, cell_occupancy))

            if check_leackout_compensation_support(asic_type, hwsku):
                dynamically_compensate_leakout(self.dst_client, asic_type, sai_thrift_read_port_counters,
                                               port_list['dst'][dst_port_id], TRANSMITTED_PKTS,
                                               xmit_counters_base, self, src_port_id, pkt, 40)

            # send packets to dst port 2, occupying the shared buffer
            step_id += 1
            step_desc = 'send packets to dst port 2, occupying the shared buffer'
            sys.stderr.write('step {}: {}\n'.format(step_id, step_desc))

            xmit_2_counters_base, _ = sai_thrift_read_port_counters(
                self.dst_client, asic_type, port_list['dst'][dst_port_2_id]
            )
            if hwsku == 'DellEMC-Z9332f-M-O16C64' or hwsku == 'DellEMC-Z9332f-O32':
                send_packet(
                    self, src_port_id, pkt2,
                    (pkts_num_egr_mem + pkts_num_leak_out + pkts_num_dismiss_pfc +
                     hysteresis) // cell_occupancy + margin - 1
                )
            elif 'cisco-8000' in asic_type:
                if not is_multi_asic:
                    fill_leakout_plus_one(self, src_port_id, dst_port_2_id,
                        pkt2, int(self.test_params['pg']), asic_type)
                    send_packet(
                        self, src_port_id, pkt2,
                        (pkts_num_leak_out + pkts_num_dismiss_pfc +
                        hysteresis) // cell_occupancy + margin - 2
                    )
                else:
                    fill_egress_plus_one(self, src_port_id,
                        pkt2, int(self.test_params['pg']), asic_type, pkts_num_egr_mem)
                    send_packet(
                        self, src_port_id, pkt2,
                        (pkts_num_leak_out + pkts_num_dismiss_pfc +
                        hysteresis) // cell_occupancy - 3)
            else:
                send_packet(
                    self, src_port_id, pkt2,
                    (pkts_num_leak_out + pkts_num_dismiss_pfc +
                     hysteresis) // cell_occupancy + margin * 2 - 1
                )
                sys.stderr.write('send_packet(src_port_id, pkt2, ({} + {} + {}) // {} + {} - 1)\n'.format(pkts_num_leak_out, pkts_num_dismiss_pfc, hysteresis, cell_occupancy, margin))

            if check_leackout_compensation_support(asic_type, hwsku):
                dynamically_compensate_leakout(self.dst_client, asic_type, sai_thrift_read_port_counters,
                                               port_list['dst'][dst_port_2_id], TRANSMITTED_PKTS,
                                               xmit_2_counters_base, self, src_port_id, pkt2, 40)

            # send 1 packet to dst port 3, triggering PFC
            step_id += 1
            step_desc = 'send 1 packet to dst port 3, triggering PFC'
            sys.stderr.write('step {}: {}\n'.format(step_id, step_desc))
            xmit_3_counters_base, _ = sai_thrift_read_port_counters(self.dst_client, asic_type, port_list['dst'][dst_port_3_id])
            if hwsku == 'DellEMC-Z9332f-M-O16C64' or hwsku == 'DellEMC-Z9332f-O32':
                send_packet(self, src_port_id, pkt3,
                            pkts_num_egr_mem + pkts_num_leak_out + 1)
            elif 'cisco-8000' in asic_type:
                if not is_multi_asic:
                    fill_leakout_plus_one(self, src_port_id, dst_port_3_id,
                        pkt3, int(self.test_params['pg']), asic_type)
                    send_packet(self, src_port_id, pkt3, pkts_num_leak_out)
                else:
                    fill_egress_plus_one(self, src_port_id,
                        pkt3, int(self.test_params['pg']), asic_type, pkts_num_egr_mem)
                    send_packet(self, src_port_id, pkt3, pkts_num_leak_out + 1)
            else:
                send_packet(self, src_port_id, pkt3, pkts_num_leak_out + 1)
                sys.stderr.write('send_packet(src_port_id, pkt3, ({} + 1)\n'.format(pkts_num_leak_out))

            if check_leackout_compensation_support(asic_type, hwsku):
                dynamically_compensate_leakout(self.dst_client, asic_type, sai_thrift_read_port_counters,
                                               port_list['dst'][dst_port_3_id], TRANSMITTED_PKTS,
                                               xmit_3_counters_base, self, src_port_id, pkt3, 40)

            # allow enough time for the dut to sync up the counter values in counters_db
            time.sleep(8)
            # get a snapshot of counter values at recv and transmit ports
            # queue counters value is not of our interest here
            recv_counters, _ = sai_thrift_read_port_counters(self.src_client, asic_type, port_list['src'][src_port_id])
            xmit_counters, _ = sai_thrift_read_port_counters(self.dst_client, asic_type, port_list['dst'][dst_port_id])
            xmit_2_counters, _ = sai_thrift_read_port_counters(
                self.dst_client, asic_type, port_list['dst'][dst_port_2_id])
            xmit_3_counters, _ = sai_thrift_read_port_counters(
                self.dst_client, asic_type, port_list['dst'][dst_port_3_id])

            port_cnt_tbl = texttable.TextTable([''] + [port_counter_fields[idx] for idx in port_counter_indexes])
            port_cnt_tbl.add_row(['recv_counters_base'] + [recv_counters_base[idx] for idx in port_counter_indexes])
            port_cnt_tbl.add_row(['recv_counters'] + [recv_counters[idx] for idx in port_counter_indexes])
            port_cnt_tbl.add_row(['xmit_counters_base'] + [xmit_counters_base[idx] for idx in port_counter_indexes])
            port_cnt_tbl.add_row(['xmit_counters'] + [xmit_counters[idx] for idx in port_counter_indexes])
            port_cnt_tbl.add_row(['xmit_2_counters_base'] + [xmit_2_counters_base[idx] for idx in port_counter_indexes])
            port_cnt_tbl.add_row(['xmit_2_counters'] + [xmit_2_counters[idx] for idx in port_counter_indexes])
            port_cnt_tbl.add_row(['xmit_3_counters_base'] + [xmit_3_counters_base[idx] for idx in port_counter_indexes])
            port_cnt_tbl.add_row(['xmit_3_counters'] + [xmit_3_counters[idx] for idx in port_counter_indexes])
            sys.stderr.write('{}\n'.format(port_cnt_tbl))

            # recv port pfc
            assert(recv_counters[pg] > recv_counters_base[pg]), 'unexpectedly not trigger PFC for PG {} (counter: {}), at step {} {}'.format(pg, port_counter_fields[pg], step_id, step_desc)
            # recv port no ingress drop
            for cntr in ingress_counters:
                assert(recv_counters[cntr] == recv_counters_base[cntr]), 'unexpectedly ingress drop on recv port (counter: {}), at step {} {}'.format(port_counter_fields[cntr], step_id, step_desc)
            # xmit port no egress drop
            for cntr in egress_counters:
                assert(xmit_counters[cntr] == xmit_counters_base[cntr]), 'unexpectedly egress drop on xmit port 1 (counter: {}, at step {} {})'.format(port_counter_fields[cntr], step_id, step_desc)
                assert(xmit_2_counters[cntr] == xmit_2_counters_base[cntr]), 'unexpectedly egress drop on xmit port 2 (counter: {}, at step {} {})'.format(port_counter_fields[cntr], step_id, step_desc)
                assert(xmit_3_counters[cntr] == xmit_3_counters_base[cntr]), 'unexpectedly egress drop on xmit port 3 (counter: {}, at step {} {})'.format(port_counter_fields[cntr], step_id, step_desc)

            step_id += 1
            step_desc = 'enable TX for dst_port_2_id, to drain off buffer in dst_port_2'
            sys.stderr.write('step {}: {}\n'.format(step_id, step_desc))
            self.sai_thrift_port_tx_enable(self.dst_client, asic_type, [dst_port_2_id], last_port=False)

            # allow enough time for the dut to sync up the counter values in counters_db
            time.sleep(8)
            # get a snapshot of counter values at recv and transmit ports
            # queue counters value is not of our interest here
            recv_counters_base = recv_counters
            recv_counters, _ = sai_thrift_read_port_counters(self.src_client, asic_type, port_list['src'][src_port_id])
            xmit_counters, _ = sai_thrift_read_port_counters(self.dst_client, asic_type, port_list['dst'][dst_port_id])
            xmit_2_counters, _ = sai_thrift_read_port_counters(self.dst_client, asic_type, port_list['dst'][dst_port_2_id])
            xmit_3_counters, _ = sai_thrift_read_port_counters(self.dst_client, asic_type, port_list['dst'][dst_port_3_id])
            port_cnt_tbl = texttable.TextTable([''] + [port_counter_fields[idx] for idx in port_counter_indexes])
            port_cnt_tbl.add_row(['recv_counters_base'] + [recv_counters_base[idx] for idx in port_counter_indexes])
            port_cnt_tbl.add_row(['recv_counters'] + [recv_counters[idx] for idx in port_counter_indexes])
            port_cnt_tbl.add_row(['xmit_counters_base'] + [xmit_counters_base[idx] for idx in port_counter_indexes])
            port_cnt_tbl.add_row(['xmit_counters'] + [xmit_counters[idx] for idx in port_counter_indexes])
            port_cnt_tbl.add_row(['xmit_2_counters_base'] + [xmit_2_counters_base[idx] for idx in port_counter_indexes])
            port_cnt_tbl.add_row(['xmit_2_counters'] + [xmit_2_counters[idx] for idx in port_counter_indexes])
            port_cnt_tbl.add_row(['xmit_3_counters_base'] + [xmit_3_counters_base[idx] for idx in port_counter_indexes])
            port_cnt_tbl.add_row(['xmit_3_counters'] + [xmit_3_counters[idx] for idx in port_counter_indexes])
            sys.stderr.write('{}\n'.format(port_cnt_tbl))

            # recv port pfc
            assert(recv_counters[pg] > recv_counters_base[pg]), 'unexpectedly not trigger PFC for PG {} (counter: {}), at step {} {}'.format(pg, port_counter_fields[pg], step_id, step_desc)
            # recv port no ingress drop
            for cntr in ingress_counters:
                assert (recv_counters[cntr] <= recv_counters_base[cntr] + COUNTER_MARGIN),\
                    'unexpectedly ingress drop on recv port (counter: {}), at step {} {}'.format(
                    port_counter_fields[cntr], step_id, step_desc)
            # xmit port no egress drop
            for cntr in egress_counters:
                assert(xmit_counters[cntr] == xmit_counters_base[cntr]), 'unexpectedly egress drop on xmit port 1 (counter: {}), at step {} {}'.format(port_counter_fields[cntr], step_id, step_desc)
                assert(xmit_2_counters[cntr] == xmit_2_counters_base[cntr]), 'unexpectedly egress drop on xmit port 2 (counter: {}), at step {} {}'.format(port_counter_fields[cntr], step_id, step_desc)
                assert(xmit_3_counters[cntr] == xmit_3_counters_base[cntr]), 'unexpectedly egress drop on xmit port 3 (counter: {}), at step {} {}'.format(port_counter_fields[cntr], step_id, step_desc)

            step_id += 1
            step_desc = 'enable TX for dst_port_3_id, to drain off buffer in dst_port_3'
            sys.stderr.write('step {}: {}\n'.format(step_id, step_desc))
            self.sai_thrift_port_tx_enable(self.dst_client, asic_type, [dst_port_3_id], last_port=False)

            # allow enough time for the dut to sync up the counter values in counters_db
            time.sleep(8)
            # get new base counter values at recv ports
            # queue counters value is not of our interest here
            recv_counters, _ = sai_thrift_read_port_counters(self.src_client, asic_type, port_list['src'][src_port_id])

            port_cnt_tbl = texttable.TextTable([''] + [port_counter_fields[idx] for idx in port_counter_indexes])
            port_cnt_tbl.add_row(['recv_counters_base'] + [recv_counters_base[idx] for idx in port_counter_indexes])
            port_cnt_tbl.add_row(['recv_counters'] + [recv_counters[idx] for idx in port_counter_indexes])
            sys.stderr.write('{}\n'.format(port_cnt_tbl))

            for cntr in ingress_counters:
                assert (recv_counters[cntr] <= recv_counters_base[cntr] + COUNTER_MARGIN),\
                    'unexpectedly ingress drop on recv port (counter: {}), at step {} {}'.format(
                    port_counter_fields[cntr], step_id, step_desc)
            recv_counters_base = recv_counters

            step_id += 1
            step_desc = 'sleep 30 seconds'
            sys.stderr.write('step {}: {}\n'.format(step_id, step_desc))

            time.sleep(30)
            # get a snapshot of counter values at recv and transmit ports
            # queue counters value is not of our interest here
            recv_counters, _ = sai_thrift_read_port_counters(self.src_client, asic_type, port_list['src'][src_port_id])
            xmit_counters, _ = sai_thrift_read_port_counters(self.dst_client, asic_type, port_list['dst'][dst_port_id])
            xmit_2_counters, _ = sai_thrift_read_port_counters(
                self.dst_client, asic_type, port_list['dst'][dst_port_2_id])
            xmit_3_counters, _ = sai_thrift_read_port_counters(
                self.dst_client, asic_type, port_list['dst'][dst_port_3_id])

            port_cnt_tbl = texttable.TextTable([''] + [port_counter_fields[idx] for idx in port_counter_indexes])
            port_cnt_tbl.add_row(['recv_counters_base'] + [recv_counters_base[idx] for idx in port_counter_indexes])
            port_cnt_tbl.add_row(['recv_counters'] + [recv_counters[idx] for idx in port_counter_indexes])
            port_cnt_tbl.add_row(['xmit_counters_base'] + [xmit_counters_base[idx] for idx in port_counter_indexes])
            port_cnt_tbl.add_row(['xmit_counters'] + [xmit_counters[idx] for idx in port_counter_indexes])
            port_cnt_tbl.add_row(['xmit_2_counters_base'] + [xmit_2_counters_base[idx] for idx in port_counter_indexes])
            port_cnt_tbl.add_row(['xmit_2_counters'] + [xmit_2_counters[idx] for idx in port_counter_indexes])
            port_cnt_tbl.add_row(['xmit_3_counters_base'] + [xmit_3_counters_base[idx] for idx in port_counter_indexes])
            port_cnt_tbl.add_row(['xmit_3_counters'] + [xmit_3_counters[idx] for idx in port_counter_indexes])
            sys.stderr.write('{}\n'.format(port_cnt_tbl))

           # recv port no pfc
            assert(recv_counters[pg] == recv_counters_base[pg]), 'unexpectedly trigger PFC for PG {} (counter: {}), at step {} {}'.format(pg, port_counter_fields[pg], step_id, step_desc)
            # recv port no ingress drop
            for cntr in ingress_counters:
                assert (recv_counters[cntr] <= recv_counters_base[cntr] + COUNTER_MARGIN),\
                    'unexpectedly ingress drop on recv port (counter: {}), at step {} {}'.format(
                    port_counter_fields[cntr], step_id, step_desc)
            # xmit port no egress drop
            for cntr in egress_counters:
                assert(xmit_counters[cntr] == xmit_counters_base[cntr]), 'unexpectedly egress drop on xmit port 1 (counter: {}), at step {} {}'.format(port_counter_fields[cntr], step_id, step_desc)
                assert(xmit_2_counters[cntr] == xmit_2_counters_base[cntr]), 'unexpectedly egress drop on xmit port 2 (counter: {}), at step {} {}'.format(port_counter_fields[cntr], step_id, step_desc)
                assert(xmit_3_counters[cntr] == xmit_3_counters_base[cntr]), 'unexpectedly egress drop on xmit port 3 (counter: {}), at step {} {}'.format(port_counter_fields[cntr], step_id, step_desc)

        finally:
            self.sai_thrift_port_tx_enable(self.dst_client, asic_type, [dst_port_id, dst_port_2_id, dst_port_3_id])


class HdrmPoolSizeTest(sai_base_test.ThriftInterfaceDataPlane):
    def setUp(self):
        sai_base_test.ThriftInterfaceDataPlane.setUp(self)
        time.sleep(5)
        switch_init(self.clients)

        # Parse input parameters
        self.testbed_type = self.test_params['testbed_type']
        self.dscps = self.test_params['dscps']
        self.ecn = self.test_params['ecn']
        self.router_mac = self.test_params['router_mac']
        self.sonic_version = self.test_params['sonic_version']
        # The pfc counter index starts from index 2 in sai_thrift_read_port_counters
        self.pgs = [pg + 2 for pg in self.test_params['pgs']]
        self.src_port_ids = self.test_params['src_port_ids']
        self.src_port_ips = self.test_params['src_port_ips']
        print(self.src_port_ips, file=sys.stderr)
        sys.stderr.flush()
        # get counter names to query
        self.ingress_counters, self.egress_counters = get_counter_names(
            self.sonic_version)

        self.dst_port_id = self.test_params['dst_port_id']
        self.dst_port_ip = self.test_params['dst_port_ip']
        self.pgs_num = self.test_params['pgs_num']
        self.asic_type = self.test_params['sonic_asic_type']
        self.pkts_num_leak_out = self.test_params['pkts_num_leak_out']
        self.pkts_num_trig_pfc = self.test_params.get('pkts_num_trig_pfc')
        if not self.pkts_num_trig_pfc:
            self.pkts_num_trig_pfc_shp = self.test_params.get(
                'pkts_num_trig_pfc_shp')
        self.pkts_num_hdrm_full = self.test_params['pkts_num_hdrm_full']
        self.pkts_num_hdrm_partial = self.test_params['pkts_num_hdrm_partial']
        packet_size = self.test_params.get('packet_size')

        if packet_size:
            self.pkt_size = packet_size
            cell_size = self.test_params.get('cell_size')
            self.pkt_size_factor = int(math.ceil(float(packet_size)/cell_size))
        else:
            self.pkt_size = 64
            self.pkt_size_factor = 1

        if self.pkts_num_trig_pfc:
            print(("pkts num: leak_out: %d, trig_pfc: %d, hdrm_full: %d, hdrm_partial: %d, pkt_size %d" % (
                self.pkts_num_leak_out, self.pkts_num_trig_pfc, self.pkts_num_hdrm_full,
                self.pkts_num_hdrm_partial, self.pkt_size)), file=sys.stderr)
        elif self.pkts_num_trig_pfc_shp:
            print(("pkts num: leak_out: {}, trig_pfc: {}, hdrm_full: {}, hdrm_partial: {}, pkt_size {}".format(
                self.pkts_num_leak_out, self.pkts_num_trig_pfc_shp, self.pkts_num_hdrm_full,
                self.pkts_num_hdrm_partial, self.pkt_size)), file=sys.stderr)

        # used only for headroom pool watermark
        if all(key in self.test_params for key in [
            'hdrm_pool_wm_multiplier', 'buf_pool_roid', 'cell_size', 'max_headroom']):
           self.cell_size = int(self.test_params['cell_size'])
           self.wm_multiplier = self.test_params['hdrm_pool_wm_multiplier']
           print("Wm multiplier: %d buf_pool_roid: %s" % (
               self.wm_multiplier, self.test_params['buf_pool_roid']), file=sys.stderr)
           self.buf_pool_roid = int(self.test_params['buf_pool_roid'], 0)
           print("buf_pool_roid: 0x%lx" %
                 (self.buf_pool_roid), file=sys.stderr)
           self.max_headroom = int(self.test_params['max_headroom'])
        else:
           self.wm_multiplier = None

        sys.stderr.flush()

        self.dst_port_mac = self.dataplane.get_mac(0, self.dst_port_id)
        self.src_port_macs = [self.dataplane.get_mac(
            0, ptid) for ptid in self.src_port_ids]

        if self.testbed_type in ['dualtor', 'dualtor-56', 't0', 't0-64', 't0-116']:
            # populate ARP
            # sender's MAC address is corresponding PTF port's MAC address
            # sender's IP address is caculated in tests/qos/qos_sai_base.py::QosSaiBase::__assignTestPortIps()
            # for dualtor: sender_IP_address = DUT_default_VLAN_interface_IP_address + portIndex + 1
            for idx, ptid in enumerate(self.src_port_ids):

                arpreq_pkt = simple_arp_packet(
                              eth_dst='ff:ff:ff:ff:ff:ff',
                              eth_src=self.src_port_macs[idx],
                              arp_op=1,
                              ip_snd=self.src_port_ips[idx],
                              ip_tgt='192.168.0.1',
                              hw_snd=self.src_port_macs[idx],
                              hw_tgt='00:00:00:00:00:00')
                send_packet(self, ptid, arpreq_pkt)
            arpreq_pkt = simple_arp_packet(
                          eth_dst='ff:ff:ff:ff:ff:ff',
                          eth_src=self.dst_port_mac,
                          arp_op=1,
                          ip_snd=self.dst_port_ip,
                          ip_tgt='192.168.0.1',
                          hw_snd=self.dst_port_mac,
                          hw_tgt='00:00:00:00:00:00')
            send_packet(self, self.dst_port_id, arpreq_pkt)
        time.sleep(8)

        # for dualtor, need to change test traffic's dest MAC address to point DUT's default VLAN interface
        # and then DUT is able to correctly forward test traffic to dest PORT on PTF
        # Reminder: need to change this dest MAC address after above ARP population to avoid corrupt ARP packet
        is_dualtor = self.test_params.get('is_dualtor', False)
        def_vlan_mac = self.test_params.get('def_vlan_mac', None)
        if is_dualtor and def_vlan_mac != None:
            self.dst_port_mac = def_vlan_mac

    def tearDown(self):
        sai_base_test.ThriftInterfaceDataPlane.tearDown(self)

    def show_port_counter(self, asic_type, rx_base, tx_base, banner):
        port_counter_indexes = [pg for pg in self.pgs]
        port_counter_indexes += self.ingress_counters
        port_counter_indexes += self.egress_counters
        port_counter_indexes += [TRANSMITTED_PKTS, RECEIVED_PKTS, RECEIVED_NON_UC_PKTS, TRANSMITTED_NON_UC_PKTS, EGRESS_PORT_QLEN]
        port_cnt_tbl = texttable.TextTable([''] + [port_counter_fields[fieldIdx] for fieldIdx in port_counter_indexes])
        for srcPortIdx, srcPortId in enumerate(self.src_port_ids):
            port_cnt_tbl.add_row(['base src_port{}_id{}'.format(srcPortIdx, srcPortId)] + [rx_base[srcPortIdx][fieldIdx] for fieldIdx in port_counter_indexes])
            rx_curr, _ = sai_thrift_read_port_counters(self.src_client, asic_type, port_list['src'][srcPortId])
            port_cnt_tbl.add_row(['     src_port{}_id{}'.format(srcPortIdx, srcPortId)] + [rx_curr[fieldIdx] for fieldIdx in port_counter_indexes])
        port_cnt_tbl.add_row(['base dst_port_id{}'.format(self.dst_port_id)] + [tx_base[fieldIdx] for fieldIdx in port_counter_indexes])
        tx_curr, _ = sai_thrift_read_port_counters(self.dst_client, asic_type, port_list['dst'][self.dst_port_id])
        port_cnt_tbl.add_row(['     dst_port_id{}'.format(self.dst_port_id)] + [tx_curr[fieldIdx] for fieldIdx in port_counter_indexes])
        sys.stderr.write('{}\n{}\n'.format(banner, port_cnt_tbl))

    def runTest(self):
        platform_asic = self.test_params['platform_asic']

        margin = self.test_params.get('margin')
        if not margin:
            margin = 0
        sidx_dscp_pg_tuples = [(sidx, dscp, self.pgs[pgidx]) for sidx, sid in enumerate(
            self.src_port_ids) for pgidx, dscp in enumerate(self.dscps)]
        assert(len(sidx_dscp_pg_tuples) >= self.pgs_num)
        print(sidx_dscp_pg_tuples, file=sys.stderr)
        sys.stderr.flush()

        # get a snapshot of counter values at recv and transmit ports
        # queue_counters value is not of our interest here
        recv_counters_bases = [sai_thrift_read_port_counters(self.src_client, self.asic_type, port_list['src'][sid])[0] for sid in self.src_port_ids]
        xmit_counters_base, _ = sai_thrift_read_port_counters(self.dst_client, self.asic_type, port_list['dst'][self.dst_port_id])

        # For TH3, some packets stay in egress memory and doesn't show up in shared buffer or leakout
        if 'pkts_num_egr_mem' in list(self.test_params.keys()):
            pkts_num_egr_mem = int(self.test_params['pkts_num_egr_mem'])

        # Pause egress of dut xmit port
        self.sai_thrift_port_tx_disable(self.dst_client, self.asic_type, [self.dst_port_id])

        try:
            # send packets to leak out
            sidx = 0
            pkt = simple_tcp_packet(pktlen=self.pkt_size,
                        eth_dst=self.router_mac if self.router_mac != '' else self.dst_port_mac,
                        eth_src=self.src_port_macs[sidx],
                        ip_src=self.src_port_ips[sidx],
                        ip_dst=self.dst_port_ip,
                        ip_ttl=64)

            hwsku = self.test_params['hwsku']
            if (hwsku == 'DellEMC-Z9332f-M-O16C64' or hwsku == 'DellEMC-Z9332f-O32'):
                send_packet(
                    self, self.src_port_ids[sidx], pkt, pkts_num_egr_mem + self.pkts_num_leak_out)
            else:
                send_packet(
                    self, self.src_port_ids[sidx], pkt, self.pkts_num_leak_out)

            # send packets to all pgs to fill the service pool
            # and trigger PFC on all pgs
            for i in range(0, self.pgs_num):
                # Prepare TCP packet data
                tos = sidx_dscp_pg_tuples[i][1] << 2
                tos |= self.ecn
                ttl = 64
                default_packet_length = self.pkt_size
                pkt = simple_tcp_packet(pktlen=default_packet_length,
                                        eth_dst=self.router_mac if self.router_mac != '' else self.dst_port_mac,
                                        eth_src=self.src_port_macs[sidx_dscp_pg_tuples[i][0]],
                                        ip_src=self.src_port_ips[sidx_dscp_pg_tuples[i][0]],
                                        ip_dst=self.dst_port_ip,
                                        ip_tos=tos,
                                        ip_ttl=ttl)
                if self.pkts_num_trig_pfc:
                    pkts_num_trig_pfc = self.pkts_num_trig_pfc
                else:
                    pkts_num_trig_pfc = self.pkts_num_trig_pfc_shp[i]

                pkt_cnt = pkts_num_trig_pfc // self.pkt_size_factor
                send_packet(
                    self, self.src_port_ids[sidx_dscp_pg_tuples[i][0]], pkt, int(pkt_cnt))

                time.sleep(8)   # wait pfc counter refresh
                self.show_port_counter(self.asic_type, recv_counters_bases, xmit_counters_base,
                    'To fill service pool, send {} pkt with DSCP {} PG {} from src_port{} to dst_port'.format(pkt_cnt, sidx_dscp_pg_tuples[i][1], sidx_dscp_pg_tuples[i][2], sidx_dscp_pg_tuples[i][0]))

            print("Service pool almost filled", file=sys.stderr)
            sys.stderr.flush()
            # allow enough time for the dut to sync up the counter values in counters_db
            time.sleep(8)

            for i in range(0, self.pgs_num):
                # Prepare TCP packet data
                tos = sidx_dscp_pg_tuples[i][1] << 2
                tos |= self.ecn
                ttl = 64
                default_packet_length = self.pkt_size
                pkt = simple_tcp_packet(pktlen=default_packet_length,
                                        eth_dst=self.router_mac if self.router_mac != '' else self.dst_port_mac,
                                        eth_src=self.src_port_macs[sidx_dscp_pg_tuples[i][0]],
                                        ip_src=self.src_port_ips[sidx_dscp_pg_tuples[i][0]],
                                        ip_dst=self.dst_port_ip,
                                        ip_tos=tos,
                                        ip_ttl=ttl)
                pkt_cnt = 0

                recv_counters, _ = sai_thrift_read_port_counters(
                    self.src_client, self.asic_type, port_list['src'][self.src_port_ids[sidx_dscp_pg_tuples[i][0]]])
                while (recv_counters[sidx_dscp_pg_tuples[i][2]] ==
                       recv_counters_bases[sidx_dscp_pg_tuples[i][0]][sidx_dscp_pg_tuples[i][2]]) and (pkt_cnt < 10):
                    send_packet(
                        self, self.src_port_ids[sidx_dscp_pg_tuples[i][0]], pkt, 1)
                    pkt_cnt += 1
                    # allow enough time for the dut to sync up the counter values in counters_db
                    time.sleep(8)

                    # get a snapshot of counter values at recv and transmit ports
                    # queue_counters value is not of our interest here
                    recv_counters, _ = sai_thrift_read_port_counters(
                        self.src_client, self.asic_type, port_list['src'][self.src_port_ids[sidx_dscp_pg_tuples[i][0]]])
                time.sleep(8)   # wait pfc counter refresh
                self.show_port_counter(self.asic_type, recv_counters_bases, xmit_counters_base,
                    'To trigger PFC, send {} pkt with DSCP {} PG {} from src_port{} to dst_port'.format(pkt_cnt, sidx_dscp_pg_tuples[i][1], sidx_dscp_pg_tuples[i][2], sidx_dscp_pg_tuples[i][0]))

                if pkt_cnt == 10:
                    sys.exit("Too many pkts needed to trigger pfc: %d" %
                             (pkt_cnt))
                assert(recv_counters[sidx_dscp_pg_tuples[i][2]] >
                       recv_counters_bases[sidx_dscp_pg_tuples[i][0]][sidx_dscp_pg_tuples[i][2]])
                print("%d packets for sid: %d, pg: %d to trigger pfc" % (
                    pkt_cnt, self.src_port_ids[sidx_dscp_pg_tuples[i][0]], sidx_dscp_pg_tuples[i][2] - 2),
                      file=sys.stderr)
                sys.stderr.flush()

            print("PFC triggered", file=sys.stderr)
            sys.stderr.flush()

            upper_bound = 2 * margin + 1
            if self.wm_multiplier:
                hdrm_pool_wm = sai_thrift_read_headroom_pool_watermark(
                    self.src_client, self.buf_pool_roid)
                print("Actual headroom pool watermark value to start: %d" %
                      hdrm_pool_wm, file=sys.stderr)
                assert (hdrm_pool_wm <= (upper_bound *
                        self.cell_size * self.wm_multiplier))

            expected_wm = 0
            wm_pkt_num = 0
            upper_bound_wm = 0
            # send packets to all pgs to fill the headroom pool
            for i in range(0, self.pgs_num):
                # Prepare TCP packet data
                tos = sidx_dscp_pg_tuples[i][1] << 2
                tos |= self.ecn
                ttl = 64
                default_packet_length = self.pkt_size
                pkt = simple_tcp_packet(pktlen=default_packet_length,
                                        eth_dst=self.router_mac if self.router_mac != '' else self.dst_port_mac,
                                        eth_src=self.src_port_macs[sidx_dscp_pg_tuples[i][0]],
                                        ip_src=self.src_port_ips[sidx_dscp_pg_tuples[i][0]],
                                        ip_dst=self.dst_port_ip,
                                        ip_tos=tos,
                                        ip_ttl=ttl)

                pkt_cnt = self.pkts_num_hdrm_full // self.pkt_size_factor if i != self.pgs_num - 1 else self.pkts_num_hdrm_partial // self.pkt_size_factor
                send_packet(self, self.src_port_ids[sidx_dscp_pg_tuples[i][0]], pkt, pkt_cnt)
                # allow enough time for the dut to sync up the counter values in counters_db
                time.sleep(8)

                self.show_port_counter(self.asic_type, recv_counters_bases, xmit_counters_base,
                    'To fill headroom pool, send {} pkt with DSCP {} PG {} from src_port{} to dst_port'.format(pkt_cnt, sidx_dscp_pg_tuples[i][1], sidx_dscp_pg_tuples[i][2], sidx_dscp_pg_tuples[i][0]))

                recv_counters, _ = sai_thrift_read_port_counters(
                    self.src_client, self.asic_type, port_list['src'][self.src_port_ids[sidx_dscp_pg_tuples[i][0]]])
                # assert no ingress drop
                for cntr in self.ingress_counters:
                    # corner case: in previous step in which trigger PFC, a few packets were dropped, and dropping don't keep increasing constantaly.
                    # workaround: tolerates a few packet drop here, and output relevant information for offline analysis, to know if it's an issue
                    if recv_counters[cntr] != recv_counters_bases[sidx_dscp_pg_tuples[i][0]][cntr]:
                        sys.stderr.write('There are some unexpected {} packet drop\n'.format(recv_counters[cntr] - recv_counters_bases[sidx_dscp_pg_tuples[i][0]][cntr]))
                    assert(recv_counters[cntr] - recv_counters_bases[sidx_dscp_pg_tuples[i][0]][cntr] <= margin)

                if self.wm_multiplier:
                    wm_pkt_num += (self.pkts_num_hdrm_full if i !=
                                   self.pgs_num - 1 else self.pkts_num_hdrm_partial)
                    hdrm_pool_wm = sai_thrift_read_headroom_pool_watermark(
                        self.src_client, self.buf_pool_roid)
                    expected_wm = wm_pkt_num * self.cell_size * self.wm_multiplier
                    upper_bound_wm = expected_wm + \
                        (upper_bound * self.cell_size * self.wm_multiplier)
                    if upper_bound_wm > self.max_headroom:
                        upper_bound_wm = self.max_headroom

                    print("pkts sent: %d, lower bound: %d, actual headroom pool watermark: %d, upper_bound: %d" % (
                        wm_pkt_num, expected_wm, hdrm_pool_wm, upper_bound_wm), file=sys.stderr)
                    if 'innovium' not in self.asic_type:
                        assert(expected_wm <= hdrm_pool_wm)
                    assert(hdrm_pool_wm <= upper_bound_wm)

            print("all but the last pg hdrms filled", file=sys.stderr)
            sys.stderr.flush()

            # last pg
            i = self.pgs_num - 1
            # send 1 packet on last pg to trigger ingress drop
            pkt_cnt = 1 + 2 * margin
            send_packet(self, self.src_port_ids[sidx_dscp_pg_tuples[i][0]], pkt, pkt_cnt)
            # allow enough time for the dut to sync up the counter values in counters_db
            time.sleep(8)

            self.show_port_counter(self.asic_type, recv_counters_bases, xmit_counters_base,
                'To fill last PG and trigger ingress drop, send {} pkt with DSCP {} PG {} from src_port{} to dst_port'.format(pkt_cnt, sidx_dscp_pg_tuples[i][1], sidx_dscp_pg_tuples[i][2], sidx_dscp_pg_tuples[i][0]))

            recv_counters, _ = sai_thrift_read_port_counters(
                self.src_client, self.asic_type, port_list['src'][self.src_port_ids[sidx_dscp_pg_tuples[i][0]]])
            if platform_asic and platform_asic == "broadcom-dnx":
                logging.info("On J2C+ don't support port level drop counters - so ignoring this step for now")
            else:
                # assert ingress drop
                for cntr in self.ingress_counters:
                    assert(recv_counters[cntr] > recv_counters_bases[sidx_dscp_pg_tuples[i][0]][cntr])

            # assert no egress drop at the dut xmit port
            xmit_counters, _ = sai_thrift_read_port_counters(
                self.dst_client, self.asic_type, port_list['dst'][self.dst_port_id])

            if platform_asic and platform_asic == "broadcom-dnx":
                logging.info("On J2C+ don't support port level drop counters - so ignoring this step for now")
            else:
                for cntr in self.egress_counters:
                    assert(xmit_counters[cntr] == xmit_counters_base[cntr])

            print("pg hdrm filled", file=sys.stderr)
            if self.wm_multiplier:
                # assert hdrm pool wm still remains the same
                hdrm_pool_wm = sai_thrift_read_headroom_pool_watermark(self.src_client, self.buf_pool_roid)
                sys.stderr.write('After PG headroom filled, actual headroom pool watermark {}, upper_bound {}\n'.format(hdrm_pool_wm, upper_bound_wm))
                if 'innovium' not in self.asic_type:
                    assert(expected_wm <= hdrm_pool_wm)
                assert(hdrm_pool_wm <= upper_bound_wm)
                # at this point headroom pool should be full. send few more packets to continue causing drops
                print("overflow headroom pool", file=sys.stderr)
                send_packet(self, self.src_port_ids[sidx_dscp_pg_tuples[i][0]], pkt, 10)
                hdrm_pool_wm = sai_thrift_read_headroom_pool_watermark(self.src_client, self.buf_pool_roid)
                assert(hdrm_pool_wm <= self.max_headroom)
            sys.stderr.flush()

        finally:
            self.sai_thrift_port_tx_enable(self.dst_client, self.asic_type, [self.dst_port_id])


class SharedResSizeTest(sai_base_test.ThriftInterfaceDataPlane):
    def setUp(self):
        sai_base_test.ThriftInterfaceDataPlane.setUp(self)
        time.sleep(5)
        switch_init(self.clients)

         # Parse input parameters
        self.testbed_type = self.test_params['testbed_type']
        self.dscps = self.test_params['dscps']
        self.ecn = self.test_params['ecn']
        self.router_mac = self.test_params['router_mac']
        self.sonic_version = self.test_params['sonic_version']
        self.pgs = self.test_params['pgs']
        self.pg_cntr_indices = [pg + 2 for pg in self.pgs]
        self.queues = self.test_params['queues']
        self.src_port_ids = self.test_params['src_port_ids']
        self.src_port_ips = self.test_params['src_port_ips']
        print(self.src_port_ips, file=sys.stderr)
        sys.stderr.flush()
        # get counter names to query
        self.ingress_counters, self.egress_counters = get_counter_names(
            self.sonic_version)

        self.dst_port_ids = self.test_params['dst_port_ids']
        self.dst_port_ips = self.test_params['dst_port_ips']
        self.asic_type = self.test_params['sonic_asic_type']
        self.pkt_counts = self.test_params['pkt_counts']
        self.shared_limit_bytes = self.test_params['shared_limit_bytes']

        # LACP causes slow increase in memory consumption over duration of the test, thus
        # a margin may be needed.
        if 'pkts_num_margin' in self.test_params:
            self.margin = int(self.test_params['pkts_num_margin'])
        else:
            self.margin = 0

        if 'packet_size' in self.test_params:
            self.packet_size = self.test_params['packet_size']
            self.cell_size = self.test_params['cell_size']
        else:
            self.packet_size = 64
            self.cell_size = 350

        self.dst_port_macs = [self.dataplane.get_mac(
            0, ptid) for ptid in self.dst_port_ids]
        self.src_port_macs = [self.dataplane.get_mac(
            0, ptid) for ptid in self.src_port_ids]

        # Correct any destination ports that may be in a lag
        for i in range(len(self.dst_port_ids)):
            src_port_id = self.src_port_ids[i]
            dst_port_id = self.dst_port_ids[i]
            dst_port_mac = self.dst_port_macs[i]
            src_port_ip = self.src_port_ips[i]
            dst_port_ip = self.dst_port_ips[i]
            real_dst_port_id = get_rx_port(
                self,
                0,
                src_port_id,
                self.router_mac if self.router_mac != '' else dst_port_mac,
                dst_port_ip, src_port_ip
            )
            if real_dst_port_id != dst_port_id:
                print("Corrected dst port from {} to {}".format(dst_port_id, real_dst_port_id), file=sys.stderr)
                self.dst_port_ids[i] = real_dst_port_id

        time.sleep(8)

    def tearDown(self):
        sai_base_test.ThriftInterfaceDataPlane.tearDown(self)

    def runTest(self):
        assert len(self.dscps) == len(self.pgs) == len(
            self.src_port_ids) == len(self.dst_port_ids) == len(self.pkt_counts)

        # Need at least 2 packet send instructions
        assert len(self.pkt_counts) >= 2

        # Reservation limit should be indicated by single packet, which is then modified
        # by the given margin
        assert self.pkt_counts[-1] == 1
        self.pkt_counts[-1] += 2 * self.margin

        # Second to last pkt count instruction needs to be reduced by margin to avoid
        # triggering XOFF early.
        assert self.pkt_counts[-2] >= self.margin
        self.pkt_counts[-2] -= self.margin

        # Test configuration packet counts and sizing should accurately trigger shared limit
        cell_occupancy = (self.packet_size +
                          self.cell_size - 1) // self.cell_size
        assert sum(self.pkt_counts[:-1]) * cell_occupancy * \
                   self.cell_size < self.shared_limit_bytes
        assert sum(self.pkt_counts) * cell_occupancy * \
                   self.cell_size >= self.shared_limit_bytes

        # get a snapshot of counter values at recv and transmit ports
        recv_counters_bases = [sai_thrift_read_port_counters(
            self.src_client, self.asic_type, port_list['src'][sid])[0] for sid in self.src_port_ids]
        xmit_counters_bases = [sai_thrift_read_port_counters(
            self.dst_client, self.asic_type, port_list['dst'][sid])[0] for sid in self.dst_port_ids]

        # Disable all dst ports
        uniq_dst_ports = list(set(self.dst_port_ids))
        self.sai_thrift_port_tx_disable(self.dst_client, self.asic_type, uniq_dst_ports)

        try:
            for i in range(len(self.src_port_ids)):
                dscp = self.dscps[i]
                pg = self.pgs[i]
                queue = self.queues[i]
                src_port_id = self.src_port_ids[i]
                dst_port_id = self.dst_port_ids[i]
                src_port_mac = self.src_port_macs[i]
                dst_port_mac = self.dst_port_macs[i]
                src_port_ip = self.src_port_ips[i]
                dst_port_ip = self.dst_port_ips[i]
                pkt_count = self.pkt_counts[i]

                ttl = 64
                pkt = construct_ip_pkt(self.packet_size,
                                       self.router_mac if self.router_mac != '' else dst_port_mac,
                                       src_port_mac,
                                       src_port_ip,
                                       dst_port_ip,
                                       dscp,
                                       None,
                                       ecn=self.ecn,
                                       ttl=64)

                if i == len(self.src_port_ids) - 1:
                    # Verify XOFF has not been triggered on final port before sending traffic
                    print(
                        "Verifying XOFF hasn't been triggered yet on final iteration", file=sys.stderr)
                    sys.stderr.flush()
                    time.sleep(8)
                    recv_counters = sai_thrift_read_port_counters(
                        self.src_client, self.asic_type, port_list['src'][src_port_id])[0]
                    xoff_txd = recv_counters[self.pg_cntr_indices[i]] - \
                        recv_counters_bases[i][self.pg_cntr_indices[i]]
                    assert xoff_txd == 0, "XOFF triggered too early on final iteration, XOFF count is %d" % xoff_txd

                # Send requested number of packets
                print("Sending %d packets for dscp=%d, pg=%d, src_port_id=%d, dst_port_id=%d" % (
                    pkt_count, dscp, pg, src_port_id, dst_port_id), file=sys.stderr)
                sys.stderr.flush()
                if 'cisco-8000' in self.asic_type:
                    fill_leakout_plus_one(self, src_port_id,
                           dst_port_id, pkt, queue, self.asic_type)
                    pkt_count -= 1  # leakout adds 1 packet, subtract from current iteration

                send_packet(self, src_port_id, pkt, pkt_count)

                if i == len(self.src_port_ids) - 1:
                    # Verify XOFF has now been triggered on final port
                    print(
                        "Verifying XOFF has now been triggered on final iteration", file=sys.stderr)
                    sys.stderr.flush()
                    time.sleep(8)
                    recv_counters = sai_thrift_read_port_counters(
                        self.src_client, self.asic_type, port_list['src'][src_port_id])[0]
                    xoff_txd = recv_counters[self.pg_cntr_indices[i]] - \
                        recv_counters_bases[i][self.pg_cntr_indices[i]]
                    assert xoff_txd > 0, "Failed to trigger XOFF on final iteration"

            # Verify no ingress/egress drops for all ports
            recv_counters_list = [sai_thrift_read_port_counters(self.src_client, self.asic_type, port_list['src'][sid])[
                                                                0] for sid in self.src_port_ids]
            xmit_counters_list = [sai_thrift_read_port_counters(self.dst_client, self.asic_type, port_list['dst'][sid])[
                                                                0] for sid in self.dst_port_ids]
            for i in range(len(self.src_port_ids)):
                for cntr in self.ingress_counters:
                    drops = recv_counters_list[i][cntr] - \
                        recv_counters_bases[i][cntr]
                    assert drops == 0, "Detected %d ingress drops" % drops
                for cntr in self.egress_counters:
                    drops = xmit_counters_list[i][cntr] - \
                        xmit_counters_bases[i][cntr]
                    assert drops == 0, "Detected %d egress drops" % drops

        finally:
            self.sai_thrift_port_tx_enable(self.dst_client, self.asic_type, uniq_dst_ports)

# TODO: remove sai_thrift_clear_all_counters and change to use incremental counter values


class DscpEcnSend(sai_base_test.ThriftInterfaceDataPlane):
    def runTest(self):
        switch_init(self.clients)

        # Parse input parameters
        dscp = int(self.test_params['dscp'])
        ecn = int(self.test_params['ecn'])
        router_mac = self.test_params['router_mac']
        sonic_version = self.test_params['sonic_version']
        default_packet_length = 64
        dst_port_id = int(self.test_params['dst_port_id'])
        dst_port_ip = self.test_params['dst_port_ip']
        dst_port_mac = self.dataplane.get_mac(0, dst_port_id)
        src_port_id = int(self.test_params['src_port_id'])
        src_port_ip = self.test_params['src_port_ip']
        src_port_mac = self.dataplane.get_mac(0, src_port_id)
        num_of_pkts = self.test_params['num_of_pkts']
        limit = self.test_params['limit']
        min_limit = self.test_params['min_limit']
        cell_size = self.test_params['cell_size']
        asic_type = self.test_params['sonic_asic_type']
        # get counter names to query
        ingress_counters, egress_counters = get_counter_names(sonic_version)

        # STOP PORT FUNCTION
        sched_prof_id = sai_thrift_create_scheduler_profile(
            self.src_client, STOP_PORT_MAX_RATE)
        attr_value = sai_thrift_attribute_value_t(oid=sched_prof_id)
        attr = sai_thrift_attribute_t(
            id=SAI_PORT_ATTR_QOS_SCHEDULER_PROFILE_ID, value=attr_value)
        self.dst_client.sai_thrift_set_port_attribute(port_list['dst'][dst_port_id], attr)

        # Clear Counters
        sai_thrift_clear_all_counters(self.src_client, 'src')
        sai_thrift_clear_all_counters(self.dst_client, 'dst')

        # send packets
        try:
            tos = dscp << 2
            tos |= ecn
            ttl = 64
            for i in range(0, num_of_pkts):
                pkt = simple_tcp_packet(pktlen=default_packet_length,
                                    eth_dst=router_mac,
                                    eth_src=src_port_mac,
                                    ip_src=src_port_ip,
                                    ip_dst=dst_port_ip,
                                    ip_tos=tos,
                                    ip_ttl=ttl)
                send_packet(self, 0, pkt)

            leaking_pkt_number = 0
            for (rcv_port_number, pkt_str, pkt_time) in self.dataplane.packets(0, 1):
                leaking_pkt_number += 1
            print("leaking packet %d" % leaking_pkt_number)

            # Read Counters
            print("DST port counters: ")
            port_counters, queue_counters = sai_thrift_read_port_counters(self.dst_client, asic_type, port_list['dst'][dst_port_id])
            print(port_counters)
            print(queue_counters)

            # Clear Counters
            sai_thrift_clear_all_counters(self.src_client, 'src')
            sai_thrift_clear_all_counters(self.dst_client, 'dst')

            # Set receiving socket buffers to some big value
            for p in list(self.dataplane.ports.values()):
                p.socket.setsockopt(socket.SOL_SOCKET,
                                    socket.SO_RCVBUF, 41943040)

            # RELEASE PORT
            sched_prof_id = sai_thrift_create_scheduler_profile(
                self.src_client, RELEASE_PORT_MAX_RATE)
            attr_value = sai_thrift_attribute_value_t(oid=sched_prof_id)
            attr = sai_thrift_attribute_t(
                id=SAI_PORT_ATTR_QOS_SCHEDULER_PROFILE_ID, value=attr_value)
            self.dst_client.sai_thrift_set_port_attribute(
                port_list['dst'][dst_port_id], attr)

            # if (ecn == 1) - capture and parse all incoming packets
            marked_cnt = 0
            not_marked_cnt = 0
            if (ecn == 1):
                print("")
                print(
                    "ECN capable packets generated, releasing dst_port and analyzing traffic -")

                cnt = 0
                pkts = []
                for i in range(num_of_pkts):
                    (rcv_device, rcv_port, rcv_pkt, pkt_time) = dp_poll(
                        self, device_number=0, port_number=dst_port_id, timeout=0.2)
                    if rcv_pkt is not None:
                        cnt += 1
                        pkts.append(rcv_pkt)
                    else:  # Received less packets then expected
                        assert (cnt == num_of_pkts)
                print("    Received packets:    " + str(cnt))

                for pkt_to_inspect in pkts:
                    pkt_str = hex_dump_buffer(pkt_to_inspect)

                    # Count marked and not marked amount of packets
                    if ((int(pkt_str[ECN_INDEX_IN_HEADER]) & 0x03) == 1):
                        not_marked_cnt += 1
                    elif ((int(pkt_str[ECN_INDEX_IN_HEADER]) & 0x03) == 3):
                        assert (not_marked_cnt == 0)
                        marked_cnt += 1

                print("    ECN non-marked pkts: " + str(not_marked_cnt))
                print("    ECN marked pkts:     " + str(marked_cnt))
                print("")

            time.sleep(5)
            # Read Counters
            print("DST port counters: ")
            port_counters, queue_counters = sai_thrift_read_port_counters(self.dst_client, asic_type, port_list['dst'][dst_port_id])
            print(port_counters)
            print(queue_counters)
            if (ecn == 0):
                # num_of_pkts*pkt_size_in_cells*cell_size
                transmitted_data = port_counters[TRANSMITTED_PKTS] * \
                    2 * cell_size
                assert (port_counters[TRANSMITTED_OCTETS] <= limit * 1.05)
                assert (transmitted_data >= min_limit)
                assert (marked_cnt == 0)
            elif (ecn == 1):
                non_marked_data = not_marked_cnt * 2 * cell_size
                assert (non_marked_data <= limit*1.05)
                assert (non_marked_data >= limit*0.95)
                assert (marked_cnt == (num_of_pkts - not_marked_cnt))
                for cntr in egress_counters:
                    assert (port_counters[cntr] == 0)
                for cntr in ingress_counters:
                    assert (port_counters[cntr] == 0)

        finally:
            # RELEASE PORT
            sched_prof_id = sai_thrift_create_scheduler_profile(
                self.src_client, RELEASE_PORT_MAX_RATE)
            attr_value = sai_thrift_attribute_value_t(oid=sched_prof_id)
            attr = sai_thrift_attribute_t(
                id=SAI_PORT_ATTR_QOS_SCHEDULER_PROFILE_ID, value=attr_value)
            self.dst_client.sai_thrift_set_port_attribute(
                port_list['dst'][dst_port_id], attr)
            print("END OF TEST")


class WRRtest(sai_base_test.ThriftInterfaceDataPlane):
    def runTest(self):
        switch_init(self.clients)

        # Parse input parameters
        ecn = int(self.test_params['ecn'])
        router_mac = self.test_params['router_mac']
        dst_port_id = int(self.test_params['dst_port_id'])
        dst_port_ip = self.test_params['dst_port_ip']
        dst_port_mac = self.dataplane.get_mac(0, dst_port_id)
        src_port_id = int(self.test_params['src_port_id'])
        src_port_ip = self.test_params['src_port_ip']
        src_port_vlan = self.test_params['src_port_vlan']
        src_port_mac = self.dataplane.get_mac(0, src_port_id)
        qos_remap_enable = bool(self.test_params.get('qos_remap_enable', False))
        print("dst_port_id: %d, src_port_id: %d qos_remap_enable: %d" %
              (dst_port_id, src_port_id, qos_remap_enable))
        print("dst_port_mac: %s, src_port_mac: %s, src_port_ip: %s, dst_port_ip: %s" % (
            dst_port_mac, src_port_mac, src_port_ip, dst_port_ip))
        asic_type = self.test_params['sonic_asic_type']
        default_packet_length = 1500
        exp_ip_id = 110
        queue_0_num_of_pkts = int(self.test_params.get('q0_num_of_pkts', 0))
        queue_1_num_of_pkts = int(self.test_params.get('q1_num_of_pkts', 0))
        queue_2_num_of_pkts = int(self.test_params.get('q2_num_of_pkts', 0))
        queue_3_num_of_pkts = int(self.test_params.get('q3_num_of_pkts', 0))
        queue_4_num_of_pkts = int(self.test_params.get('q4_num_of_pkts', 0))
        queue_5_num_of_pkts = int(self.test_params.get('q5_num_of_pkts', 0))
        queue_6_num_of_pkts = int(self.test_params.get('q6_num_of_pkts', 0))
        queue_7_num_of_pkts = int(self.test_params.get('q7_num_of_pkts', 0))
        limit = int(self.test_params['limit'])
        pkts_num_leak_out = int(self.test_params['pkts_num_leak_out'])
        topo = self.test_params['topo']
        hwsku = self.test_params['hwsku']
        platform_asic = self.test_params['platform_asic']

        if 'backend' not in topo:
            if not qos_remap_enable:
                # When qos_remap is disabled, the map is as below
                # DSCP TC QUEUE
                # 3    3    3
                # 4    4    4
                # 8    0    0
                # 0    1    1
                # 5    2    2
                # 46   5    5
                # 48   6    6
                prio_list = [3, 4, 8, 0, 5, 46, 48]
                q_pkt_cnt = [queue_3_num_of_pkts, queue_4_num_of_pkts, queue_0_num_of_pkts,
                             queue_1_num_of_pkts, queue_2_num_of_pkts, queue_5_num_of_pkts, queue_6_num_of_pkts]
            else:
                # When qos_remap is enabled, the map is as below
                # DSCP TC QUEUE
                # 3    3    3
                # 4    4    4
                # 8    0    0
                # 0    1    1
                # 46   5    5
                # 48   7    7
                prio_list = [3, 4, 8, 0, 46, 48]
                q_pkt_cnt = [queue_3_num_of_pkts, queue_4_num_of_pkts, queue_0_num_of_pkts,
                             queue_1_num_of_pkts, queue_5_num_of_pkts, queue_7_num_of_pkts]
        else:
            prio_list = [3, 4, 1, 0, 2, 5, 6]
            q_pkt_cnt = [queue_3_num_of_pkts, queue_4_num_of_pkts, queue_1_num_of_pkts,
                         queue_0_num_of_pkts, queue_2_num_of_pkts, queue_5_num_of_pkts, queue_6_num_of_pkts]
        q_cnt_sum = sum(q_pkt_cnt)
        # Send packets to leak out
        pkt_dst_mac = router_mac if router_mac != '' else dst_port_mac

        is_dualtor = self.test_params.get('is_dualtor', False)
        def_vlan_mac = self.test_params.get('def_vlan_mac', None)
        if is_dualtor and def_vlan_mac != None:
            sys.stderr.write("Since it's dual-TOR testbed, modify pkt_dst_mac from {} to {}\n".format(pkt_dst_mac, def_vlan_mac))
            pkt_dst_mac = def_vlan_mac

        pkt = construct_ip_pkt(64,
                               pkt_dst_mac,
                               src_port_mac,
                               src_port_ip,
                               dst_port_ip,
                               0,
                               src_port_vlan,
                               ttl=64)

        print("dst_port_id: %d, src_port_id: %d, src_port_vlan: %s" %
              (dst_port_id, src_port_id, src_port_vlan), file=sys.stderr)
        # in case dst_port_id is part of LAG, find out the actual dst port
        # for given IP parameters
        dst_port_id = get_rx_port(
            self, 0, src_port_id, pkt_dst_mac, dst_port_ip, src_port_ip, src_port_vlan
        )
        print("actual dst_port_id: {}".format(dst_port_id), file=sys.stderr)

        self.sai_thrift_port_tx_disable(self.dst_client, asic_type, [dst_port_id])

        send_packet(self, src_port_id, pkt, pkts_num_leak_out)

        # Get a snapshot of counter values
        port_counters_base, queue_counters_base = sai_thrift_read_port_counters(self.dst_client, asic_type, port_list['dst'][dst_port_id])

        # Send packets to each queue based on priority/dscp field
        for prio, pkt_cnt in zip(prio_list, q_pkt_cnt):
            pkt = construct_ip_pkt(default_packet_length,
                                   pkt_dst_mac,
                                   src_port_mac,
                                   src_port_ip,
                                   dst_port_ip,
                                   prio,
                                   src_port_vlan,
                                   ip_id=exp_ip_id,
                                   ecn=ecn,
                                   ttl=64)
            send_packet(self, src_port_id, pkt, pkt_cnt)

        # Set receiving socket buffers to some big value
        for p in list(self.dataplane.ports.values()):
            p.socket.setsockopt(socket.SOL_SOCKET, socket.SO_RCVBUF, 41943040)

        # Release port
        self.sai_thrift_port_tx_enable(self.dst_client, asic_type, [dst_port_id])

        cnt = 0
        pkts = []
        recv_pkt = scapy.Ether()

        while recv_pkt:
            received = self.dataplane.poll(
                device_number=0, port_number=dst_port_id, timeout=2)
            if isinstance(received, self.dataplane.PollFailure):
                recv_pkt = None
                break
            recv_pkt = scapy.Ether(received.packet)

            try:
                if recv_pkt[scapy.IP].src == src_port_ip and recv_pkt[scapy.IP].dst == dst_port_ip and recv_pkt[scapy.IP].id == exp_ip_id:
                    cnt += 1
                    pkts.append(recv_pkt)
            except AttributeError:
                continue
            except IndexError:
                # Ignore captured non-IP packet
                continue

        queue_pkt_counters = [0] * (prio_list[-1] + 1)
        queue_num_of_pkts = [0] * (prio_list[-1] + 1)
        for prio, q_cnt in zip(prio_list, q_pkt_cnt):
            queue_num_of_pkts[prio] = q_cnt

        total_pkts = 0

        diff_list = []

        for pkt_to_inspect in pkts:
            if 'backend' in topo:
                dscp_of_pkt = pkt_to_inspect[scapy.Dot1Q].prio
            else:
                dscp_of_pkt = pkt_to_inspect.payload.tos >> 2
            total_pkts += 1

            # Count packet ordering

            queue_pkt_counters[dscp_of_pkt] += 1
            if queue_pkt_counters[dscp_of_pkt] == queue_num_of_pkts[dscp_of_pkt]:
                 diff_list.append((dscp_of_pkt, q_cnt_sum - total_pkts))

            print(queue_pkt_counters, file=sys.stderr)

        print("Difference for each dscp: ", file=sys.stderr)
        print(diff_list, file=sys.stderr)

        for dscp, diff in diff_list:
           if platform_asic and platform_asic == "broadcom-dnx":
                logging.info("On J2C+ can't control how packets are dequeued (CS00012272267) - so ignoring diff check now")
           else:
                assert diff < limit, "Difference for %d is %d which exceeds limit %d" % (dscp, diff, limit)

        # Read counters
        print("DST port counters: ")
        port_counters, queue_counters = sai_thrift_read_port_counters(self.dst_client, asic_type, port_list['dst'][dst_port_id])
        print(list(map(operator.sub, queue_counters,
              queue_counters_base)), file=sys.stderr)

        # All packets sent should be received intact
        assert(q_cnt_sum == total_pkts)


class LossyQueueTest(sai_base_test.ThriftInterfaceDataPlane):
    def runTest(self):
        switch_init(self.clients)

        # Parse input parameters
        dscp = int(self.test_params['dscp'])
        ecn = int(self.test_params['ecn'])
        # The pfc counter index starts from index 2 in sai_thrift_read_port_counters
        pg = int(self.test_params['pg']) + 2
        sonic_version = self.test_params['sonic_version']
        router_mac = self.test_params['router_mac']
        max_buffer_size = int(self.test_params['buffer_max_size'])
        headroom_size = int(self.test_params['headroom_size'])
        dst_port_id = int(self.test_params['dst_port_id'])
        dst_port_ip = self.test_params['dst_port_ip']
        dst_port_mac = self.dataplane.get_mac(0, dst_port_id)
        dst_port_2_id = int(self.test_params['dst_port_2_id'])
        dst_port_2_ip = self.test_params['dst_port_2_ip']
        dst_port_2_mac = self.dataplane.get_mac(0, dst_port_2_id)
        src_port_id = int(self.test_params['src_port_id'])
        src_port_ip = self.test_params['src_port_ip']
        src_port_vlan = self.test_params['src_port_vlan']
        src_port_mac = self.dataplane.get_mac(0, src_port_id)
        asic_type = self.test_params['sonic_asic_type']
        hwsku = self.test_params['hwsku']
        platform_asic = self.test_params['platform_asic']

        # get counter names to query
        ingress_counters, egress_counters = get_counter_names(sonic_version)

        # prepare tcp packet data
        ttl = 64

        pkts_num_leak_out = int(self.test_params['pkts_num_leak_out'])
        pkts_num_trig_egr_drp = int(self.test_params['pkts_num_trig_egr_drp'])
        if 'packet_size' in list(self.test_params.keys()):
            packet_length = int(self.test_params['packet_size'])
            cell_size = int(self.test_params['cell_size'])
            if packet_length != 64:
                cell_occupancy = (packet_length + cell_size - 1) // cell_size
                pkts_num_trig_egr_drp //= cell_occupancy
                # It is possible that pkts_num_trig_egr_drp * cell_occupancy < original pkts_num_trig_egr_drp,
                # which probably can fail the assert(xmit_counters[EGRESS_DROP] > xmit_counters_base[EGRESS_DROP])
                # due to not sending enough packets.
                # To avoid that we need a larger margin
        else:
            packet_length = 64

        pkt_dst_mac = router_mac if router_mac != '' else dst_port_mac
        pkt = construct_ip_pkt(packet_length,
                               pkt_dst_mac,
                               src_port_mac,
                               src_port_ip,
                               dst_port_ip,
                               dscp,
                               src_port_vlan,
                               ecn=ecn,
                               ttl=ttl)
        print("dst_port_id: %d, src_port_id: %d src_port_vlan: %s" %
              (dst_port_id, src_port_id, src_port_vlan), file=sys.stderr)
        # in case dst_port_id is part of LAG, find out the actual dst port
        # for given IP parameters
        dst_port_id = get_rx_port(
            self, 0, src_port_id, pkt_dst_mac, dst_port_ip, src_port_ip, src_port_vlan
        )
        print("actual dst_port_id: %d" % (dst_port_id), file=sys.stderr)

        # get a snapshot of counter values at recv and transmit ports
        # queue_counters value is not of our interest here
        recv_counters_base, queue_counters = sai_thrift_read_port_counters(self.src_client, asic_type, port_list['src'][src_port_id])
        xmit_counters_base, queue_counters = sai_thrift_read_port_counters(self.dst_client, asic_type, port_list['dst'][dst_port_id])
        # add slight tolerance in threshold characterization to consider
        # the case that cpu puts packets in the egress queue after we pause the egress
        # or the leak out is simply less than expected as we have occasionally observed
        if 'pkts_num_margin' in list(self.test_params.keys()):
            margin = int(self.test_params['pkts_num_margin'])
        else:
            margin = 2

        # For TH3, some packets stay in egress memory and doesn't show up in shared buffer or leakout
        if 'pkts_num_egr_mem' in list(self.test_params.keys()):
            pkts_num_egr_mem = int(self.test_params['pkts_num_egr_mem'])

        self.sai_thrift_port_tx_disable(self.dst_client, asic_type, [dst_port_id])

        try:
            # Since there is variability in packet leakout in hwsku Arista-7050CX3-32S-D48C8 and
            # Arista-7050CX3-32S-C32. Starting with zero pkts_num_leak_out and trying to find
            # actual leakout by sending packets and reading actual leakout from HW
            if hwsku == 'Arista-7050CX3-32S-D48C8' or hwsku == 'Arista-7050CX3-32S-C32' or \
                    hwsku == 'DellEMC-Z9332f-O32' or hwsku == 'DellEMC-Z9332f-M-O16C64':
                pkts_num_leak_out = 0

            if asic_type == 'cisco-8000':
                fill_leakout_plus_one(self, src_port_id, dst_port_id,
                       pkt, int(self.test_params['pg']), asic_type)

           # send packets short of triggering egress drop
            if hwsku == 'DellEMC-Z9332f-O32' or hwsku == 'DellEMC-Z9332f-M-O16C64':
               # send packets short of triggering egress drop
                send_packet(self, src_port_id, pkt, pkts_num_egr_mem +
                            pkts_num_leak_out + pkts_num_trig_egr_drp - 1 - margin)
            else:
               # send packets short of triggering egress drop
                send_packet(self, src_port_id, pkt, pkts_num_leak_out +
                            pkts_num_trig_egr_drp - 1 - margin)


            if hwsku == 'Arista-7050CX3-32S-D48C8' or hwsku == 'Arista-7050CX3-32S-C32' or \
                    hwsku == 'DellEMC-Z9332f-O32' or hwsku == 'DellEMC-Z9332f-M-O16C64':
                xmit_counters, queue_counters = sai_thrift_read_port_counters(
                    self.dst_client, asic_type, port_list['dst'][dst_port_id])
                actual_pkts_num_leak_out = xmit_counters[TRANSMITTED_PKTS] - xmit_counters_base[TRANSMITTED_PKTS]
                send_packet(self, src_port_id, pkt, actual_pkts_num_leak_out)

            # allow enough time for the dut to sync up the counter values in counters_db
            time.sleep(8)
            # get a snapshot of counter values at recv and transmit ports
            # queue counters value is not of our interest here
            recv_counters, queue_counters = sai_thrift_read_port_counters(self.src_client, asic_type, port_list['src'][src_port_id])
            xmit_counters, queue_counters = sai_thrift_read_port_counters(self.dst_client, asic_type, port_list['dst'][dst_port_id])
            # recv port no pfc
            assert(recv_counters[pg] == recv_counters_base[pg])
            # recv port no ingress drop
            for cntr in ingress_counters:
                assert(recv_counters[cntr] == recv_counters_base[cntr])
            # xmit port no egress drop
            for cntr in egress_counters:
                assert(xmit_counters[cntr] == xmit_counters_base[cntr])

            # send 1 packet to trigger egress drop
            send_packet(self, src_port_id, pkt, 1 + 2 * margin)
            # allow enough time for the dut to sync up the counter values in counters_db
            time.sleep(8)
            # get a snapshot of counter values at recv and transmit ports
            # queue counters value is not of our interest here
            recv_counters, queue_counters = sai_thrift_read_port_counters(self.src_client, asic_type, port_list['src'][src_port_id])
            xmit_counters, queue_counters = sai_thrift_read_port_counters(self.dst_client, asic_type, port_list['dst'][dst_port_id])
            # recv port no pfc
            assert(recv_counters[pg] == recv_counters_base[pg])
            # recv port no ingress drop
            for cntr in ingress_counters:
                if platform_asic and platform_asic == "broadcom-dnx" and cntr == 1:
                    assert (recv_counters[cntr] > recv_counters_base[cntr])
                else:
                    assert (recv_counters[cntr] == recv_counters_base[cntr])

            # xmit port egress drop
            if platform_asic and platform_asic == "broadcom-dnx":
                logging.info("On J2C+ don't support egress drop stats - so ignoring this step for now")
            else:
                for cntr in egress_counters:
                    assert(xmit_counters[cntr] > xmit_counters_base[cntr])

        finally:
            self.sai_thrift_port_tx_enable(self.dst_client, asic_type, [dst_port_id])


class LossyQueueVoqTest(sai_base_test.ThriftInterfaceDataPlane):
    def setUp(self):
        sai_base_test.ThriftInterfaceDataPlane.setUp(self)
        time.sleep(5)
        switch_init(self.clients)
        # Parse input parameters
        self.dscp = int(self.test_params['dscp'])
        self.ecn = int(self.test_params['ecn'])
        # The pfc counter index starts from index 2 in sai_thrift_read_port_counters
        self.pg = int(self.test_params['pg']) + 2
        self.sonic_version = self.test_params['sonic_version']
        self.dst_port_id = int(self.test_params['dst_port_id'])
        self.dst_port_ip = self.test_params['dst_port_ip']
        self.dst_port_mac = self.dataplane.get_mac(0, self.dst_port_id)
        router_mac = self.test_params['router_mac']
        if router_mac != '':
            self.dst_port_mac = router_mac
        self.dst_port_mac = router_mac if router_mac != '' else self.dst_port_mac
        self.src_port_id = int(self.test_params['src_port_id'])
        self.src_port_ip = self.test_params['src_port_ip']
        self.src_port_mac = self.dataplane.get_mac(0, self.src_port_id)
        self.asic_type = self.test_params['sonic_asic_type']
        self.flow_config = self.test_params['flow_config']
        self.pkts_num_leak_out = int(self.test_params['pkts_num_leak_out'])
        self.pkts_num_trig_egr_drp = int(self.test_params['pkts_num_trig_egr_drp'])
        if 'packet_size' in self.test_params.keys():
            self.packet_length = int(self.test_params['packet_size'])
            cell_size = int(self.test_params['cell_size'])
            if self.packet_length != 64:
                cell_occupancy = (self.packet_length + cell_size - 1) // cell_size
                self.pkts_num_trig_egr_drp //= cell_occupancy
        else:
            self.packet_length = 64
        self.ttl = 64

    def _build_testing_pkt(self, udp_dport):
        return simple_udp_packet(pktlen=self.packet_length,
                                 eth_dst=self.dst_port_mac,
                                 eth_src=self.src_port_mac,
                                 ip_src=self.src_port_ip,
                                 ip_dst=self.dst_port_ip,
                                 ip_tos=((self.dscp << 2) | self.ecn),
                                 udp_sport=1024,
                                 udp_dport=udp_dport,
                                 ip_ecn=self.ecn,
                                 ip_ttl=self.ttl)

    def runTest(self):
        print("dst_port_id: {}, src_port_id: {}".format(self.dst_port_id, self.src_port_id), file=sys.stderr)
        # get counter names to query
        ingress_counters, egress_counters = get_counter_names(self.sonic_version)

        # craft first udp packet with unique udp_dport for traffic to go through different flows
        flow_1_udp = 2048
        pkt = self._build_testing_pkt(flow_1_udp)

        xmit_counters_base, _ = sai_thrift_read_port_counters(self.dst_client, self.asic_type,
                                                              port_list['dst'][self.dst_port_id])
        # add slight tolerance in threshold characterization to consider
        # the case that npu puts packets in the egress queue after we pause the egress
        # or the leak out is simply less than expected as we have occasionally observed
        if 'pkts_num_margin' in self.test_params.keys():
            margin = int(self.test_params['pkts_num_margin'])
        else:
            margin = 2

        self.sai_thrift_port_tx_disable(self.dst_client, self.asic_type, [self.dst_port_id])

        try:
            # send packets to begin egress drop on flow1, requires sending the "single"
            # flow packet count to cause a drop with 1 flow.
            fill_leakout_plus_one(self, self.src_port_id, self.dst_port_id, pkt,
                                  int(self.test_params['pg']), self.asic_type)
            send_packet(self, self.src_port_id, pkt, self.pkts_num_trig_egr_drp)
            time.sleep(2)
            # Verify egress drop
            xmit_counters, _ = sai_thrift_read_port_counters(self.dst_client, self.asic_type,
                                                             port_list['dst'][self.dst_port_id])
            for cntr in egress_counters:
                diff = xmit_counters[cntr] - xmit_counters_base[cntr]
                assert diff > 0, "Failed to cause TX drop on port {}".format(self.dst_port_id)
            xmit_counters_base = xmit_counters
            # Find a separate flow that uses alternate queue
            max_iters = 50
            for i in range(max_iters):
                 # Start out with i=0 to match flow_1 to confirm drop
                flow_2_udp = flow_1_udp + (10 * i)
                pkt2 = self._build_testing_pkt(flow_2_udp)
                xmit_counters_base = xmit_counters
                send_packet(self, self.src_port_id, pkt2, 1)
                time.sleep(2)
                xmit_counters, _ = sai_thrift_read_port_counters(self.dst_client, self.asic_type,
                                                                 port_list['dst'][self.dst_port_id])
                drop_counts = [xmit_counters[cntr] - xmit_counters_base[cntr] for cntr in egress_counters]
                assert len(set(drop_counts)) == 1, \
                    "Egress drop counters were different at port {}, counts: {}".format(self.dst_port_id, drop_counts)
                drop_count = drop_counts[0]
                if flow_2_udp == flow_1_udp:
                    assert drop_count == 1, "Failed to reproduce drop to detect alternate flow"
                else:
                    assert drop_count in [0, 1], \
                        "Unexpected drop count when sending a single packet, drops {}".format(drop_count)
                    if drop_count == 0:
                        print("Second flow detected on udp_dport {} in mode '{}'".format(flow_2_udp, self.flow_config), file=sys.stderr)
                        assert self.flow_config == "separate", "Identified a second flow despite being in mode '{}'".format(flow_config)
                        break
            else:
                print("Did not find a second flow in mode '{}'".format(self.flow_config), file=sys.stderr)
                assert self.flow_config == "shared", "Failed to find a flow that uses a second queue despite being in mode '{}'".format(self.flow_config)
            # Cleanup for multi-flow test
            self.sai_thrift_port_tx_enable(self.dst_client, self.asic_type, [self.dst_port_id])
            time.sleep(2)
            # Test multi-flow with detected multi-flow udp ports
            self.sai_thrift_port_tx_disable(self.dst_client, self.asic_type, [self.dst_port_id])
            recv_counters_base, _ = sai_thrift_read_port_counters(self.src_client, self.asic_type,
                                                                  port_list['src'][self.src_port_id])
            xmit_counters_base, _ = sai_thrift_read_port_counters(self.dst_client, self.asic_type,
                                                                  port_list['dst'][self.dst_port_id])
            fill_leakout_plus_one(self, self.src_port_id, self.dst_port_id, pkt,
                                  int(self.test_params['pg']), self.asic_type)
            multi_flow_drop_pkt_count = self.pkts_num_trig_egr_drp
            if self.flow_config == 'shared':
                # When sharing queueing space for multiple flows, divide by the number of flows
                multi_flow_drop_pkt_count //= 2
            # send packets short of triggering egress drop on both flows, uses the
            # "multiple" packet count to cause a drop when 2 flows are present.
            short_of_drop_npkts = self.pkts_num_leak_out + multi_flow_drop_pkt_count - 1 - margin
            print("Sending {} packets on each of 2 streams to approach drop".format(short_of_drop_npkts), file=sys.stderr)
            send_packet(self, self.src_port_id, pkt, short_of_drop_npkts)
            send_packet(self, self.src_port_id, pkt2, short_of_drop_npkts)
            # allow enough time for counters to update
            time.sleep(2)
            recv_counters, _ = sai_thrift_read_port_counters(self.src_client, self.asic_type,
                                                             port_list['src'][self.src_port_id])
            xmit_counters, _ = sai_thrift_read_port_counters(self.dst_client, self.asic_type,
                                                             port_list['dst'][self.dst_port_id])
            # recv port no pfc
            diff = recv_counters[self.pg] - recv_counters_base[self.pg]
            assert diff == 0, "Unexpected PFC frames {}".format(diff)
            # recv port no ingress drop
            for cntr in ingress_counters:
                diff = recv_counters[cntr] - recv_counters_base[cntr]
                assert diff == 0, "Unexpected ingress drop {} on port {}".format(diff, self.src_port_id)
            # xmit port no egress drop
            for cntr in egress_counters:
                diff = xmit_counters[cntr] - xmit_counters_base[cntr]
                assert diff == 0, "Unexpected TX drop {} on port {}".format(diff, self.dst_port_id)

            # send 1 packet to trigger egress drop
            npkts = 1 + 2 * margin
            print("Sending {} packets on 2 streams to trigger drop".format(npkts), file=sys.stderr)
            send_packet(self, self.src_port_id, pkt, npkts)
            send_packet(self, self.src_port_id, pkt2, npkts)
            # allow enough time for counters to update
            time.sleep(2)
            recv_counters, _ = sai_thrift_read_port_counters(self.src_client, self.asic_type, port_list['src'][self.src_port_id])
            xmit_counters, _ = sai_thrift_read_port_counters(self.dst_client, self.asic_type, port_list['dst'][self.dst_port_id])
            # recv port no pfc
            diff = recv_counters[self.pg] - recv_counters_base[self.pg]
            assert diff == 0, "Unexpected PFC frames {}".format(diff)
            # recv port no ingress drop
            for cntr in ingress_counters:
                diff = recv_counters[cntr] - recv_counters_base[cntr]
                assert diff == 0, "Unexpected ingress drop {} on port {}".format(diff, self.src_port_id)
            # xmit port egress drop
            for cntr in egress_counters:
                drops = xmit_counters[cntr] - xmit_counters_base[cntr]
                assert drops > 0, "Failed to detect egress drops ({})".format(drops)
            print("Successfully dropped {} packets".format(drops), file=sys.stderr)
        finally:
            self.sai_thrift_port_tx_enable(self.dst_client, self.asic_type, [self.dst_port_id])


# pg shared pool applied to both lossy and lossless traffic


class PGSharedWatermarkTest(sai_base_test.ThriftInterfaceDataPlane):

    def show_stats(self, banner,
                   asic_type, pg, src_port_id, dst_port_id, ingress_counters, egress_counters,
                   sport_cntr_base, sport_pg_cntr_base, sport_pg_share_wm_base,
                   dport_cntr_base, dport_pg_cntr_base, dport_pg_share_wm_base,
                   sport_cntr, sport_pg_cntr, sport_pg_share_wm,
                   dport_cntr, dport_pg_cntr, dport_pg_share_wm):
        port_counter_indexes = [pg + 2]
        port_counter_indexes += ingress_counters
        port_counter_indexes += egress_counters
        port_counter_indexes += [TRANSMITTED_PKTS, RECEIVED_PKTS, RECEIVED_NON_UC_PKTS, TRANSMITTED_NON_UC_PKTS, EGRESS_PORT_QLEN]
        stats_tbl = texttable.TextTable(['']
                                      + [port_counter_fields[fieldIdx] for fieldIdx in port_counter_indexes]
                                      + ['Ing Pg{} Pkt'.format(pg)]
                                      + ['Ing Pg{} Share Wm'.format(pg)])
        if sport_cntr == None:
            sport_cntr, _ = sai_thrift_read_port_counters(self.src_client, asic_type, port_list['src'][src_port_id])
        if sport_pg_cntr == None:
            sport_pg_cntr = sai_thrift_read_pg_counters(self.src_client, port_list['src'][src_port_id])
        if sport_pg_share_wm == None:
            sport_pg_share_wm = sai_thrift_read_pg_shared_watermark(self.src_client, asic_type, port_list['src'][src_port_id])
        if dport_cntr == None:
            dport_cntr, _ = sai_thrift_read_port_counters(self.dst_client, asic_type, port_list['dst'][dst_port_id])
        if dport_pg_cntr == None:
            dport_pg_cntr = sai_thrift_read_pg_counters(self.dst_client, port_list['dst'][dst_port_id])
        if dport_pg_share_wm == None:
            dport_pg_share_wm = sai_thrift_read_pg_shared_watermark(self.dst_client, asic_type, port_list['dst'][dst_port_id])
        stats_tbl.add_row(['base src port']
                        + [sport_cntr_base[fieldIdx] for fieldIdx in port_counter_indexes]
                        + [sport_pg_cntr_base[pg]]
                        + [sport_pg_share_wm_base[pg]])
        stats_tbl.add_row(['     src port']
                        + [sport_cntr[fieldIdx] for fieldIdx in port_counter_indexes]
                        + [sport_pg_cntr[pg]]
                        + [sport_pg_share_wm[pg]])
        stats_tbl.add_row(['base dst port']
                        + [dport_cntr_base[fieldIdx] for fieldIdx in port_counter_indexes]
                        + [dport_pg_cntr_base[pg]]
                        + [dport_pg_share_wm_base[pg]])
        stats_tbl.add_row(['     dst port']
                        + [dport_cntr[fieldIdx] for fieldIdx in port_counter_indexes]
                        + [dport_pg_cntr[pg]]
                        + [dport_pg_share_wm[pg]])
        sys.stderr.write('{}\n{}\n'.format(banner, stats_tbl))

    def runTest(self):
        time.sleep(5)
        switch_init(self.clients)

        # Parse input parameters
        dscp = int(self.test_params['dscp'])
        ecn = int(self.test_params['ecn'])
        router_mac = self.test_params['router_mac']
        print("router_mac: %s" % (router_mac), file=sys.stderr)
        pg = int(self.test_params['pg'])
        ingress_counters, egress_counters = get_counter_names(self.test_params['sonic_version'])
        dst_port_id = int(self.test_params['dst_port_id'])
        dst_port_ip = self.test_params['dst_port_ip']
        dst_port_mac = self.dataplane.get_mac(0, dst_port_id)
        src_port_id = int(self.test_params['src_port_id'])
        src_port_ip = self.test_params['src_port_ip']
        src_port_vlan = self.test_params['src_port_vlan']
        src_port_mac = self.dataplane.get_mac(0, src_port_id)

        asic_type = self.test_params['sonic_asic_type']
        pkts_num_leak_out = int(self.test_params['pkts_num_leak_out'])
        pkts_num_fill_min = int(self.test_params['pkts_num_fill_min'])
        pkts_num_fill_shared = int(self.test_params['pkts_num_fill_shared'])
        cell_size = int(self.test_params['cell_size'])
        hwsku = self.test_params['hwsku']
        internal_hdr_size = self.test_params.get('internal_hdr_size', 0)
        platform_asic = self.test_params['platform_asic']

        if 'packet_size' in list(self.test_params.keys()):
            packet_length = int(self.test_params['packet_size'])
        else:
            packet_length = 64

        cell_occupancy = (packet_length + cell_size - 1) // cell_size

        # Prepare TCP packet data
        ttl = 64
        pkt_dst_mac = router_mac if router_mac != '' else dst_port_mac
        pkt = get_multiple_flows(
                self,
                pkt_dst_mac,
                dst_port_id,
                dst_port_ip,
                None,
                dscp,
                ecn,
                ttl,
                packet_length,
                [(src_port_id, src_port_ip)],
                packets_per_port=1)[src_port_id][0][0]

        # Add slight tolerance in threshold characterization to consider
        # the case that cpu puts packets in the egress queue after we pause the egress
        # or the leak out is simply less than expected as we have occasionally observed
        if hwsku == 'DellEMC-Z9332f-O32' or hwsku == 'DellEMC-Z9332f-M-O16C64':
            margin = int(self.test_params['pkts_num_margin'])
        else:
            margin = int(self.test_params['pkts_num_margin']) if self.test_params.get(
                "pkts_num_margin") else 2

        # Get a snapshot of counter values
        recv_counters_base, _ = sai_thrift_read_port_counters(self.src_client, asic_type, port_list['src'][src_port_id])
        xmit_counters_base, _ = sai_thrift_read_port_counters(self.dst_client, asic_type, port_list['dst'][dst_port_id])

        # For TH3/cisco-8000, some packets stay in egress memory and doesn't show up in shared buffer or leakout
        if 'pkts_num_egr_mem' in list(self.test_params.keys()):
            pkts_num_egr_mem = int(self.test_params['pkts_num_egr_mem'])
        else:
            pkts_num_egr_mem = None

        self.sai_thrift_port_tx_disable(self.dst_client, asic_type, [dst_port_id])
        pg_cntrs_base = sai_thrift_read_pg_counters(self.src_client, port_list['src'][src_port_id])
        dst_pg_cntrs_base = sai_thrift_read_pg_counters(self.dst_client, port_list['dst'][dst_port_id])
        pg_shared_wm_res_base = sai_thrift_read_pg_shared_watermark(self.src_client, asic_type, port_list['src'][src_port_id])
        dst_pg_shared_wm_res_base = sai_thrift_read_pg_shared_watermark(self.dst_client, asic_type, port_list['dst'][dst_port_id])
        print("Initial watermark:{}".format(pg_shared_wm_res_base))

        # send packets
        try:
            # Since there is variability in packet leakout in hwsku Arista-7050CX3-32S-D48C8 and
            # Arista-7050CX3-32S-C32. Starting with zero pkts_num_leak_out and trying to find
            # actual leakout by sending packets and reading actual leakout from HW
            if check_leackout_compensation_support(asic_type, hwsku):
                pkts_num_leak_out = 0

            xmit_counters_history, _ = sai_thrift_read_port_counters(self.dst_client, asic_type, port_list['dst'][dst_port_id])
            pg_min_pkts_num = 0

            # send packets to fill pg min but not trek into shared pool
            # so if pg min is zero, it directly treks into shared pool by 1
            # this is the case for lossy traffic
            if hwsku == 'DellEMC-Z9332f-O32' or hwsku == 'DellEMC-Z9332f-M-O16C64':
                pg_min_pkts_num = pkts_num_egr_mem + pkts_num_leak_out + pkts_num_fill_min + margin
                send_packet(self, src_port_id, pkt, pg_min_pkts_num)
            elif 'cisco-8000' in asic_type:
                fill_leakout_plus_one(
                    self, src_port_id, dst_port_id, pkt, pg, asic_type, pkts_num_egr_mem)
            else:
                pg_min_pkts_num = pkts_num_leak_out + pkts_num_fill_min
                send_packet(self, src_port_id, pkt, pg_min_pkts_num)

            # allow enough time for the dut to sync up the counter values in counters_db
            time.sleep(8)

            if pg_min_pkts_num > 0 and check_leackout_compensation_support(asic_type, hwsku):
                dynamically_compensate_leakout(self.src_client, asic_type, sai_thrift_read_port_counters, port_list['dst'][dst_port_id], TRANSMITTED_PKTS, xmit_counters_history, self, src_port_id, pkt, 40)

            pg_cntrs = sai_thrift_read_pg_counters(
                self.src_client, port_list['src'][src_port_id])
            pg_shared_wm_res = sai_thrift_read_pg_shared_watermark(
                self.src_client, asic_type, port_list['src'][src_port_id])
            print("Received packets: %d" %
                  (pg_cntrs[pg] - pg_cntrs_base[pg]), file=sys.stderr)
            print("Init pkts num sent: %d, min: %d, actual watermark value to start: %d" % (
                pg_min_pkts_num, pkts_num_fill_min, pg_shared_wm_res[pg]), file=sys.stderr)

            self.show_stats('Filled PG min',
                   asic_type, pg, src_port_id, dst_port_id, ingress_counters, egress_counters,
                   recv_counters_base, pg_cntrs_base, pg_shared_wm_res_base,
                   xmit_counters_base, dst_pg_cntrs_base, dst_pg_shared_wm_res_base,
                   None, pg_cntrs, pg_shared_wm_res,
                   None, None, None)

            if pkts_num_fill_min:
                if platform_asic and platform_asic == "broadcom-dnx":
                    assert(pg_shared_wm_res[pg] <=
                           ((pkts_num_leak_out + pkts_num_fill_min) * (packet_length + internal_hdr_size)))
                else:
                    assert(pg_shared_wm_res[pg] == 0)
            else:
                # on t1-lag, we found vm will keep sending control
                # packets, this will cause the watermark to be 2 * 208 bytes
                # as all lossy packets are now mapped to single pg 0
                # so we remove the strict equity check, and use upper bound
                # check instead
                assert(pg_shared_wm_res[pg] <= margin * cell_size)

            # send packet batch of fixed packet numbers to fill pg shared
            # first round sends only 1 packet
            expected_wm = 0
            total_shared = pkts_num_fill_shared - pkts_num_fill_min
            pkts_inc = (total_shared // cell_occupancy) >> 2
            if 'cisco-8000' in asic_type:
                # No additional packet margin needed while sending,
                # but small margin still needed during boundary checks below
                pkts_num = 1
            else:
                pkts_num = 1 + margin
            fragment = 0
            while (expected_wm < total_shared - fragment):
                expected_wm += pkts_num * cell_occupancy
                if (expected_wm > total_shared):
                    diff = (expected_wm - total_shared +
                            cell_occupancy - 1) // cell_occupancy
                    pkts_num -= diff
                    expected_wm -= diff * cell_occupancy
                    fragment = total_shared - expected_wm
                print("pkts num to send: %d, expected wm: %d, pg shared: %d" %
                      (pkts_num, expected_wm, total_shared), file=sys.stderr)

                send_packet(self, src_port_id, pkt,int(pkts_num))
                time.sleep(8)

                if pg_min_pkts_num == 0 and pkts_num <= 1 + margin and check_leackout_compensation_support(asic_type, hwsku):
                    dynamically_compensate_leakout(self.src_client, asic_type, sai_thrift_read_port_counters, port_list['dst'][dst_port_id], TRANSMITTED_PKTS, xmit_counters_history, self, src_port_id, pkt, 40)

                # these counters are clear on read, ensure counter polling
                # is disabled before the test

                pg_shared_wm_res = sai_thrift_read_pg_shared_watermark(
                    self.src_client, asic_type, port_list['src'][src_port_id])
                pg_cntrs = sai_thrift_read_pg_counters(
                    self.src_client, port_list['src'][src_port_id])
                print("Received packets: %d" %
                      (pg_cntrs[pg] - pg_cntrs_base[pg]), file=sys.stderr)


                self.show_stats('To fill PG share pool, send {} pkt'.format(pkts_num),
                    asic_type, pg, src_port_id, dst_port_id, ingress_counters, egress_counters,
                    recv_counters_base, pg_cntrs_base, pg_shared_wm_res_base,
                    xmit_counters_base, dst_pg_cntrs_base, dst_pg_shared_wm_res_base,
                    None, pg_cntrs, pg_shared_wm_res,
                    None, None, None)

                if platform_asic and platform_asic == "broadcom-dnx":
                    print("lower bound: %d, actual value: %d, upper bound (+%d): %d" % (expected_wm * cell_size,
                                pg_shared_wm_res[pg], margin, (expected_wm + margin) * (packet_length + internal_hdr_size)),file=sys.stderr)
                    assert (pg_shared_wm_res[pg] <=
                            ((pkts_num_leak_out + pkts_num_fill_min + expected_wm + margin) * (packet_length + internal_hdr_size)))
                else:
                    msg = "lower bound: %d, actual value: %d, upper bound (+%d): %d" % (expected_wm * cell_size,
                                 pg_shared_wm_res[pg], margin, (expected_wm + margin) * cell_size)
                    assert pg_shared_wm_res[pg] <= (
                            expected_wm + margin) * cell_size, msg
                    assert expected_wm * cell_size <= pg_shared_wm_res[pg], msg

                pkts_num = pkts_inc

            # overflow the shared pool
            send_packet(self, src_port_id, pkt, pkts_num)
            time.sleep(8)
            pg_shared_wm_res = sai_thrift_read_pg_shared_watermark(
                self.src_client, asic_type, port_list['src'][src_port_id])
            pg_cntrs = sai_thrift_read_pg_counters(
                self.src_client, port_list['src'][src_port_id])
            print("Received packets: %d" %
                  (pg_cntrs[pg] - pg_cntrs_base[pg]), file=sys.stderr)

            self.show_stats('To overflow PG share pool, send {} pkt'.format(pkts_num),
                asic_type, pg, src_port_id, dst_port_id, ingress_counters, egress_counters,
                recv_counters_base, pg_cntrs_base, pg_shared_wm_res_base,
                xmit_counters_base, dst_pg_cntrs_base, dst_pg_shared_wm_res_base,
                None, pg_cntrs, pg_shared_wm_res,
                None, None, None)

            assert(fragment < cell_occupancy)

            if platform_asic and platform_asic == "broadcom-dnx":
                print("exceeded pkts num sent: %d, expected watermark: %d, actual value: %d" % (
                    pkts_num, ((expected_wm + cell_occupancy) * (packet_length + internal_hdr_size)), pg_shared_wm_res[pg]), file=sys.stderr)
                assert (expected_wm * (packet_length + internal_hdr_size) <= (
                        expected_wm + margin + cell_occupancy) * (packet_length + internal_hdr_size))
            else:
                print("exceeded pkts num sent: %d, expected watermark: %d, actual value: %d" % (
                    pkts_num, ((expected_wm + cell_occupancy) * cell_size), pg_shared_wm_res[pg]), file=sys.stderr)
                assert (expected_wm * cell_size <= pg_shared_wm_res[pg] <= (
                        expected_wm + margin + cell_occupancy) * cell_size)
        finally:
            self.sai_thrift_port_tx_enable(self.dst_client, asic_type, [dst_port_id])

# pg headroom is a notion for lossless traffic only


class PGHeadroomWatermarkTest(sai_base_test.ThriftInterfaceDataPlane):
    def runTest(self):
        time.sleep(5)
        switch_init(self.clients)

        # Parse input parameters
        dscp = int(self.test_params['dscp'])
        ecn = int(self.test_params['ecn'])
        router_mac = self.test_params['router_mac']
        print("router_mac: %s" % (router_mac), file=sys.stderr)
        pg = int(self.test_params['pg'])
        dst_port_id = int(self.test_params['dst_port_id'])
        dst_port_ip = self.test_params['dst_port_ip']
        dst_port_mac = self.dataplane.get_mac(0, dst_port_id)
        src_port_id = int(self.test_params['src_port_id'])
        src_port_ip = self.test_params['src_port_ip']
        src_port_vlan = self.test_params['src_port_vlan']
        src_port_mac = self.dataplane.get_mac(0, src_port_id)

        asic_type = self.test_params['sonic_asic_type']
        pkts_num_leak_out = int(self.test_params['pkts_num_leak_out'])
        pkts_num_trig_pfc = int(self.test_params['pkts_num_trig_pfc'])
        pkts_num_trig_ingr_drp = int(
            self.test_params['pkts_num_trig_ingr_drp'])
        cell_size = int(self.test_params['cell_size'])
        hwsku = self.test_params['hwsku']
        platform_asic = self.test_params['platform_asic']

        # Prepare TCP packet data
        ttl = 64
        if 'packet_size' in self.test_params:
            default_packet_length = self.test_params['packet_size']
        else:
            default_packet_length = 64

        cell_occupancy = (default_packet_length + cell_size - 1) // cell_size
        pkt_dst_mac = router_mac if router_mac != '' else dst_port_mac
        is_dualtor = self.test_params.get('is_dualtor', False)
        def_vlan_mac = self.test_params.get('def_vlan_mac', None)
        if is_dualtor and def_vlan_mac != None:
            pkt_dst_mac = def_vlan_mac
        pkt = construct_ip_pkt(default_packet_length,
                               pkt_dst_mac,
                               src_port_mac,
                               src_port_ip,
                               dst_port_ip,
                               dscp,
                               src_port_vlan,
                               ecn=ecn,
                               ttl=ttl)

        print("dst_port_id: %d, src_port_id: %d, src_port_vlan: %s" %
              (dst_port_id, src_port_id, src_port_vlan), file=sys.stderr)
        # in case dst_port_id is part of LAG, find out the actual dst port
        # for given IP parameters
        dst_port_id = get_rx_port(
            self, 0, src_port_id, pkt_dst_mac, dst_port_ip, src_port_ip, src_port_vlan
        )
        print("actual dst_port_id: %d" % (dst_port_id), file=sys.stderr)

        # Add slight tolerance in threshold characterization to consider
        # the case that cpu puts packets in the egress queue after we pause the egress
        # or the leak out is simply less than expected as we have occasionally observed
        if 'pkts_num_margin' in list(self.test_params.keys()):
            margin = int(self.test_params['pkts_num_margin'])
        else:
            margin = 0

        # For TH3, some packets stay in egress memory and doesn't show up in shared buffer or leakout
        if 'pkts_num_egr_mem' in list(self.test_params.keys()):
            pkts_num_egr_mem = int(self.test_params['pkts_num_egr_mem'])

        self.sai_thrift_port_tx_disable(self.dst_client, asic_type, [dst_port_id])

        xmit_counters_base, _ = sai_thrift_read_port_counters(self.dst_client, asic_type, port_list['dst'][dst_port_id])

        # send packets
        try:
            # Starting with zero pkts_num_leak_out and trying to find
            # actual leakout by sending packets and reading actual leakout from HW.
            if check_leackout_compensation_support(asic_type, hwsku):
                pkts_num_leak_out = 0

            # send packets to trigger pfc but not trek into headroom
            if hwsku == 'DellEMC-Z9332f-O32' or hwsku == 'DellEMC-Z9332f-M-O16C64':
                send_packet(self, src_port_id, pkt, (pkts_num_egr_mem +
                            pkts_num_leak_out + pkts_num_trig_pfc) // cell_occupancy - margin)
            else:
                send_packet(self, src_port_id, pkt, (pkts_num_leak_out +
                            pkts_num_trig_pfc) // cell_occupancy - margin)

            time.sleep(8)

            if check_leackout_compensation_support(asic_type, hwsku):
                dynamically_compensate_leakout(self.dst_client, asic_type, sai_thrift_read_port_counters, port_list['dst'][dst_port_id], TRANSMITTED_PKTS, xmit_counters_base, self, src_port_id, pkt, 30)

            q_wm_res, pg_shared_wm_res, pg_headroom_wm_res = sai_thrift_read_port_watermarks(self.src_client, port_list['src'][src_port_id])
            if platform_asic and platform_asic == "broadcom-dnx":
                logging.info ("On J2C+ don't support SAI_INGRESS_PRIORITY_GROUP_STAT_XOFF_ROOM_WATERMARK_BYTES " + \
                              "stat - so ignoring this step for now")
            else:
                assert(pg_headroom_wm_res[pg] == 0)

            send_packet(self, src_port_id, pkt, margin)

            # send packet batch of fixed packet numbers to fill pg headroom
            # first round sends only 1 packet
            expected_wm = 0
            total_hdrm = (pkts_num_trig_ingr_drp -
                          pkts_num_trig_pfc) // cell_occupancy - 1
            pkts_inc = total_hdrm >> 2
            pkts_num = 1 + margin
            while (expected_wm < total_hdrm):
                expected_wm += pkts_num
                if (expected_wm > total_hdrm):
                    pkts_num -= (expected_wm - total_hdrm)
                    expected_wm = total_hdrm
                print("pkts num to send: %d, total pkts: %d, pg headroom: %d" %
                      (pkts_num, expected_wm, total_hdrm), file=sys.stderr)

                send_packet(self, src_port_id, pkt, pkts_num)
                time.sleep(8)
                # these counters are clear on read, ensure counter polling
                # is disabled before the test
                q_wm_res, pg_shared_wm_res, pg_headroom_wm_res = sai_thrift_read_port_watermarks(
                    self.src_client, port_list['src'][src_port_id])

                print("lower bound: %d, actual value: %d, upper bound: %d" % ((expected_wm - margin) * cell_size *
                      cell_occupancy, pg_headroom_wm_res[pg], ((expected_wm + margin) * cell_size * cell_occupancy)), file=sys.stderr)

                if platform_asic and platform_asic == "broadcom-dnx":
                    logging.info("On J2C+ don't support SAI_INGRESS_PRIORITY_GROUP_STAT_XOFF_ROOM_WATERMARK_BYTES " + \
                                 "stat - so ignoring this step for now")
                else:
                    assert(pg_headroom_wm_res[pg] <= (
                         expected_wm + margin) * cell_size * cell_occupancy)
                    assert((expected_wm - margin) * cell_size *
                         cell_occupancy <= pg_headroom_wm_res[pg])

                pkts_num = pkts_inc

            # overflow the headroom
            send_packet(self, src_port_id, pkt, pkts_num)
            time.sleep(8)
            q_wm_res, pg_shared_wm_res, pg_headroom_wm_res = sai_thrift_read_port_watermarks(
                self.src_client, port_list['src'][src_port_id])
            print("exceeded pkts num sent: %d" % (pkts_num), file=sys.stderr)
            print("lower bound: %d, actual value: %d, upper bound: %d" %
                  ((expected_wm - margin) * cell_size * cell_occupancy, pg_headroom_wm_res[pg],
                   ((expected_wm + margin) * cell_size * cell_occupancy)), file=sys.stderr)
            assert(expected_wm == total_hdrm)

            if platform_asic and platform_asic == "broadcom-dnx":
                logging.info("On J2C+ don't support SAI_INGRESS_PRIORITY_GROUP_STAT_XOFF_ROOM_WATERMARK_BYTES " + \
                             "stat - so ignoring this step for now")
            else:
                assert(pg_headroom_wm_res[pg] <= (
                    expected_wm + margin) * cell_size * cell_occupancy)
                assert((expected_wm - margin) * cell_size *
                    cell_occupancy <= pg_headroom_wm_res[pg])

        finally:
            self.sai_thrift_port_tx_enable(self.dst_client, asic_type, [dst_port_id])

class PGDropTest(sai_base_test.ThriftInterfaceDataPlane):
    def runTest(self):
        time.sleep(5)
        switch_init(self.clients)

        # Parse input parameters
        dscp=int(self.test_params['dscp'])
        ecn=int(self.test_params['ecn'])
        router_mac=self.test_params['router_mac']
        pg=int(self.test_params['pg'])
        queue=int(self.test_params['queue'])
        dst_port_id=int(self.test_params['dst_port_id'])
        dst_port_ip=self.test_params['dst_port_ip']
        dst_port_mac=self.dataplane.get_mac(0, dst_port_id)
        src_port_id=int(self.test_params['src_port_id'])
        src_port_ip=self.test_params['src_port_ip']
        src_port_vlan=self.test_params['src_port_vlan']
        src_port_mac=self.dataplane.get_mac(0, src_port_id)
        asic_type=self.test_params['sonic_asic_type']
        pkts_num_trig_pfc=int(self.test_params['pkts_num_trig_pfc'])
        # Should be set to cause at least 1 drop at ingress
        pkts_num_trig_ingr_drp=int(self.test_params['pkts_num_trig_ingr_drp'])
        iterations=int(self.test_params['iterations'])
        margin=int(self.test_params['pkts_num_margin'])
        cell_size=int(self.test_params.get('cell_size', 0))
        is_multi_asic = (self.src_client != self.dst_client)

        pkt_dst_mac=router_mac if router_mac != '' else dst_port_mac
        dst_port_id=get_rx_port(
            self, 0, src_port_id, pkt_dst_mac, dst_port_ip, src_port_ip
        )

        # Prepare IP packet data
        ttl=64
        packet_length=64
        pkt=construct_ip_pkt(packet_length,
                               pkt_dst_mac,
                               src_port_mac,
                               src_port_ip,
                               dst_port_ip,
                               dscp,
                               src_port_vlan,
                               ecn=ecn,
                               ttl=ttl)

        print("test dst_port_id: {}, src_port_id: {}, src_vlan: {}".format(
            dst_port_id, src_port_id, src_port_vlan
        ), file=sys.stderr)

        try:
            pass_iterations=0
            assert iterations > 0, "Need at least 1 iteration"
            for test_i in range(iterations):
                self.sai_thrift_port_tx_disable(self.dst_client, asic_type, [dst_port_id])

                pg_dropped_cntrs_base=sai_thrift_read_pg_drop_counters(
                    self.src_client, port_list['src'][src_port_id])
                pkt_num = pkts_num_trig_pfc

                # Fill egress memory and leakout
                if 'cisco-8000' in asic_type and is_multi_asic:
                    pkts_num_egr_mem, extra_bytes_occupied = overflow_egress(self,
                                                    src_port_id, pkt, pg, asic_type)
                    pkt_num -= extra_bytes_occupied // cell_size

                # Send packets to trigger PFC
                print("Iteration {}/{}, sending {} packets to trigger PFC".format(
                    test_i + 1, iterations, pkts_num_trig_pfc), file=sys.stderr)
                send_packet(self, src_port_id, pkt, pkt_num)

                # Account for leakout
                if 'cisco-8000' in asic_type and not is_multi_asic:
                    queue_counters=sai_thrift_read_queue_occupancy(
                        self.dst_client, "dst", dst_port_id)
                    occ_pkts=queue_counters[queue] // (packet_length + 24)
                    leaked_pkts=pkts_num_trig_pfc - occ_pkts
                    print("resending leaked packets {}".format(
                        leaked_pkts))
                    send_packet(self, src_port_id, pkt, leaked_pkts)

                # Trigger drop
                pkt_inc=pkts_num_trig_ingr_drp + margin - pkts_num_trig_pfc
                print("sending {} additional packets to trigger ingress drop".format(
                    pkt_inc), file=sys.stderr)
                send_packet(self, src_port_id, pkt, pkt_inc)

                pg_dropped_cntrs=sai_thrift_read_pg_drop_counters(
                    self.src_client, port_list['src'][src_port_id])
                pg_drops=pg_dropped_cntrs[pg] - pg_dropped_cntrs_base[pg]

                actual_num_trig_ingr_drp=pkts_num_trig_ingr_drp + \
                    margin - (pg_drops - 1)
                ingr_drop_diff=actual_num_trig_ingr_drp - pkts_num_trig_ingr_drp
                if abs(ingr_drop_diff) < margin:
                    pass_iterations += 1
                print("expected trig drop: {}, actual trig drop: {}, diff: {}".format(
                    pkts_num_trig_ingr_drp, actual_num_trig_ingr_drp, ingr_drop_diff), file=sys.stderr)

                self.sai_thrift_port_tx_enable(self.dst_client, asic_type, [dst_port_id])

            print("pass iterations: {}, total iterations: {}, margin: {}".format(
                pass_iterations, iterations, margin), file=sys.stderr)
            assert pass_iterations >= int(
                0.75 * iterations), "Passed iterations {} insufficient to meet minimum required iterations {}".format(
                pass_iterations, int(0.75 * iterations))

        finally:
            self.sai_thrift_port_tx_enable(self.dst_client, asic_type, [dst_port_id])

class QSharedWatermarkTest(sai_base_test.ThriftInterfaceDataPlane):

    def show_stats(self, banner, asic_type,
                   que, src_port_id, dst_port_id, ingress_counters, egress_counters,
                   sport_cntr_base, sport_pg_cntr_base, sport_pg_share_wm_base, sport_pg_headroom_wm_base, sport_que_share_wm_base,
                   dport_cntr_base, dport_pg_cntr_base, dport_pg_share_wm_base, dport_pg_headroom_wm_base, dport_que_share_wm_base,
                   sport_cntr, sport_pg_cntr, sport_pg_share_wm, sport_pg_headroom_wm, sport_que_share_wm,
                   dport_cntr, dport_pg_cntr, dport_pg_share_wm, dport_pg_headroom_wm, dport_que_share_wm):
        port_counter_indexes = [que + 2]
        port_counter_indexes += ingress_counters
        port_counter_indexes += egress_counters
        port_counter_indexes += [TRANSMITTED_PKTS, RECEIVED_PKTS, RECEIVED_NON_UC_PKTS, TRANSMITTED_NON_UC_PKTS, EGRESS_PORT_QLEN]
        stats_tbl = texttable.TextTable(['']
                                      + [port_counter_fields[fieldIdx] for fieldIdx in port_counter_indexes]
                                      + ['Ing Pg{} Pkt'.format(que)]
                                      + ['Ing Pg{} Share Wm'.format(que)]
                                      + ['Ing Pg{} headroom Wm'.format(que)]
                                      + ['Que{} Share Wm'.format(que)])

        if sport_cntr == None:
            sport_cntr, _ = sai_thrift_read_port_counters(self.src_client, asic_type, port_list['src'][src_port_id])
        if sport_pg_cntr == None:
            sport_pg_cntr = sai_thrift_read_pg_counters(self.src_client, port_list['src'][src_port_id])
        if None in [sport_pg_share_wm, sport_pg_headroom_wm, sport_que_share_wm]:
            sport_que_share_wm, sport_pg_share_wm, sport_pg_headroom_wm = \
                sai_thrift_read_port_watermarks(self.src_client, port_list['src'][src_port_id])

        if dport_cntr == None:
            dport_cntr, _ = sai_thrift_read_port_counters(self.dst_client, asic_type, port_list['dst'][dst_port_id])
        if dport_pg_cntr == None:
            dport_pg_cntr = sai_thrift_read_pg_counters(self.dst_client, port_list['dst'][dst_port_id])
        if None in [dport_pg_share_wm, dport_pg_headroom_wm, dport_que_share_wm]:
            dport_que_share_wm, dport_pg_share_wm, dport_pg_headroom_wm = \
                sai_thrift_read_port_watermarks(self.src_client, port_list['dst'][dst_port_id])

        stats_tbl.add_row(['base src port']
                        + [sport_cntr_base[fieldIdx] for fieldIdx in port_counter_indexes]
                        + [sport_pg_cntr_base[que]]
                        + [sport_pg_share_wm_base[que]]
                        + [sport_pg_headroom_wm_base[que]]
                        + [sport_que_share_wm_base[que]])
        stats_tbl.add_row(['     src port']
                        + [sport_cntr[fieldIdx] for fieldIdx in port_counter_indexes]
                        + [sport_pg_cntr[que]]
                        + [sport_pg_share_wm[que]]
                        + [sport_pg_headroom_wm[que]]
                        + [sport_que_share_wm[que]])
        stats_tbl.add_row(['base dst port']
                        + [dport_cntr_base[fieldIdx] for fieldIdx in port_counter_indexes]
                        + [dport_pg_cntr_base[que]]
                        + [dport_pg_share_wm_base[que]]
                        + [dport_pg_headroom_wm_base[que]]
                        + [dport_que_share_wm_base[que]])
        stats_tbl.add_row(['     dst port']
                        + [dport_cntr[fieldIdx] for fieldIdx in port_counter_indexes]
                        + [dport_pg_cntr[que]]
                        + [dport_pg_share_wm[que]]
                        + [dport_pg_headroom_wm[que]]
                        + [dport_que_share_wm[que]])
        sys.stderr.write('{}\n{}\n'.format(banner, stats_tbl))

    def runTest(self):
        time.sleep(5)
        switch_init(self.clients)

        # Parse input parameters
        ingress_counters, egress_counters = get_counter_names(self.test_params['sonic_version'])
        dscp=int(self.test_params['dscp'])
        ecn=int(self.test_params['ecn'])
        router_mac=self.test_params['router_mac']
        print("router_mac: %s" % (router_mac), file=sys.stderr)
        queue=int(self.test_params['queue'])
        dst_port_id=int(self.test_params['dst_port_id'])
        dst_port_ip=self.test_params['dst_port_ip']
        dst_port_mac=self.dataplane.get_mac(0, dst_port_id)
        src_port_id=int(self.test_params['src_port_id'])
        src_port_ip=self.test_params['src_port_ip']
        src_port_vlan=self.test_params['src_port_vlan']
        src_port_mac=self.dataplane.get_mac(0, src_port_id)

        asic_type=self.test_params['sonic_asic_type']
        pkts_num_leak_out=int(self.test_params['pkts_num_leak_out'])
        pkts_num_fill_min=int(self.test_params['pkts_num_fill_min'])
        pkts_num_trig_drp=int(self.test_params['pkts_num_trig_drp'])
        cell_size=int(self.test_params['cell_size'])
        hwsku=self.test_params['hwsku']
        platform_asic = self.test_params['platform_asic']

        if 'packet_size' in list(self.test_params.keys()):
            packet_length=int(self.test_params['packet_size'])
        else:
            packet_length=64

        cell_occupancy=(packet_length + cell_size - 1) // cell_size

        # Prepare TCP packet data
        ttl=64
        pkt_dst_mac=router_mac if router_mac != '' else dst_port_mac

        is_dualtor = self.test_params.get('is_dualtor', False)
        def_vlan_mac = self.test_params.get('def_vlan_mac', None)
        if is_dualtor and def_vlan_mac != None:
            pkt_dst_mac = def_vlan_mac

        pkt=construct_ip_pkt(packet_length,
                               pkt_dst_mac,
                               src_port_mac,
                               src_port_ip,
                               dst_port_ip,
                               dscp,
                               src_port_vlan,
                               ecn=ecn,
                               ttl=ttl)

        print("dst_port_id: %d, src_port_id: %d, src_port_vlan: %s" %
              (dst_port_id, src_port_id, src_port_vlan), file=sys.stderr)
        # in case dst_port_id is part of LAG, find out the actual dst port
        # for given IP parameters
        dst_port_id=get_rx_port(
            self, 0, src_port_id, pkt_dst_mac, dst_port_ip, src_port_ip, src_port_vlan
        )
        print("actual dst_port_id: %d" % (dst_port_id), file=sys.stderr)

        # Add slight tolerance in threshold characterization to consider
        # the case that cpu puts packets in the egress queue after we pause the egress
        # or the leak out is simply less than expected as we have occasionally observed
        #
        # On TH2 using scheduler-based TX enable, we find the Q min being inflated
        # to have 0x10 = 16 cells. This effect is captured in lossy traffic queue
        # shared test, so the margin here actually means extra capacity margin
        margin=int(self.test_params['pkts_num_margin']) if self.test_params.get(
            'pkts_num_margin') else 8

        # For TH3, some packets stay in egress memory and doesn't show up in shared buffer or leakout
        if 'pkts_num_egr_mem' in list(self.test_params.keys()):
            pkts_num_egr_mem=int(self.test_params['pkts_num_egr_mem'])

        recv_counters_base, _ = sai_thrift_read_port_counters(self.src_client, asic_type, port_list['src'][src_port_id])
        xmit_counters_base, _ = sai_thrift_read_port_counters(self.dst_client, asic_type, port_list['dst'][dst_port_id])
        self.sai_thrift_port_tx_disable(self.dst_client, asic_type, [dst_port_id])
        pg_cntrs_base = sai_thrift_read_pg_counters(self.src_client, port_list['src'][src_port_id])
        dst_pg_cntrs_base = sai_thrift_read_pg_counters(self.dst_client, port_list['dst'][dst_port_id])
        q_wm_res_base, pg_shared_wm_res_base, pg_headroom_wm_res_base = sai_thrift_read_port_watermarks(self.src_client, port_list['src'][src_port_id])
        dst_q_wm_res_base, dst_pg_shared_wm_res_base, dst_pg_headroom_wm_res_base = sai_thrift_read_port_watermarks(self.dst_client, port_list['dst'][dst_port_id])

        # send packets
        try:
            # Since there is variability in packet leakout in hwsku Arista-7050CX3-32S-D48C8 and
            # Arista-7050CX3-32S-C32. Starting with zero pkts_num_leak_out and trying to find
            # actual leakout by sending packets and reading actual leakout from HW
            if check_leackout_compensation_support(asic_type, hwsku):
                pkts_num_leak_out = 0

            xmit_counters_history, _ = sai_thrift_read_port_counters(self.dst_client, asic_type, port_list['dst'][dst_port_id])
            que_min_pkts_num = 0

            # send packets to fill queue min but not trek into shared pool
            # so if queue min is zero, it will directly trek into shared pool by 1
            # TH2 uses scheduler-based TX enable, this does not require sending packets
            # to leak out
            if hwsku == 'DellEMC-Z9332f-O32' or hwsku == 'DellEMC-Z9332f-M-O16C64':
                que_min_pkts_num = pkts_num_egr_mem + pkts_num_leak_out + pkts_num_fill_min
                send_packet(self, src_port_id, pkt, que_min_pkts_num)
            else:
                que_min_pkts_num = pkts_num_leak_out + pkts_num_fill_min
                send_packet(self, src_port_id, pkt, que_min_pkts_num)

            # allow enough time for the dut to sync up the counter values in counters_db
            time.sleep(8)

            if que_min_pkts_num > 0 and check_leackout_compensation_support(asic_type, hwsku):
                dynamically_compensate_leakout(self.dst_client, asic_type, sai_thrift_read_port_counters,
                                               port_list['dst'][dst_port_id], TRANSMITTED_PKTS,
                                               xmit_counters_history, self, src_port_id, pkt, 40)

            q_wm_res, pg_shared_wm_res, pg_headroom_wm_res=sai_thrift_read_port_watermarks(
                self.dst_client, port_list['dst'][dst_port_id])
            pg_cntrs=sai_thrift_read_pg_counters(
                self.src_client, port_list['src'][src_port_id])
            print("Init pkts num sent: %d, min: %d, actual watermark value to start: %d" % (
                que_min_pkts_num, pkts_num_fill_min, q_wm_res[queue]), file=sys.stderr)
            print("Received packets: %d" %
                  (pg_cntrs[queue] - pg_cntrs_base[queue]), file=sys.stderr)

            self.show_stats('Filled queue min', asic_type,
                   queue, src_port_id, dst_port_id, ingress_counters, egress_counters,
                   recv_counters_base, pg_cntrs_base, pg_shared_wm_res_base, pg_headroom_wm_res_base, q_wm_res_base,
                   xmit_counters_base, dst_pg_cntrs_base, dst_pg_shared_wm_res_base, dst_pg_headroom_wm_res_base, dst_q_wm_res_base,
                   None, pg_cntrs, None, None, None,
                   None, None, pg_shared_wm_res, pg_headroom_wm_res, q_wm_res)

            if pkts_num_fill_min:
                assert(q_wm_res[queue] == 0)
            elif 'cisco-8000' in asic_type:
                assert(q_wm_res[queue] <= (margin + 1) * cell_size)
            else:
                if platform_asic and platform_asic == "broadcom-dnx":
                    logging.info("On J2C+ don't support SAI_INGRESS_PRIORITY_GROUP_STAT_XOFF_ROOM_WATERMARK_BYTES " + \
                                 "stat - so ignoring this step for now")
                else:
                    assert(q_wm_res[queue] <= 1 * cell_size)

            # send packet batch of fixed packet numbers to fill queue shared
            # first round sends only 1 packet
            expected_wm=0
            total_shared=pkts_num_trig_drp - pkts_num_fill_min - 1
            pkts_inc=(total_shared // cell_occupancy) >> 2
            if 'cisco-8000' in asic_type:
                pkts_total=0  # track total desired queue fill level
                pkts_num=1
            else:
                pkts_num=1 + margin
            fragment=0
            while (expected_wm < total_shared - fragment):
                expected_wm += pkts_num * cell_occupancy
                if (expected_wm > total_shared):
                    diff=(expected_wm - total_shared + \
                          cell_occupancy - 1) // cell_occupancy
                    pkts_num -= diff
                    expected_wm -= diff * cell_occupancy
                    fragment=total_shared - expected_wm

                if 'cisco-8000' in asic_type:
                    self.sai_thrift_port_tx_disable(self.dst_client, asic_type, [dst_port_id])
                    fill_leakout_plus_one(
                        self, src_port_id, dst_port_id, pkt, queue, asic_type)
                    pkts_total += pkts_num
                    pkts_num=pkts_total - 1

                print("pkts num to send: %d, total pkts: %d, queue shared: %d" % (
                    pkts_num, expected_wm, total_shared), file=sys.stderr)

                send_packet(self, src_port_id, pkt, pkts_num)

                if 'cisco-8000' in asic_type:
                    self.sai_thrift_port_tx_enable(
                        self.dst_client, asic_type, [dst_port_id])

                time.sleep(8)

                if que_min_pkts_num == 0 and pkts_num <= 1 + margin and check_leackout_compensation_support(asic_type, hwsku):
                    dynamically_compensate_leakout(self.dst_client, asic_type, sai_thrift_read_port_counters,
                                                   port_list['dst'][dst_port_id], TRANSMITTED_PKTS,
                                                   xmit_counters_history, self, src_port_id, pkt, 40)

                # these counters are clear on read, ensure counter polling
                # is disabled before the test
                q_wm_res, pg_shared_wm_res, pg_headroom_wm_res=sai_thrift_read_port_watermarks(
                    self.dst_client, port_list['dst'][dst_port_id])
                pg_cntrs=sai_thrift_read_pg_counters(
                    self.src_client, port_list['src'][src_port_id])
                print("Received packets: %d" %
                      (pg_cntrs[queue] - pg_cntrs_base[queue]), file=sys.stderr)
                print("lower bound: %d, actual value: %d, upper bound: %d" % ((expected_wm - margin)
                      * cell_size, q_wm_res[queue], (expected_wm + margin) * cell_size), file=sys.stderr)

                self.show_stats('Fill queue shared', asic_type,
                       queue, src_port_id, dst_port_id, ingress_counters, egress_counters,
                       recv_counters_base, pg_cntrs_base, pg_shared_wm_res_base, pg_headroom_wm_res_base, q_wm_res_base,
                       xmit_counters_base, dst_pg_cntrs_base, dst_pg_shared_wm_res_base, dst_pg_headroom_wm_res_base, dst_q_wm_res_base,
                       None, pg_cntrs, None, None, None,
                       None, None, pg_shared_wm_res, pg_headroom_wm_res, q_wm_res)

                if platform_asic and platform_asic == "broadcom-dnx":
                    logging.info("On J2C+ don't support SAI_INGRESS_PRIORITY_GROUP_STAT_XOFF_ROOM_WATERMARK_BYTES " + \
                                 "stat - so ignoring this step for now")
                else:
                    assert(q_wm_res[queue] <= (expected_wm + margin) * cell_size)
                    assert((expected_wm - margin) * cell_size <= q_wm_res[queue])

                pkts_num=pkts_inc

            if 'cisco-8000' in asic_type:
                self.sai_thrift_port_tx_disable(self.dst_client, asic_type, [dst_port_id])
                fill_leakout_plus_one(self, src_port_id,
                       dst_port_id, pkt, queue, asic_type)
                pkts_total += pkts_num
                pkts_num=pkts_total - 1

            # overflow the shared pool
            send_packet(self, src_port_id, pkt, pkts_num)

            if 'cisco-8000' in asic_type:
                self.sai_thrift_port_tx_enable(self.dst_client, asic_type, [dst_port_id])

            time.sleep(8)
            q_wm_res, pg_shared_wm_res, pg_headroom_wm_res=sai_thrift_read_port_watermarks(
                self.dst_client, port_list['dst'][dst_port_id])
            pg_cntrs=sai_thrift_read_pg_counters(
                self.src_client, port_list['src'][src_port_id])
            print("Received packets: %d" %
                  (pg_cntrs[queue] - pg_cntrs_base[queue]), file=sys.stderr)
            print("exceeded pkts num sent: %d, actual value: %d, lower bound: %d, upper bound: %d" % (
                pkts_num, q_wm_res[queue], expected_wm * cell_size, (expected_wm + margin) * cell_size), file=sys.stderr)

            self.show_stats('Overflow queue shared', asic_type,
                   queue, src_port_id, dst_port_id, ingress_counters, egress_counters,
                   recv_counters_base, pg_cntrs_base, pg_shared_wm_res_base, pg_headroom_wm_res_base, q_wm_res_base,
                   xmit_counters_base, dst_pg_cntrs_base, dst_pg_shared_wm_res_base, dst_pg_headroom_wm_res_base, dst_q_wm_res_base,
                   None, pg_cntrs, None, None, None,
                   None, None, pg_shared_wm_res, pg_headroom_wm_res, q_wm_res)

            assert(fragment < cell_occupancy)

            if platform_asic and platform_asic == "broadcom-dnx":
                logging.info("On J2C+ don't support SAI_INGRESS_PRIORITY_GROUP_STAT_XOFF_ROOM_WATERMARK_BYTES " + \
                             "stat - so ignoring this step for now")
            else:
                assert(expected_wm * cell_size <= q_wm_res[queue])
                assert(q_wm_res[queue] <= (expected_wm + margin) * cell_size)

        finally:
            self.sai_thrift_port_tx_enable(self.dst_client, asic_type, [dst_port_id])

# TODO: buffer pool roid should be obtained via rpc calls
# based on the pg or queue index
# rather than fed in as test parameters due to the lack in SAI implement
class BufferPoolWatermarkTest(sai_base_test.ThriftInterfaceDataPlane):
    def runTest(self):
        time.sleep(5)
        switch_init(self.clients)

        # Parse input parameters
        dscp=int(self.test_params['dscp'])
        ecn=int(self.test_params['ecn'])
        router_mac=self.test_params['router_mac']
        print("router_mac: %s" % (router_mac), file=sys.stderr)
        pg=self.test_params['pg']
        queue=self.test_params['queue']
        print("pg: %s, queue: %s, buffer pool type: %s" %
              (pg, queue, 'egress' if not pg else 'ingress'), file=sys.stderr)
        dst_port_id=int(self.test_params['dst_port_id'])
        dst_port_ip=self.test_params['dst_port_ip']
        dst_port_mac=self.dataplane.get_mac(0, dst_port_id)
        src_port_id=int(self.test_params['src_port_id'])
        src_port_ip=self.test_params['src_port_ip']
        src_port_mac=self.dataplane.get_mac(0, src_port_id)

        asic_type=self.test_params['sonic_asic_type']
        pkts_num_leak_out=int(self.test_params['pkts_num_leak_out'])
        pkts_num_fill_min=int(self.test_params['pkts_num_fill_min'])
        pkts_num_fill_shared=int(self.test_params['pkts_num_fill_shared'])
        cell_size=int(self.test_params['cell_size'])

        print("buf_pool_roid: %s" %
              (self.test_params['buf_pool_roid']), file=sys.stderr)
        buf_pool_roid=int(self.test_params['buf_pool_roid'], 0)
        print("buf_pool_roid: 0x%lx" % (buf_pool_roid), file=sys.stderr)

        buffer_pool_wm_base=0
        if 'cisco-8000' in asic_type:
            # We use dst client for cisco 8000.
            client_to_use = self.dst_client
            # Some small amount of memory is always occupied
            buffer_pool_wm_base=sai_thrift_read_buffer_pool_watermark(
                client_to_use, buf_pool_roid)
        else:
            client_to_use = self.src_client
        print("Initial watermark: {}".format(buffer_pool_wm_base))

        # Prepare TCP packet data
        tos=dscp << 2
        tos |= ecn
        ttl=64

        if 'packet_size' in list(self.test_params.keys()):
            packet_length=int(self.test_params['packet_size'])
        else:
            packet_length=64

        cell_occupancy=(packet_length + cell_size - 1) // cell_size

        pkt = get_multiple_flows(
                self,
                router_mac if router_mac != '' else dst_port_mac,
                dst_port_id,
                dst_port_ip,
                None,
                dscp,
                ecn,
                ttl,
                packet_length,
                [(src_port_id, src_port_ip)],
                packets_per_port=1)[src_port_id][0][0]

        # Add slight tolerance in threshold characterization to consider
        # the case that cpu puts packets in the egress queue after we pause the egress
        # or the leak out is simply less than expected as we have occasionally observed
        upper_bound_margin=2 * cell_occupancy
        if 'cisco-8000' in asic_type:
            lower_bound_margin=2 * cell_occupancy
        else:
            # On TD2, we found the watermark value is always short of the expected
            # value by 1
            lower_bound_margin=1

        # On TH2 using scheduler-based TX enable, we find the Q min being inflated
        # to have 0x10 = 16 cells. This effect is captured in lossy traffic ingress
        # buffer pool test and lossy traffic egress buffer pool test to illusively
        # have extra capacity in the buffer pool space
        extra_cap_margin=8 * cell_occupancy

        # Adjust the methodology to enable TX for each incremental watermark value test
        # To this end, send the total # of packets instead of the incremental amount
        # to refill the buffer to the exepected level
        pkts_num_to_send=0
        # send packets
        try:
            # send packets to fill min but not trek into shared pool
            # so if min is zero, it directly treks into shared pool by 1
            # this is the case for lossy traffic at ingress and lossless traffic at egress (on td2)
            # Because lossy and lossless traffic use the same pool at ingress, even if
            # lossless traffic has pg min not equal to zero, we still need to consider
            # the impact caused by lossy traffic
            #
            # TH2 uses scheduler-based TX enable, this does not require sending packets to leak out
            self.sai_thrift_port_tx_disable(self.dst_client, asic_type, [dst_port_id])
            pkts_num_to_send += (pkts_num_leak_out + pkts_num_fill_min)
            send_packet(self, src_port_id, pkt, pkts_num_to_send)
            self.sai_thrift_port_tx_enable(self.dst_client, asic_type, [dst_port_id])
            time.sleep(8)
            buffer_pool_wm=sai_thrift_read_buffer_pool_watermark(
                client_to_use, buf_pool_roid) - buffer_pool_wm_base
            print("Init pkts num sent: %d, min: %d, actual watermark value to start: %d" % (
                (pkts_num_leak_out + pkts_num_fill_min), pkts_num_fill_min, buffer_pool_wm), file=sys.stderr)
            if pkts_num_fill_min:
                assert(buffer_pool_wm <= upper_bound_margin * cell_size)
            else:
                # on t1-lag, we found vm will keep sending control
                # packets, this will cause the watermark to be 2 * 208 bytes
                # as all lossy packets are now mapped to single pg 0
                # so we remove the strict equity check, and use upper bound
                # check instead
                assert(buffer_pool_wm <= upper_bound_margin * cell_size)

            # send packet batch of fixed packet numbers to fill shared
            # first round sends only 1 packet
            expected_wm=0
            total_shared=(pkts_num_fill_shared - \
                          pkts_num_fill_min) * cell_occupancy
            pkts_inc=(total_shared >> 2) // cell_occupancy
            if 'cisco-8000' in asic_type:
                # No additional packet margin needed while sending,
                # but small margin still needed during boundary checks below
                pkts_num=1
            else:
                pkts_num=(1 + upper_bound_margin) // cell_occupancy
            while (expected_wm < total_shared):
                expected_wm += pkts_num * cell_occupancy
                if (expected_wm > total_shared):
                    pkts_num -= (expected_wm - total_shared + \
                                 cell_occupancy - 1) // cell_occupancy
                    expected_wm=total_shared
                print("pkts num to send: %d, total pkts: %d, shared: %d" %
                      (pkts_num, expected_wm, total_shared), file=sys.stderr)

                self.sai_thrift_port_tx_disable(self.dst_client, asic_type, [dst_port_id])
                pkts_num_to_send += pkts_num
                if 'cisco-8000' in asic_type:
                    fill_leakout_plus_one(self, src_port_id,
                           dst_port_id, pkt, queue, asic_type)
                    send_packet(self, src_port_id, pkt, pkts_num_to_send - 1)
                else:
                    send_packet(self, src_port_id, pkt, pkts_num_to_send)
                self.sai_thrift_port_tx_enable(self.dst_client, asic_type, [dst_port_id])
                time.sleep(8)
                buffer_pool_wm=sai_thrift_read_buffer_pool_watermark(
                    client_to_use, buf_pool_roid) - buffer_pool_wm_base
                print("lower bound (-%d): %d, actual value: %d, upper bound (+%d): %d" % (lower_bound_margin, (expected_wm - lower_bound_margin)
                      * cell_size, buffer_pool_wm, upper_bound_margin, (expected_wm + upper_bound_margin) * cell_size), file=sys.stderr)
                assert(buffer_pool_wm <= (expected_wm + \
                       upper_bound_margin) * cell_size)
                assert((expected_wm - lower_bound_margin)
                       * cell_size <= buffer_pool_wm)

                pkts_num=pkts_inc

            # overflow the shared pool
            self.sai_thrift_port_tx_disable(self.dst_client, asic_type, [dst_port_id])
            pkts_num_to_send += pkts_num
            if 'cisco-8000' in asic_type:
                fill_leakout_plus_one(self, src_port_id,
                       dst_port_id, pkt, queue, asic_type)
                send_packet(self, src_port_id, pkt, pkts_num_to_send - 1)
            else:
                send_packet(self, src_port_id, pkt, pkts_num_to_send)

            buffer_pool_wm_before_tx_enable = sai_thrift_read_buffer_pool_watermark(
                client_to_use, buf_pool_roid) - buffer_pool_wm_base
            self.sai_thrift_port_tx_enable(self.dst_client, asic_type, [dst_port_id])
            time.sleep(8)
            buffer_pool_wm=sai_thrift_read_buffer_pool_watermark(
                client_to_use, buf_pool_roid) - buffer_pool_wm_base
            if (self.src_client != self.dst_client and
                    asic_type == "cisco-8000"):
                # Due to the presence of fabric, there may be more packets
                # held up in fabric, and they add to the watermark after
                # tx_enabled. So we use the watermark before tx is enabled.
                buffer_pool_wm = buffer_pool_wm_before_tx_enable

            print("exceeded pkts num sent: %d, expected watermark: %d, actual value: %d" % (
                pkts_num, (expected_wm * cell_size), buffer_pool_wm), file=sys.stderr)
            assert(expected_wm == total_shared)
            assert((expected_wm - lower_bound_margin)
                   * cell_size <= buffer_pool_wm)
            assert(buffer_pool_wm <= (expected_wm + extra_cap_margin) * cell_size)

        finally:
            self.sai_thrift_port_tx_enable(self.dst_client, asic_type, [dst_port_id])


class PacketTransmit(sai_base_test.ThriftInterfaceDataPlane):
    """
    Transmit packets from a given source port to destination port. If no
    packet count is provided, default_count is used
    """

    def runTest(self):
        default_count=300

        # Parse input parameters
        router_mac=self.test_params['router_mac']
        dst_port_id=int(self.test_params['dst_port_id'])
        dst_port_ip=self.test_params['dst_port_ip']
        dst_port_mac=self.dataplane.get_mac(0, dst_port_id)
        src_port_id=int(self.test_params['src_port_id'])
        src_port_ip=self.test_params['src_port_ip']
        src_port_mac=self.dataplane.get_mac(0, src_port_id)
        packet_count=self.test_params.get("count", default_count)

        print("dst_port_id: {}, src_port_id: {}".format(
            dst_port_id, src_port_id
        ), file=sys.stderr)
        print(("dst_port_mac: {}, src_port_mac: {},"
            "src_port_ip: {}, dst_port_ip: {}").format(
                dst_port_mac, src_port_mac, src_port_ip, dst_port_ip
            ), file=sys.stderr)

        # Send packets to leak out
        pkt_dst_mac=router_mac if router_mac != '' else dst_port_mac
        pkt=simple_ip_packet(pktlen=64,
                    eth_dst=pkt_dst_mac,
                    eth_src=src_port_mac,
                    ip_src=src_port_ip,
                    ip_dst=dst_port_ip,
                    ip_ttl=64)

        print("Sending {} packets to port {}".format(
            packet_count, src_port_id
        ), file=sys.stderr)
        send_packet(self, src_port_id, pkt, packet_count)


# PFC test on tunnel traffic (dualtor specific test case)
class PCBBPFCTest(sai_base_test.ThriftInterfaceDataPlane):

    def _build_testing_ipinip_pkt(self, active_tor_mac, standby_tor_mac, active_tor_ip, standby_tor_ip, inner_dscp, outer_dscp, dst_ip, ecn=1, packet_size=64):
        pkt = simple_tcp_packet(
                pktlen=packet_size,
                eth_dst=standby_tor_mac,
                ip_src='1.1.1.1',
                ip_dst=dst_ip,
                ip_dscp=inner_dscp,
                ip_ecn=ecn,
                ip_ttl=64
                )
        # The pktlen is ignored if inner_frame is not None
        ipinip_packet = simple_ipv4ip_packet(
                            eth_dst=active_tor_mac,
                            eth_src=standby_tor_mac,
                            ip_src=standby_tor_ip,
                            ip_dst=active_tor_ip,
                            ip_dscp=outer_dscp,
                            ip_ecn=ecn,
                            inner_frame=pkt[scapy.IP]
                            )
        return ipinip_packet

    def _build_testing_pkt(self, active_tor_mac, dscp, dst_ip, ecn=1, packet_size=64):
        pkt = simple_tcp_packet(
                pktlen=packet_size,
                eth_dst=active_tor_mac,
                ip_src='1.1.1.1',
                ip_dst=dst_ip,
                ip_dscp=dscp,
                ip_ecn=ecn,
                ip_ttl=64
                )
        return pkt

    def runTest(self):
        """
        This test case is to verify PFC for tunnel traffic.
        Traffic is ingressed from IPinIP tunnel(LAG port), and then being decaped at active tor, and then egress to server.
        Tx is disabled on the egress port to trigger PFC pause.
        """
        switch_init(self.clients)

        # Parse input parameters
        active_tor_mac = self.test_params['active_tor_mac']
        active_tor_ip = self.test_params['active_tor_ip']
        standby_tor_mac = self.test_params['standby_tor_mac']
        standby_tor_ip = self.test_params['standby_tor_ip']
        src_port_id = self.test_params['src_port_id']
        dst_port_id = self.test_params['dst_port_id']
        dst_port_ip = self.test_params['dst_port_ip']

        inner_dscp = int(self.test_params['dscp'])
        tunnel_traffic_test = False
        if 'outer_dscp' in self.test_params:
            outer_dscp = int(self.test_params['outer_dscp'])
            tunnel_traffic_test = True
        ecn = int(self.test_params['ecn'])
        pkts_num_trig_pfc = int(self.test_params['pkts_num_trig_pfc'])
        # The pfc counter index starts from index 2 in sai_thrift_read_port_counters
        pg = int(self.test_params['pg']) + 2

        asic_type = self.test_params['sonic_asic_type']
        if 'packet_size' in list(self.test_params.keys()):
            packet_size = int(self.test_params['packet_size'])
        else:
            packet_size = 64
        if 'pkts_num_margin' in list(self.test_params.keys()):
            pkts_num_margin = int(self.test_params['pkts_num_margin'])
        else:
            pkts_num_margin = 2

        try:
            # Disable tx on EGRESS port so that headroom buffer cannot be free
            self.sai_thrift_port_tx_disable(self.dst_client, asic_type, [dst_port_id])
            # Make a snapshot of transmitted packets
            tx_counters_base, _ = sai_thrift_read_port_counters(self.dst_client, asic_type, port_list['dst'][dst_port_id])
            # Make a snapshot of received packets
            rx_counters_base, _ = sai_thrift_read_port_counters(self.src_client, asic_type, port_list['src'][src_port_id])
            if tunnel_traffic_test:
                # Build IPinIP packet for testing
                pkt = self._build_testing_ipinip_pkt(active_tor_mac=active_tor_mac,
                                                    standby_tor_mac=standby_tor_mac,
                                                    active_tor_ip=active_tor_ip,
                                                    standby_tor_ip=standby_tor_ip,
                                                    inner_dscp=inner_dscp,
                                                    outer_dscp=outer_dscp,
                                                    dst_ip=dst_port_ip,
                                                    ecn=ecn,
                                                    packet_size=packet_size
                                                    )
            else:
                # Build regular packet
                pkt = self._build_testing_pkt(active_tor_mac=active_tor_mac,
                                            dscp=inner_dscp,
                                            dst_ip=dst_port_ip,
                                            ecn=ecn,
                                            packet_size=packet_size)

            # Send packets short of triggering pfc
            send_packet(self, src_port_id, pkt, pkts_num_trig_pfc)
            time.sleep(8)
            # Read TX_OK again to calculate leaked packet number
            tx_counters, _ = sai_thrift_read_port_counters(self.dst_client, asic_type, port_list['dst'][dst_port_id])
            leaked_packet_number = tx_counters[TRANSMITTED_PKTS] - tx_counters_base[TRANSMITTED_PKTS]
            # Send packets to compensate the leaked packets
            send_packet(self, src_port_id, pkt, leaked_packet_number)
            time.sleep(8)
            # Read rx counter again. No PFC pause frame should be triggered
            rx_counters, _ = sai_thrift_read_port_counters(self.src_client, asic_type, port_list['src'][src_port_id])
            # Verify no pfc
            assert(rx_counters[pg] == rx_counters_base[pg])
            rx_counters_base = rx_counters
            # Send some packets to trigger PFC
            send_packet(self, src_port_id, pkt, 1 + 2 * pkts_num_margin)
            time.sleep(8)
            rx_counters, _ = sai_thrift_read_port_counters(self.src_client, asic_type, port_list['src'][src_port_id])
            # Verify PFC pause frame is generated on expected PG
            assert(rx_counters[pg] > rx_counters_base[pg])
        finally:
            # Enable tx on dest port
            self.sai_thrift_port_tx_enable(
                self.dst_client, asic_type, [dst_port_id])


class QWatermarkAllPortTest(sai_base_test.ThriftInterfaceDataPlane):

    def runTest(self):
        time.sleep(5)
        switch_init(self.clients)
        # Parse input parameters
        ingress_counters, egress_counters = get_counter_names(self.test_params['sonic_version'])
        ecn = int(self.test_params['ecn'])
        router_mac = self.test_params['router_mac']
        src_port_id = int(self.test_params['src_port_id'])
        src_port_ip = self.test_params['src_port_ip']
        src_port_vlan = self.test_params['src_port_vlan']
        src_port_mac = self.dataplane.get_mac(0, src_port_id)
        dst_port_ids = self.test_params['dst_port_ids']
        dst_port_ips = self.test_params['dst_port_ips']
        dst_port_macs = [self.dataplane.get_mac(
            0, ptid) for ptid in dst_port_ids]

        asic_type = self.test_params['sonic_asic_type']
        pkt_count = int(self.test_params['pkt_count'])
        cell_size = int(self.test_params['cell_size'])
        prio_list = [2, 3, 4, 8, 5, 46, 48]
        queue_list = [1, 3, 4, 0, 2, 5, 6]
        if 'packet_size' in list(self.test_params.keys()):
            packet_length = int(self.test_params['packet_size'])
        else:
            packet_length = 64

        cell_occupancy = (packet_length + cell_size - 1) // cell_size
        ttl = 64
        assert(router_mac != '')
        pkt_dst_mac = router_mac

        # Correct any destination ports that may be in a lag
        pkts = {}
        for i in range(len(dst_port_ids)):
            pkts[dst_port_ids[i]] = []
            for pri in prio_list:
                pkts[dst_port_ids[i]].append(get_multiple_flows(self,
                    router_mac,
                    dst_port_ids[i],
                    dst_port_ips[i],
                    src_port_vlan,
                    pri,
                    ecn,
                    ttl,
                    packet_length,
                    [(src_port_id, src_port_ip)],
                    packets_per_port=1)[src_port_id][0][0])

        margin = int(self.test_params['pkts_num_margin']) if self.test_params.get(
            'pkts_num_margin') else 8

        recv_counters_base, _ = sai_thrift_read_port_counters(self.src_client, asic_type, port_list['src'][src_port_id])
        dst_q_wm_res_bases = [sai_thrift_read_port_watermarks(self.dst_client, port_list['dst'][sid])[0] for sid in dst_port_ids]
        print("queue watermark base for all port is {}".format(dst_q_wm_res_bases), file=sys.stderr)

        try:
            for i in range(len(prio_list)):
                dscp = prio_list[i]
                queue = queue_list[i]
                for p_cnt in range(len(dst_port_ids)):
                    dst_port = dst_port_ids[p_cnt]
                    self.sai_thrift_port_tx_disable(self.dst_client, asic_type, [dst_port])

                    # leakout
                    if 'cisco-8000' in asic_type:
                        fill_leakout_plus_one(self, src_port_id,
                               dst_port, pkts[dst_port][i], queue, asic_type)

                    # send packet
                    send_packet(self, src_port_id, pkts[dst_port][i], pkt_count)
                    self.sai_thrift_port_tx_enable(self.dst_client, asic_type, [dst_port])

            time.sleep(2)
            # get all q_wm values for all port
            dst_q_wm_res_all_port = [sai_thrift_read_port_watermarks(self.dst_client, port_list['dst'][sid])[0]
                                     for sid in dst_port_ids]
            print("queue watermark for all port is {}".format(dst_q_wm_res_all_port), file=sys.stderr)
            expected_wm = pkt_count * cell_occupancy
            # verification of queue watermark for all ports
            for qwms in dst_q_wm_res_all_port:
                for qwm in qwms[:-1]:
                    msg = "queue_wm value is {}, lower limit:{}, upper limit:{}".format(
                            qwm,
                            (expected_wm - margin) * cell_size,
                            (expected_wm + margin) * cell_size)

                    assert (expected_wm - margin) * cell_size <= qwm\
                            <= (expected_wm + margin) * cell_size, msg

        finally:
            self.sai_thrift_port_tx_enable(self.dst_client, asic_type, dst_port_ids)<|MERGE_RESOLUTION|>--- conflicted
+++ resolved
@@ -367,8 +367,6 @@
     return False
 
 
-<<<<<<< HEAD
-=======
 def overflow_egress(test_case, src_port_id, pkt, queue, asic_type):
     # Attempts to queue 1 packet while compensating for a varying packet
     # leakout and egress queues. Returns pkts_num_egr_mem: number of packets
@@ -400,7 +398,6 @@
     raise RuntimeError("Couldn't overflow the egress memory after 1000 iterations.")
 
 
->>>>>>> 92165184
 def get_peer_addresses(data):
     def get_peer_addr(data, addr):
         if isinstance(data, dict) and 'peer_addr' in data:
