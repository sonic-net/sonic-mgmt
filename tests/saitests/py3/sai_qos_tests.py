"""
SONiC Dataplane Qos tests
"""
import time
import logging
import ptf.packet as scapy
from scapy.all import Ether, IP
import socket
import sai_base_test
import operator
import sys
import texttable
import math
import os
import concurrent.futures
from ptf.testutils import (ptf_ports,
                           dp_poll,
                           simple_arp_packet,
                           send_packet,
                           simple_tcp_packet,
                           simple_qinq_tcp_packet,
                           simple_ip_packet,
                           simple_ipv4ip_packet,
                           hex_dump_buffer,
                           verify_packet_any_port,
                           port_to_tuple)
from ptf.mask import Mask
from switch import (switch_init,
                    sai_thrift_create_scheduler_profile,
                    sai_thrift_clear_all_counters,
                    sai_thrift_read_port_counters,
                    port_list,
                    sai_thrift_read_port_watermarks,
                    sai_thrift_read_pg_counters,
                    sai_thrift_read_pg_drop_counters,
                    sai_thrift_read_pg_shared_watermark,
                    sai_thrift_read_buffer_pool_watermark,
                    sai_thrift_read_headroom_pool_watermark,
                    sai_thrift_read_queue_occupancy,
                    sai_thrift_read_pg_occupancy,
                    sai_thrift_read_port_voq_counters,
                    sai_thrift_get_voq_port_id
                    )
from switch_sai_thrift.ttypes import (sai_thrift_attribute_value_t,
                                      sai_thrift_attribute_t)
from switch_sai_thrift.sai_headers import SAI_PORT_ATTR_QOS_SCHEDULER_PROFILE_ID


# Counters
# The index number comes from the append order in sai_thrift_read_port_counters
EGRESS_DROP = 0
INGRESS_DROP = 1
PFC_PRIO_0 = 2
PFC_PRIO_1 = 3
PFC_PRIO_2 = 4
PFC_PRIO_3 = 5
PFC_PRIO_4 = 6
PFC_PRIO_5 = 7
PFC_PRIO_6 = 8
PFC_PRIO_7 = 9
TRANSMITTED_OCTETS = 10
TRANSMITTED_PKTS = 11
INGRESS_PORT_BUFFER_DROP = 12
EGRESS_PORT_BUFFER_DROP = 13
RECEIVED_PKTS = 14
RECEIVED_NON_UC_PKTS = 15
TRANSMITTED_NON_UC_PKTS = 16
EGRESS_PORT_QLEN = 17

port_counter_fields = ['OutDiscard',            # SAI_PORT_STAT_IF_OUT_DISCARDS
                       'InDiscard',             # SAI_PORT_STAT_IF_IN_DISCARDS
                       'Pfc0TxPkt',             # SAI_PORT_STAT_PFC_0_TX_PKTS
                       'Pfc1TxPkt',             # SAI_PORT_STAT_PFC_1_TX_PKTS
                       'Pfc2TxPkt',             # SAI_PORT_STAT_PFC_2_TX_PKTS
                       'Pfc3TxPkt',             # SAI_PORT_STAT_PFC_3_TX_PKTS
                       'Pfc4TxPkt',             # SAI_PORT_STAT_PFC_4_TX_PKTS
                       'Pfc5TxPkt',             # SAI_PORT_STAT_PFC_5_TX_PKTS
                       'Pfc6TxPkt',             # SAI_PORT_STAT_PFC_6_TX_PKTS
                       'Pfc7TxPkt',             # SAI_PORT_STAT_PFC_7_TX_PKTS
                       'OutOct',                # SAI_PORT_STAT_IF_OUT_OCTETS
                       'OutUcPkt',              # SAI_PORT_STAT_IF_OUT_UCAST_PKTS
                       'InDropPkt',             # SAI_PORT_STAT_IN_DROPPED_PKTS
                       'OutDropPkt',            # SAI_PORT_STAT_OUT_DROPPED_PKTS
                       'InUcPkt',               # SAI_PORT_STAT_IF_IN_UCAST_PKTS
                       'InNonUcPkt',            # SAI_PORT_STAT_IF_IN_NON_UCAST_PKTS
                       'OutNonUcPkt',           # SAI_PORT_STAT_IF_OUT_NON_UCAST_PKTS
                       'OutQlen']               # SAI_PORT_STAT_IF_OUT_QLEN

queue_counter_field_template = 'Que{}Cnt'       # SAI_QUEUE_STAT_PACKETS

# sai_thrift_read_port_watermarks
queue_share_wm_field_template = 'Que{}ShareWm'  # SAI_QUEUE_STAT_SHARED_WATERMARK_BYTES
pg_share_wm_field_template = 'Pg{}ShareWm'      # SAI_INGRESS_PRIORITY_GROUP_STAT_SHARED_WATERMARK_BYTES
pg_headroom_wm_field_template = 'pg{}HdrmWm'    # SAI_INGRESS_PRIORITY_GROUP_STAT_XOFF_ROOM_WATERMARK_BYTES

# sai_thrift_read_pg_counters
pg_counter_field_template = 'Pg{}Cnt'           # SAI_INGRESS_PRIORITY_GROUP_STAT_PACKETS

# sai_thrift_read_pg_drop_counters
pg_drop_field_template = 'Pg{}Drop'             # SAI_INGRESS_PRIORITY_GROUP_STAT_DROPPED_PACKETS

QUEUE_0 = 0
QUEUE_1 = 1
QUEUE_2 = 2
QUEUE_3 = 3
QUEUE_4 = 4
QUEUE_5 = 5
QUEUE_6 = 6
QUEUE_7 = 7
PG_NUM = 8
QUEUE_NUM = 8

# Constants
STOP_PORT_MAX_RATE = 1
RELEASE_PORT_MAX_RATE = 0
ECN_INDEX_IN_HEADER = 53  # Fits the ptf hex_dump_buffer() parse function
DSCP_INDEX_IN_HEADER = 52  # Fits the ptf hex_dump_buffer() parse function
COUNTER_MARGIN = 2  # Margin for counter check

# Constants for the IP IP DSCP to PG mapping test
DEFAULT_DSCP = 4
DEFAULT_TTL = 64
DEFAULT_ECN = 1
DEFAULT_PKT_COUNT = 10
PG_TOLERANCE = 2


def log_message(message, level='info', to_stderr=False):
    if to_stderr:
        sys.stderr.write(message + "\n")
    log_funcs = {'debug':    logging.debug,
                 'info':     logging.info,
                 'warning':  logging.info,
                 'error':    logging.error,
                 'critical': logging.error}
    log_fn = log_funcs.get(level.lower(), logging.info)
    log_fn(message)


def read_ptf_counters(dataplane, port):
    ptfdev, ptfport = port_to_tuple(port)
    rx, tx = dataplane.get_counters(ptfdev, ptfport)
    return [rx, tx]


def flat_test_port_ids(hierarchy):
    if isinstance(hierarchy, int):
        yield hierarchy
    elif isinstance(hierarchy, list):
        for item in hierarchy:
            yield from flat_test_port_ids(item)
    elif isinstance(hierarchy, dict):
        for value in hierarchy.values():
            yield from flat_test_port_ids(value)


class CounterCollector:
    '''Collect, compare and display counters for test'''

    def __init__(self, ptftest, counter_name):
        self.ptftest = ptftest
        if 'dst' in self.ptftest.clients and self.ptftest.clients['src'] != self.ptftest.clients['dst']:
            # For first revision, tests do not cover chassis device, so not support chassis temporarily
            # when tests cover chassi device, will open this feature to chassis device
            self.valid = False
        else:
            self.valid = True
            self.steps = []
            self.counter_name = counter_name
            self.asic_type = ptftest.test_params.get('sonic_asic_type', None)
            self.flat_ports = list(flat_test_port_ids(ptftest.test_params.get('test_port_ids', None)))

    def collect_counter(self, step_name, step_desc=None, compare=True):
        if not self.valid:
            return
        counter_info = {
            'PortCnt': [
                port_counter_fields,
                lambda _ptftest, _asic_type, _port: sai_thrift_read_port_counters(
                    _ptftest.clients['src'], _asic_type, port_list['src'][_port]
                )[0]
            ],
            'QueCnt': [
                [queue_counter_field_template.format(i) for i in range(QUEUE_NUM)],
                lambda _ptftest, _asic_type, _port: sai_thrift_read_port_counters(
                    _ptftest.clients['src'], _asic_type, port_list['src'][_port]
                )[1]
            ],
            'QueShareWm': [
                [queue_share_wm_field_template.format(i) for i in range(QUEUE_NUM)],
                lambda _ptftest, _, _port: sai_thrift_read_port_watermarks(
                    _ptftest.clients['src'], port_list['src'][_port]
                )[0]
            ],
            'PgShareWm': [
                [pg_share_wm_field_template.format(i) for i in range(PG_NUM)],
                lambda _ptftest, _, _port: sai_thrift_read_port_watermarks(
                    _ptftest.clients['src'], port_list['src'][_port]
                )[1]
            ],
            'PgHdrmWm': [
                [pg_headroom_wm_field_template.format(i) for i in range(PG_NUM)],
                lambda _ptftest, _, _port: sai_thrift_read_port_watermarks(
                    _ptftest.clients['src'], port_list['src'][_port]
                )[2]
            ],
            'PgCnt': [
                [pg_counter_field_template.format(i) for i in range(PG_NUM)],
                lambda _ptftest, _, _port: sai_thrift_read_pg_counters(
                    _ptftest.clients['src'], port_list['src'][_port]
                )
            ],
            'PgDrop': [
                [pg_drop_field_template.format(i) for i in range(PG_NUM)],
                lambda _ptftest, _, _port: sai_thrift_read_pg_drop_counters(
                    _ptftest.clients['src'], port_list['src'][_port]
                )
            ],
            'PtfCnt': [
                ['rx', 'tx'],
                lambda _ptftest, _, _port: read_ptf_counters(
                    _ptftest.dataplane, _port
                )
            ]
        }

        if self.counter_name not in counter_info:
            return None
        counter_fields, query_func = counter_info[self.counter_name]

        table = texttable.TextTable(['port'] + counter_fields, attr_name='step', attr_value=step_name)
        for port in self.flat_ports:
            data = query_func(self.ptftest, self.asic_type, port)
            table.add_row([port] + data)

        self.steps.append({'table': table, 'name': step_name, 'desc': step_desc})
        current = len(self.steps) - 1

        if compare:
            compare_table = self.__find_table(compare, from_curr_to_prev=current)
            merged_table = texttable.TextTable.merge_table(table, compare_table)
            log_message('collect_counter {} {}\n{}\n'.format(
                self.counter_name,
                step_name + '({})'.format(step_desc) if step_desc is not None else '',
                merged_table))

    def __find_table(self, counter, from_curr_to_prev=False):
        if isinstance(counter, str):
            return next((s['table'] for s in self.steps if s['name'] == counter), None)
        elif isinstance(counter, int) and not isinstance(counter, bool):    # True is instance of int, so exclude bool
            return self.steps[counter]['table'] if counter in list(range(len(self.steps))) or counter == -1 else None
        if from_curr_to_prev:
            return self.steps[from_curr_to_prev - 1]['table'] if from_curr_to_prev != 0 else None
        return None

    def compare_counter(self, changed_counter, base_counter):
        if not self.valid:
            return
        base_table = self.__find_table(base_counter)
        changed_table = self.__find_table(changed_counter)
        if base_table and changed_table:
            merged_table = texttable.TextTable.merge_table(changed_table, base_table)
            log_message('compare_counter {} {}~{}\n{}\n'.format(
                self.counter_name, base_counter, changed_counter, merged_table))


def initialize_diag_counter(ptftest):
    ptftest.counter_collectors = {}
    for counter_name in ['PortCnt', 'QueCnt', 'QueShareWm', 'PgShareWm', 'PgHdrmWm', 'PgCnt', 'PgDrop', 'PtfCnt']:
        ptftest.counter_collectors[counter_name] = CounterCollector(ptftest, counter_name)
        # not need to show counter for init stage
        ptftest.counter_collectors[counter_name].collect_counter('init', compare=False)


def capture_diag_counter(ptftest, step_name='run', step_desc=None):
    if not hasattr(ptftest, 'counter_collectors') or not ptftest.counter_collectors:
        return
    for collector in ptftest.counter_collectors.values():
        if isinstance(collector, CounterCollector):
            collector.collect_counter(step_name, step_desc)


def summarize_diag_counter(ptftest, changed_counter=-1, base_counter=0):
    if not hasattr(ptftest, 'counter_collectors') or not ptftest.counter_collectors:
        return
    for collector in ptftest.counter_collectors.values():
        if isinstance(collector, CounterCollector):
            collector.compare_counter(changed_counter, base_counter)


def qos_test_assert(ptftest, condition, message=None):
    try:
        assert condition, message
    except AssertionError:
        summarize_diag_counter(ptftest)
        raise  # Re-raise the assertion error to maintain the original assert behavior


def check_leackout_compensation_support(asic, hwsku):
    if 'broadcom' in asic.lower():
        return True
    return False


def get_ip_addr():
    val = 1
    while True:
        val = max(val, (val+1) % 250)
        yield "192.0.0.{}".format(val)


def get_tcp_port():
    val = 1234
    while True:
        yield val
        val += 10
        if val > 65534:
            val = 1234


TCP_PORT_GEN = get_tcp_port()
IP_ADDR = get_ip_addr()


def construct_tcp_pkt(pkt_len, dst_mac, src_mac, src_ip, dst_ip, dscp, src_vlan, tcp_sport, tcp_dport, **kwargs):
    ecn = kwargs.get('ecn', 1)
    ip_id = kwargs.get('ip_id', None)
    ttl = kwargs.get('ttl', None)
    exp_pkt = kwargs.get('exp_pkt', False)

    tos = (dscp << 2) | ecn
    pkt_args = {
        'pktlen': pkt_len,
        'eth_dst': dst_mac,
        'eth_src': src_mac,
        'ip_src': src_ip,
        'ip_dst': dst_ip,
        'ip_tos': tos,
        'tcp_sport': tcp_sport,
        'tcp_dport': tcp_dport
    }
    if ip_id is not None:
        pkt_args['ip_id'] = ip_id

    if ttl is not None:
        pkt_args['ip_ttl'] = ttl

    if src_vlan is not None:
        pkt_args['dl_vlan_enable'] = True
        pkt_args['vlan_vid'] = int(src_vlan)
        pkt_args['vlan_pcp'] = dscp

    pkt = simple_tcp_packet(**pkt_args)

    if exp_pkt:
        masked_exp_pkt = Mask(pkt, ignore_extra_bytes=True)
        masked_exp_pkt.set_do_not_care_scapy(scapy.Ether, "dst")
        masked_exp_pkt.set_do_not_care_scapy(scapy.Ether, "src")
        masked_exp_pkt.set_do_not_care_scapy(scapy.IP, "chksum")
        masked_exp_pkt.set_do_not_care_scapy(scapy.IP, "ttl")
        masked_exp_pkt.set_do_not_care_scapy(scapy.IP, "len")
        masked_exp_pkt.set_do_not_care_scapy(scapy.IP, "len")
        if src_vlan is not None:
            masked_exp_pkt.set_do_not_care_scapy(scapy.Dot1Q, "vlan")
        return masked_exp_pkt
    else:
        return pkt


def get_multiple_flows(dp, dst_mac, dst_id, dst_ip, src_vlan, dscp, ecn, ttl,
                       pkt_len, src_details, packets_per_port=1, check_actual_dst_id=True):
    '''
        Returns a dict of format:
        src_id : [list of (pkt, exp_pkt) pairs that go to the given dst_id]
    '''

    def get_rx_port_pkt(dp, src_port_id, pkt, exp_pkt):
        send_packet(dp, src_port_id, pkt, 1)

        result = dp.dataplane.poll(
            device_number=0, exp_pkt=exp_pkt, timeout=3)
        if isinstance(result, dp.dataplane.PollFailure):
            dp.fail("Expected packet was not received. Received on port:{} {}".format(
                result.port, result.format()))

        return result.port

    print("Need : {} flows total, {} sources, {} packets per port".format(
        len(src_details)*packets_per_port, len(src_details), packets_per_port))
    all_pkts = {}
    for src_tuple in src_details:
        num_of_pkts = 0
        while (num_of_pkts < packets_per_port):
            attempts = 0
            while (attempts < 20):
                ip_Addr = next(IP_ADDR)
                pkt_args = {
                    'ip_ecn': ecn,
                    'ip_ttl': ttl,
                    'pktlen': pkt_len,
                    'eth_dst': dst_mac or dp.dataplane.get_mac(0, dst_id),
                    'eth_src': dp.dataplane.get_mac(0, src_tuple[0]),
                    'ip_src': ip_Addr,
                    'ip_dst': dst_ip,
                    'ip_dscp': dscp,
                    'tcp_sport': 1234,
                    'tcp_dport': next(TCP_PORT_GEN)}
                if src_vlan:
                    pkt_args.update({'dl_vlan_enable': True})
                    pkt_args.update({'vlan_vid': int(src_vlan)})
                pkt = simple_tcp_packet(**pkt_args)

                masked_exp_pkt = Mask(pkt, ignore_extra_bytes=True)
                masked_exp_pkt.set_do_not_care_scapy(scapy.Ether, "dst")
                masked_exp_pkt.set_do_not_care_scapy(scapy.Ether, "src")
                masked_exp_pkt.set_do_not_care_scapy(scapy.IP, "chksum")
                masked_exp_pkt.set_do_not_care_scapy(scapy.IP, "ttl")
                masked_exp_pkt.set_do_not_care_scapy(scapy.IP, "len")

                if src_vlan is not None:
                    masked_exp_pkt.set_do_not_care_scapy(scapy.Dot1Q, "vlan")
                try:
                    all_pkts[src_tuple[0]]
                except KeyError:
                    all_pkts[src_tuple[0]] = []
                if check_actual_dst_id is False:
                    actual_dst_id = dst_id
                else:
                    actual_dst_id = get_rx_port_pkt(dp, src_tuple[0], pkt, masked_exp_pkt)
                if actual_dst_id == dst_id:
                    all_pkts[src_tuple[0]].append((pkt, masked_exp_pkt, dst_id))
                    num_of_pkts += 1
                    break
                else:
                    attempts += 1
                    if attempts > 20:
                        # We exceeded the number of attempts to get a
                        # packet for this particular dest port. This
                        # means the packets are going to a different port
                        # consistently. Lets use that other port as dest
                        # port.
                        print("Warn: The packets are not going to the dst_port_id.")
                        all_pkts[src_tuple[0]].append((
                            pkt, masked_exp_pkt, actual_dst_id))

    return all_pkts


def dynamically_compensate_leakout(
        thrift_client, asic_type, counter_checker, check_port, check_field,
        base, ptf_test, compensate_port, compensate_pkt, max_retry):
    prev = base
    time.sleep(1.5)
    curr, _ = counter_checker(thrift_client, asic_type, check_port)
    leakout_num = curr[check_field] - prev[check_field]
    retry = 0
    num = 0
    while leakout_num > 0 and retry < max_retry:
        send_packet(ptf_test, compensate_port, compensate_pkt, leakout_num)
        num += leakout_num
        prev = curr
        curr, _ = counter_checker(thrift_client, asic_type, check_port)
        leakout_num = curr[check_field] - prev[check_field]
        retry += 1
    sys.stderr.write('Compensate {} packets to port {}, and retry {} times\n'.format(
        num, compensate_port, retry))
    return num


def construct_ip_pkt(pkt_len, dst_mac, src_mac, src_ip, dst_ip, dscp, src_vlan, **kwargs):
    ecn = kwargs.get('ecn', 1)
    ip_id = kwargs.get('ip_id', None)
    ttl = kwargs.get('ttl', None)
    exp_pkt = kwargs.get('exp_pkt', False)

    tos = (dscp << 2) | ecn
    pkt_args = {
        'pktlen': pkt_len,
        'eth_dst': dst_mac,
        'eth_src': src_mac,
        'ip_src': src_ip,
        'ip_dst': dst_ip,
        'ip_tos': tos
    }
    if ip_id is not None:
        pkt_args['ip_id'] = ip_id

    if ttl is not None:
        pkt_args['ip_ttl'] = ttl

    if src_vlan is not None:
        pkt_args['dl_vlan_enable'] = True
        pkt_args['vlan_vid'] = int(src_vlan)
        pkt_args['vlan_pcp'] = dscp

    pkt = simple_ip_packet(**pkt_args)

    if exp_pkt:
        masked_exp_pkt = Mask(pkt, ignore_extra_bytes=True)
        masked_exp_pkt.set_do_not_care_scapy(scapy.Ether, "dst")
        masked_exp_pkt.set_do_not_care_scapy(scapy.Ether, "src")
        masked_exp_pkt.set_do_not_care_scapy(scapy.IP, "chksum")
        masked_exp_pkt.set_do_not_care_scapy(scapy.IP, "ttl")
        masked_exp_pkt.set_do_not_care_scapy(scapy.IP, "len")
        masked_exp_pkt.set_do_not_care_scapy(scapy.IP, "len")
        if src_vlan is not None:
            masked_exp_pkt.set_do_not_care_scapy(scapy.Dot1Q, "vlan")
        return masked_exp_pkt
    else:
        return pkt


def construct_arp_pkt(eth_dst, eth_src, arp_op, src_ip, dst_ip, hw_dst, src_vlan):
    pkt_args = {
        'eth_dst': eth_dst,
        'eth_src': eth_src,
        'arp_op': arp_op,
        'ip_snd': src_ip,
        'ip_tgt': dst_ip,
        'hw_snd': eth_src,
        'hw_tgt': hw_dst
    }

    if src_vlan is not None:
        pkt_args['vlan_vid'] = int(src_vlan)
        pkt_args['vlan_pcp'] = 0

    pkt = simple_arp_packet(**pkt_args)
    return pkt


def get_rx_port(dp, device_number, src_port_id, dst_mac, dst_ip, src_ip, src_vlan=None):
    ip_id = 0xBABE
    src_port_mac = dp.dataplane.get_mac(device_number, src_port_id)
    pkt = construct_ip_pkt(64, dst_mac, src_port_mac,
                           src_ip, dst_ip, 0, src_vlan, ip_id=ip_id)
    # Send initial packet for any potential ARP resolution, which may cause the LAG
    # destination to change. Can occur especially when running tests in isolation on a
    # first test attempt.
    send_packet(dp, src_port_id, pkt, 1)
    # Observed experimentally this sleep needs to be at least 0.02 seconds. Setting higher.
    time.sleep(1)
    send_packet(dp, src_port_id, pkt, 1)

    masked_exp_pkt = construct_ip_pkt(
        48, dst_mac, src_port_mac, src_ip, dst_ip, 0, src_vlan, ip_id=ip_id, exp_pkt=True)

    pre_result = dp.dataplane.poll(
        device_number=0, exp_pkt=masked_exp_pkt, timeout=3)
    result = dp.dataplane.poll(
        device_number=0, exp_pkt=masked_exp_pkt, timeout=3)
    if pre_result.port != result.port:
        logging.debug("During get_rx_port, corrected LAG destination from {} to {}".format(
            pre_result.port, result.port))
    if isinstance(result, dp.dataplane.PollFailure):
        dp.fail("Expected packet was not received. Received on port:{} {}".format(
            result.port, result.format()))

    return result.port


def get_counter_names(sonic_version):
    ingress_counters = [INGRESS_DROP]
    egress_counters = [EGRESS_DROP]

    if '201811' not in sonic_version:
        ingress_counters.append(INGRESS_PORT_BUFFER_DROP)
        egress_counters.append(EGRESS_PORT_BUFFER_DROP)

    return ingress_counters, egress_counters


def fill_leakout_plus_one(
        test_case, src_port_id, dst_port_id, pkt, queue, asic_type,
        pkts_num_egr_mem=None):
    # Attempts to queue 1 packet while compensating for a varying packet leakout.
    # Returns whether 1 packet was successfully enqueued.
    if pkts_num_egr_mem is not None:
        if test_case.clients['dst'] != test_case.clients['src']:
            fill_egress_plus_one(
                test_case, src_port_id, pkt, queue,
                asic_type, int(pkts_num_egr_mem))
        return

    if asic_type in ['cisco-8000']:
        queue_counters_base = sai_thrift_read_queue_occupancy(
            test_case.dst_client, "dst", dst_port_id)
        max_packets = 500
        for packet_i in range(max_packets):
            send_packet(test_case, src_port_id, pkt, 1)
            queue_counters = sai_thrift_read_queue_occupancy(
                test_case.clients['dst'], "dst", dst_port_id)
            if queue_counters[queue] > queue_counters_base[queue]:
                print("fill_leakout_plus_one: Success, sent %d packets, "
                      "queue occupancy bytes rose from %d to %d" % (
                           packet_i + 1,
                           queue_counters_base[queue], queue_counters[queue]),
                      file=sys.stderr)
                return True
        raise RuntimeError(
            "fill_leakout_plus_one: Fail: src_port_id:{}"
            " dst_port_id:{}, pkt:{}, queue:{}".format(
                src_port_id, dst_port_id, pkt.__repr__()[0:180], queue))
    return False


def fill_egress_plus_one(test_case, src_port_id, pkt, queue, asic_type, pkts_num_egr_mem):
    # Attempts to enqueue 1 packet while compensating for a varying packet leakout and egress queues.
    # pkts_num_egr_mem is the number of packets in full egress queues, to provide an initial filling boost
    # Returns whether 1 packet is successfully enqueued.
    if asic_type not in ['cisco-8000']:
        return False
    pg_cntrs_base = sai_thrift_read_pg_occupancy(
        test_case.src_client, port_list['src'][src_port_id])
    send_packet(test_case, src_port_id, pkt, pkts_num_egr_mem)
    max_packets = 1000
    for packet_i in range(max_packets):
        send_packet(test_case, src_port_id, pkt, 1)
        pg_cntrs = sai_thrift_read_pg_occupancy(
            test_case.src_client, port_list['src'][src_port_id])
        if pg_cntrs[queue] > pg_cntrs_base[queue]:
            print("fill_egress_plus_one: Success, sent %d packets, SQ occupancy bytes rose from %d to %d" % (
                pkts_num_egr_mem + packet_i + 1, pg_cntrs_base[queue], pg_cntrs[queue]), file=sys.stderr)
            return True
    raise RuntimeError("fill_egress_plus_one: Failure, sent %d packets, SQ occupancy bytes rose from %d to %d" % (
            pkts_num_egr_mem + max_packets, pg_cntrs_base[queue], pg_cntrs[queue]))


def overflow_egress(test_case, src_port_id, pkt, queue, asic_type):
    # Attempts to queue 1 packet while compensating for a varying packet
    # leakout and egress queues. Returns pkts_num_egr_mem: number of packets
    # short of filling egress memory and leakout.
    # Returns extra_bytes_occupied:
    #    extra number of bytes occupied in source port
    pkts_num_egr_mem = 0
    extra_bytes_occupied = 0
    if asic_type not in ['cisco-8000']:
        return pkts_num_egr_mem, extra_bytes_occupied

    pg_cntrs_base = sai_thrift_read_pg_occupancy(
        test_case.src_client, port_list['src'][src_port_id])
    max_cycles = 1000
    for cycle_i in range(max_cycles):
        send_packet(test_case, src_port_id, pkt, 1000)
        pg_cntrs = sai_thrift_read_pg_occupancy(
            test_case.src_client, port_list['src'][src_port_id])
        if pg_cntrs[queue] > pg_cntrs_base[queue]:
            print("get_pkts_num_egr_mem: Success, sent %d packets, "
                  "SQ occupancy bytes rose from %d to %d" % (
                      (cycle_i + 1) * 1000, pg_cntrs_base[queue],
                      pg_cntrs[queue]), file=sys.stderr)
            pkts_num_egr_mem = cycle_i * 1000
            extra_bytes_occupied = pg_cntrs[queue] - pg_cntrs_base[queue]
            print("overflow_egress:pkts_num_egr_mem:{}, extra_bytes_occupied:{}".format(
                pkts_num_egr_mem, extra_bytes_occupied))
            return pkts_num_egr_mem, extra_bytes_occupied
    raise RuntimeError("Couldn't overflow the egress memory after 1000 iterations.")


def get_peer_addresses(data):
    def get_peer_addr(data, addr):
        if isinstance(data, dict) and 'peer_addr' in data:
            addr.add(data['peer_addr'])
        elif isinstance(data, dict):
            for val in data.values():
                get_peer_addr(val, addr)
    addresses = set()
    get_peer_addr(data, addresses)
    return list(addresses)


class ARPpopulate(sai_base_test.ThriftInterfaceDataPlane):
    def setUp(self):
        sai_base_test.ThriftInterfaceDataPlane.setUp(self)
        time.sleep(5)
        switch_init(self.clients)

        # Parse input parameters
        self.router_mac = self.test_params['router_mac']
        self.dst_port_id = int(self.test_params['dst_port_id'])
        self.dst_port_ip = self.test_params['dst_port_ip']
        self.dst_port_mac = self.dataplane.get_mac(0, self.dst_port_id)
        self.dst_vlan = self.test_params['dst_port_vlan']
        self.src_port_id = int(self.test_params['src_port_id'])
        self.src_port_ip = self.test_params['src_port_ip']
        self.src_port_mac = self.dataplane.get_mac(0, self.src_port_id)
        self.src_vlan = self.test_params['src_port_vlan']
        self.dst_port_2_id = int(self.test_params['dst_port_2_id'])
        self.dst_port_2_ip = self.test_params['dst_port_2_ip']
        self.dst_port_2_mac = self.dataplane.get_mac(0, self.dst_port_2_id)
        self.dst_vlan_2 = self.test_params['dst_port_2_vlan']
        self.dst_port_3_id = int(self.test_params['dst_port_3_id'])
        self.dst_port_3_ip = self.test_params['dst_port_3_ip']
        self.dst_port_3_mac = self.dataplane.get_mac(0, self.dst_port_3_id)
        self.dst_vlan_3 = self.test_params['dst_port_3_vlan']
        self.test_port_ids = self.test_params.get("testPortIds", None)
        self.test_port_ips = self.test_params.get("testPortIps", None)
        self.src_dut_index = self.test_params['src_dut_index']
        self.src_asic_index = self.test_params.get('src_asic_index', None)
        self.dst_dut_index = self.test_params['dst_dut_index']
        self.dst_asic_index = self.test_params.get('dst_asic_index', None)
        self.testbed_type = self.test_params['testbed_type']

    def tearDown(self):
        sai_base_test.ThriftInterfaceDataPlane.tearDown(self)

    def runTest(self):
        # ARP Populate
        # Ping only  required for testports
        if 't2' in self.testbed_type:
            src_is_multi_asic = self.test_params['src_is_multi_asic']
            dst_is_multi_asic = self.test_params['dst_is_multi_asic']
            dst_port_ips = [self.dst_port_ip, self.dst_port_2_ip, self.dst_port_3_ip]
            for ip in dst_port_ips:
                if dst_is_multi_asic:
                    stdOut, stdErr, retValue = self.exec_cmd_on_dut(self.dst_server_ip,
                                                                    self.test_params['dut_username'],
                                                                    self.test_params['dut_password'],
                                                                    'sudo ip netns exec asic{} ping -q -c 3 {}'.format(
                                                                        self.dst_asic_index, ip))
                    assert ' 0% packet loss' in stdOut[3], "Ping failed for IP:'{}' on asic '{}' on Dut '{}'".format(
                        ip, self.dst_asic_index, self.dst_server_ip)
                else:
                    stdOut, stdErr, retValue = self.exec_cmd_on_dut(self.dst_server_ip,
                                                                    self.test_params['dut_username'],
                                                                    self.test_params['dut_password'],
                                                                    'ping -q -c 3 {}'.format(ip))
                    assert ' 0% packet loss' in stdOut[3], "Ping failed for IP:'{}' on Dut '{}'".format(
                        ip, self.dst_server_ip)
            if src_is_multi_asic:
                stdOut, stdErr, retValue = self.exec_cmd_on_dut(self.src_server_ip, self.test_params['dut_username'],
                                                                self.test_params['dut_password'],
                                                                'sudo ip netns exec asic{} ping -q -c 3 {}'.format(
                                                                    self.src_asic_index, self.src_port_ip))
                assert ' 0% packet loss' in stdOut[3], "Ping failed for IP:'{}' on asic '{}' on Dut '{}'".format(
                    self.src_port_ip, self.src_asic_index, self.src_server_ip)
            else:
                stdOut, stdErr, retValue = self.exec_cmd_on_dut(self.src_server_ip, self.test_params['dut_username'],
                                                                self.test_params['dut_password'],
                                                                'ping -q -c 3 {}'.format(self.src_port_ip))
                assert ' 0% packet loss' in stdOut[3], "Ping failed for IP:'{}' on Dut '{}'".format(
                    self.src_port_ip, self.src_server_ip)
        else:
            arpreq_pkt = construct_arp_pkt('ff:ff:ff:ff:ff:ff', self.src_port_mac,
                                           1, self.src_port_ip, '192.168.0.1', '00:00:00:00:00:00', self.src_vlan)

            send_packet(self, self.src_port_id, arpreq_pkt)
            arpreq_pkt = construct_arp_pkt('ff:ff:ff:ff:ff:ff', self.dst_port_mac,
                                           1, self.dst_port_ip, '192.168.0.1', '00:00:00:00:00:00', self.dst_vlan)
            send_packet(self, self.dst_port_id, arpreq_pkt)
            arpreq_pkt = construct_arp_pkt('ff:ff:ff:ff:ff:ff', self.dst_port_2_mac, 1,
                                           self.dst_port_2_ip, '192.168.0.1', '00:00:00:00:00:00', self.dst_vlan_2)
            send_packet(self, self.dst_port_2_id, arpreq_pkt)
            arpreq_pkt = construct_arp_pkt('ff:ff:ff:ff:ff:ff', self.dst_port_3_mac, 1,
                                           self.dst_port_3_ip, '192.168.0.1', '00:00:00:00:00:00', self.dst_vlan_3)
            send_packet(self, self.dst_port_3_id, arpreq_pkt)

            for dut_i in self.test_port_ids:
                for asic_i in self.test_port_ids[dut_i]:
                    for dst_port_id in self.test_port_ids[dut_i][asic_i]:
                        dst_port_ip = self.test_port_ips[dut_i][asic_i][dst_port_id]
                        dst_port_mac = self.dataplane.get_mac(0, dst_port_id)
                        arpreq_pkt = construct_arp_pkt('ff:ff:ff:ff:ff:ff', dst_port_mac,
                                                       1, dst_port_ip['peer_addr'], '192.168.0.1',
                                                       '00:00:00:00:00:00', None)
                        send_packet(self, dst_port_id, arpreq_pkt)

            # ptf don't know the address of neighbor, use ping to learn relevant arp entries instead of send arp request
            if self.test_port_ips:
                ips = [ip for ip in get_peer_addresses(self.test_port_ips)]
                if ips:
                    cmd = 'for ip in {}; do ping -c 4 -i 0.2 -W 1 -q $ip > /dev/null 2>&1 & done'.format(' '.join(ips))
                    self.exec_cmd_on_dut(self.server, self.test_params['dut_username'],
                                         self.test_params['dut_password'], cmd)

        time.sleep(8)


class ARPpopulatePTF(sai_base_test.ThriftInterfaceDataPlane):
    def runTest(self):
        # ARP Populate
        index = 0
        for port in ptf_ports():
            arpreq_pkt = simple_arp_packet(
                eth_dst='ff:ff:ff:ff:ff:ff',
                eth_src=self.dataplane.get_mac(port[0], port[1]),
                arp_op=1,
                ip_snd='10.0.0.%d' % (index * 2 + 1),
                ip_tgt='10.0.0.%d' % (index * 2),
                hw_snd=self.dataplane.get_mac(port[0], port[1]),
                hw_tgt='ff:ff:ff:ff:ff:ff')
            send_packet(self, port[1], arpreq_pkt)
            index += 1


class ReleaseAllPorts(sai_base_test.ThriftInterfaceDataPlane):
    def runTest(self):
        switch_init(self.clients)

        asic_type = self.test_params['sonic_asic_type']

        for target, a_client in self.clients.items():
            self.sai_thrift_port_tx_enable(a_client, asic_type, list(port_list[target].keys()), target=target)

# DSCP to queue mapping


class DscpMappingPB(sai_base_test.ThriftInterfaceDataPlane):

    def get_port_id(self, client, port_name):
        sai_port_id = client.sai_thrift_get_port_id_by_front_port(
            port_name
        )
        print("Port name {}, SAI port id {}".format(
            port_name, sai_port_id
        ), file=sys.stderr)
        return sai_port_id

    def runTest(self):
        switch_init(self.clients)

        router_mac = self.test_params['router_mac']
        dst_port_id = int(self.test_params['dst_port_id'])
        dst_port_ip = self.test_params['dst_port_ip']
        dst_port_mac = self.dataplane.get_mac(0, dst_port_id)
        src_port_id = int(self.test_params['src_port_id'])
        src_port_ip = self.test_params['src_port_ip']
        src_port_mac = self.dataplane.get_mac(0, src_port_id)
        dual_tor_scenario = self.test_params.get('dual_tor_scenario', None)
        dual_tor = self.test_params.get('dual_tor', None)
        leaf_downstream = self.test_params.get('leaf_downstream', None)
        asic_type = self.test_params['sonic_asic_type']
        exp_ip_id = 101
        exp_ttl = 63
        pkt_dst_mac = router_mac if router_mac != '' else dst_port_mac
        print("dst_port_id: %d, src_port_id: %d" %
              (dst_port_id, src_port_id), file=sys.stderr)

        # in case dst_port_id is part of LAG, find out the actual dst port
        # for given IP parameters
        dst_port_id = get_rx_port(
            self, 0, src_port_id, pkt_dst_mac, dst_port_ip, src_port_ip
        )
        print("actual dst_port_id: %d" % (dst_port_id), file=sys.stderr)
        print("dst_port_mac: %s, src_port_mac: %s, src_port_ip: %s, dst_port_ip: %s" % (
            dst_port_mac, src_port_mac, src_port_ip, dst_port_ip), file=sys.stderr)
        print("port list {}".format(port_list), file=sys.stderr)
        # Get a snapshot of counter values

        # Destination port on a backend ASIC is provide as a port name
        test_dst_port_name = self.test_params.get("test_dst_port_name")
        sai_dst_port_id = None
        if test_dst_port_name is not None:
            sai_dst_port_id = self.get_port_id(self.dst_client, test_dst_port_name)
        else:
            sai_dst_port_id = port_list['dst'][dst_port_id]

        time.sleep(10)
        # port_results is not of our interest here
        port_results, queue_results_base = sai_thrift_read_port_counters(self.dst_client, asic_type, sai_dst_port_id)
        masic = self.clients['src'] != self.clients['dst']

        # DSCP Mapping test
        try:
            ip_ttl = exp_ttl + 1 if router_mac != '' else exp_ttl
            # TTL changes on multi ASIC platforms,
            # add 2 for additional backend and frontend routing
            ip_ttl = ip_ttl if test_dst_port_name is None else ip_ttl + 2
            if asic_type in ["cisco-8000"] and masic:
                ip_ttl = ip_ttl + 1 if masic else ip_ttl

            for dscp in range(0, 64):
                tos = (dscp << 2)
                tos |= 1
                pkt = simple_ip_packet(pktlen=64,
                                       eth_dst=pkt_dst_mac,
                                       eth_src=src_port_mac,
                                       ip_src=src_port_ip,
                                       ip_dst=dst_port_ip,
                                       ip_tos=tos,
                                       ip_id=exp_ip_id,
                                       ip_ttl=ip_ttl)
                send_packet(self, src_port_id, pkt, 1)
                print("dscp: %d, calling send_packet()" %
                      (tos >> 2), file=sys.stderr)

                cnt = 0
                dscp_received = False
                while not dscp_received:
                    result = self.dataplane.poll(
                        device_number=0, port_number=dst_port_id, timeout=3)
                    if isinstance(result, self.dataplane.PollFailure):
                        self.fail("Expected packet was not received on port %d. Total received: %d.\n%s" % (
                            dst_port_id, cnt, result.format()))

                    recv_pkt = scapy.Ether(result.packet)
                    cnt += 1

                    # Verify dscp flag
                    try:
                        if (recv_pkt.payload.tos == tos and
                                recv_pkt.payload.src == src_port_ip and
                                recv_pkt.payload.dst == dst_port_ip and
                                recv_pkt.payload.ttl == exp_ttl and
                                recv_pkt.payload.id == exp_ip_id):
                            dscp_received = True
                            print("dscp: %d, total received: %d" %
                                  (tos >> 2, cnt), file=sys.stderr)
                    except AttributeError:
                        print("dscp: %d, total received: %d, attribute error!" % (
                            tos >> 2, cnt), file=sys.stderr)
                        continue

            # Read Counters
            time.sleep(3)
            port_results, queue_results = sai_thrift_read_port_counters(self.dst_client, asic_type, sai_dst_port_id)

            print(list(map(operator.sub, queue_results,
                  queue_results_base)), file=sys.stderr)
            # dual_tor_scenario: represents whether the device is deployed into a dual ToR scenario
            # dual_tor: represents whether the source and
            #           destination ports are configured with additional lossless queues
            # According to SONiC configuration all dscp are classified to queue 1 except:
            #            Normal scenario   Dual ToR scenario                                               Leaf router with separated DSCP_TO_TC_MAP                            # noqa E501
            #            All ports         Normal ports    Ports with additional lossless queues           downstream (source is T2)                upstream (source is T0)     # noqa E501
            # dscp  8 -> queue 0           queue 0         queue 0                                         queue 0                                  queue 0                     # noqa E501
            # dscp  5 -> queue 2           queue 1         queue 1                                         queue 1                                  queue 1                     # noqa E501
            # dscp  3 -> queue 3           queue 3         queue 3                                         queue 3                                  queue 3                     # noqa E501
            # dscp  4 -> queue 4           queue 4         queue 4                                         queue 4                                  queue 4                     # noqa E501
            # dscp 46 -> queue 5           queue 5         queue 5                                         queue 5                                  queue 5                     # noqa E501
            # dscp 48 -> queue 6           queue 7         queue 7                                         queue 7                                  queue 7                     # noqa E501
            # dscp  2 -> queue 1           queue 1         queue 2                                         queue 1                                  queue 2                     # noqa E501
            # dscp  6 -> queue 1           queue 1         queue 6                                         queue 1                                  queue 6                     # noqa E501
            # rest 56 dscps -> queue 1
            # So for the 64 pkts sent the mapping should be the following:
            # queue 1    56 + 2 = 58       56 + 3 = 59     56 + 1 = 57                                     59                                        57                         # noqa E501
            # queue 2/6  1                 0               1                                                0                                         0                         # noqa E501
            # queue 3/4  1                 1               1                                                1                                         1                         # noqa E501
            # queue 5    1                 1               1                                                1                                         1                         # noqa E501
            # queue 7    0                 1               1                                                1                                         1                         # noqa E501
            assert (queue_results[QUEUE_0] == 1 + queue_results_base[QUEUE_0])
            assert (queue_results[QUEUE_3] == 1 + queue_results_base[QUEUE_3])
            assert (queue_results[QUEUE_4] == 1 + queue_results_base[QUEUE_4])
            assert (queue_results[QUEUE_5] == 1 + queue_results_base[QUEUE_5])
            if dual_tor or (dual_tor_scenario is False) or (leaf_downstream is False):
                assert (queue_results[QUEUE_2] == 1 +
                        queue_results_base[QUEUE_2])
                assert (queue_results[QUEUE_6] == 1 +
                        queue_results_base[QUEUE_6])
            else:
                assert (queue_results[QUEUE_2] == queue_results_base[QUEUE_2])
                assert (queue_results[QUEUE_6] == queue_results_base[QUEUE_6])
            if dual_tor_scenario:
                if (dual_tor is False) or leaf_downstream:
                    assert (queue_results[QUEUE_1] ==
                            59 + queue_results_base[QUEUE_1])
                else:
                    assert (queue_results[QUEUE_1] ==
                            57 + queue_results_base[QUEUE_1])
                # LAG ports can have LACP packets on queue 7, hence using >= comparison
                assert (queue_results[QUEUE_7] >= 1 +
                        queue_results_base[QUEUE_7])
            else:
                assert (queue_results[QUEUE_1] == 58 +
                        queue_results_base[QUEUE_1])
                # LAG ports can have LACP packets on queue 7, hence using >= comparison
                assert (queue_results[QUEUE_7] >= queue_results_base[QUEUE_7])

        finally:
            print("END OF TEST", file=sys.stderr)

# DOT1P to queue mapping


class Dot1pToQueueMapping(sai_base_test.ThriftInterfaceDataPlane):
    def runTest(self):
        switch_init(self.clients)

        # Parse input parameters
        router_mac = self.test_params['router_mac']
        print("router_mac: %s" % (router_mac), file=sys.stderr)

        dst_port_id = int(self.test_params['dst_port_id'])
        dst_port_ip = self.test_params['dst_port_ip']
        dst_port_mac = self.dataplane.get_mac(0, dst_port_id)
        src_port_id = int(self.test_params['src_port_id'])
        src_port_ip = self.test_params['src_port_ip']
        src_port_mac = self.dataplane.get_mac(0, src_port_id)
        print("dst_port_id: %d, src_port_id: %d" %
              (dst_port_id, src_port_id), file=sys.stderr)
        print("dst_port_mac: %s, src_port_mac: %s, src_port_ip: %s, dst_port_ip: %s" % (
            dst_port_mac, src_port_mac, src_port_ip, dst_port_ip), file=sys.stderr)
        vlan_id = int(self.test_params['vlan_id'])
        asic_type = self.test_params['sonic_asic_type']

        exp_ttl = 63

        # According to SONiC configuration dot1ps are classified as follows:
        # dot1p 0 -> queue 1
        # dot1p 1 -> queue 0
        # dot1p 2 -> queue 2
        # dot1p 3 -> queue 3
        # dot1p 4 -> queue 4
        # dot1p 5 -> queue 5
        # dot1p 6 -> queue 6
        # dot1p 7 -> queue 7
        queue_dot1p_map = {
            0: [1],
            1: [0],
            2: [2],
            3: [3],
            4: [4],
            5: [5],
            6: [6],
            7: [7]
        }
        print(queue_dot1p_map, file=sys.stderr)

        try:
            for queue, dot1ps in list(queue_dot1p_map.items()):
                port_results, queue_results_base = sai_thrift_read_port_counters(
                    self.dst_client, asic_type, port_list['dst'][dst_port_id])

                # send pkts with dot1ps that map to the same queue
                for dot1p in dot1ps:
                    # ecn marked
                    tos = 1
                    # Note that vlan tag can be stripped by a switch.
                    # To embrace this situation, we assemble a q-in-q double-tagged packet,
                    # and write the dot1p info into both vlan tags so that
                    # when we receive the packet we do not need to make any assumption
                    # on whether the outer tag is stripped by the switch or not, or
                    # more importantly, we do not need to care about, as in the single-tagged
                    # case, whether the immediate payload is the vlan tag or the ip
                    # header to determine the valid fields for receive validation
                    # purpose. With a q-in-q packet, we are sure that the next layer of
                    # header in either switching behavior case is still a vlan tag
                    pkt = simple_qinq_tcp_packet(
                        pktlen=64,
                        eth_dst=router_mac if router_mac != '' else dst_port_mac,
                        eth_src=src_port_mac,
                        dl_vlan_outer=vlan_id,
                        dl_vlan_pcp_outer=dot1p,
                        vlan_vid=vlan_id,
                        vlan_pcp=dot1p,
                        ip_src=src_port_ip,
                        ip_dst=dst_port_ip,
                        ip_tos=tos,
                        ip_ttl=exp_ttl + 1 if router_mac != '' else exp_ttl)
                    send_packet(self, src_port_id, pkt, 1)
                    print("dot1p: %d, calling send_packet" %
                          (dot1p), file=sys.stderr)

                # validate queue counters increment by the correct pkt num
                time.sleep(8)
                port_results, queue_results = sai_thrift_read_port_counters(
                    self.dst_client, asic_type, port_list['dst'][dst_port_id])
                print(queue_results_base, file=sys.stderr)
                print(queue_results, file=sys.stderr)
                print(list(map(operator.sub, queue_results,
                      queue_results_base)), file=sys.stderr)
                for i in range(0, QUEUE_NUM):
                    if i == queue:
                        assert (
                            queue_results[queue] == queue_results_base[queue] + len(dot1ps))
                    else:
                        assert (queue_results[i] == queue_results_base[i])

                # confirm that dot1p pkts sent are received
                total_recv_cnt = 0
                dot1p_recv_cnt = 0
                while dot1p_recv_cnt < len(dot1ps):
                    result = self.dataplane.poll(
                        device_number=0, port_number=dst_port_id, timeout=3)
                    if isinstance(result, self.dataplane.PollFailure):
                        self.fail("Expected packet was not received on port %d. Total received: %d.\n%s" % (
                            dst_port_id, total_recv_cnt, result.format()))
                    recv_pkt = scapy.Ether(result.packet)
                    total_recv_cnt += 1

                    # verify dot1p priority
                    dot1p = dot1ps[dot1p_recv_cnt]
                    try:
                        if (recv_pkt.payload.prio == dot1p) and (recv_pkt.payload.vlan == vlan_id):

                            dot1p_recv_cnt += 1
                            print("dot1p: %d, total received: %d" %
                                  (dot1p, total_recv_cnt), file=sys.stderr)

                    except AttributeError:
                        print("dot1p: %d, total received: %d, attribute error!" % (
                            dot1p, total_recv_cnt), file=sys.stderr)
                        continue

        finally:
            print("END OF TEST", file=sys.stderr)

# DSCP to pg mapping


class DscpToPgMapping(sai_base_test.ThriftInterfaceDataPlane):
    def runTest(self):
        switch_init(self.clients)

        # Parse input parameters
        router_mac = self.test_params['router_mac']
        print("router_mac: %s" % (router_mac), file=sys.stderr)

        dst_port_id = int(self.test_params['dst_port_id'])
        dst_port_ip = self.test_params['dst_port_ip']
        dst_port_mac = self.dataplane.get_mac(0, dst_port_id)
        src_port_id = int(self.test_params['src_port_id'])
        src_port_ip = self.test_params['src_port_ip']
        src_port_mac = self.dataplane.get_mac(0, src_port_id)
        dscp_to_pg_map = self.test_params.get('dscp_to_pg_map', None)
        pkt_dst_mac = router_mac if router_mac != '' else dst_port_mac
        asic_type = self.test_params.get("sonic_asic_type")
        platform_asic = self.test_params['platform_asic']

        print("dst_port_id: %d, src_port_id: %d" %
              (dst_port_id, src_port_id), file=sys.stderr)
        print("dst_port_mac: %s, src_port_mac: %s, src_port_ip: %s, dst_port_ip: %s" % (
            dst_port_mac, src_port_mac, src_port_ip, dst_port_ip), file=sys.stderr)

        exp_ip_id = 100
        exp_ttl = 63

        if not dscp_to_pg_map:
            # According to SONiC configuration all dscps are classified to pg 0 except:
            # dscp  3 -> pg 3
            # dscp  4 -> pg 4
            # So for the 64 pkts sent the mapping should be -> 62 pg 0, 1 for pg 3, and 1 for pg 4
            lossy_dscps = list(range(0, 64))
            lossy_dscps.remove(3)
            lossy_dscps.remove(4)
            pg_dscp_map = {
                3: [3],
                4: [4],
                0: lossy_dscps
            }
        else:
            pg_dscp_map = {}
            for dscp, pg in dscp_to_pg_map.items():
                if pg in pg_dscp_map:
                    pg_dscp_map[int(pg)].append(int(dscp))
                else:
                    pg_dscp_map[int(pg)] = [int(dscp)]

        print(pg_dscp_map, file=sys.stderr)
        ttl = exp_ttl + 1 if router_mac != '' else exp_ttl
        if asic_type == "cisco-8000" and self.src_client != self.dst_client:
            ttl = exp_ttl + 2
        dst_port_id = get_rx_port(
            self, 0, src_port_id, pkt_dst_mac, dst_port_ip, src_port_ip)
        print("actual dst_port_id: %d" % (dst_port_id), file=sys.stderr)

        try:
            for pg, dscps in list(pg_dscp_map.items()):
                pg_cntrs_base = sai_thrift_read_pg_counters(
                    self.src_client, port_list['src'][src_port_id])

                # send pkts with dscps that map to the same pg
                for dscp in dscps:
                    tos = (dscp << 2)
                    tos |= 1
                    pkt = simple_ip_packet(pktlen=64,
                                           eth_dst=pkt_dst_mac,
                                           eth_src=src_port_mac,
                                           ip_src=src_port_ip,
                                           ip_dst=dst_port_ip,
                                           ip_tos=tos,
                                           ip_id=exp_ip_id,
                                           ip_ttl=ttl)
                    send_packet(self, src_port_id, pkt, 1)
                    print("dscp: %d, calling send_packet" %
                          (tos >> 2), file=sys.stderr)

                # validate pg counters increment by the correct pkt num
                time.sleep(8)
                pg_cntrs = sai_thrift_read_pg_counters(
                    self.src_client, port_list['src'][src_port_id])
                print(pg_cntrs_base, file=sys.stderr)
                print(pg_cntrs, file=sys.stderr)
                print(list(map(operator.sub, pg_cntrs, pg_cntrs_base)),
                      file=sys.stderr)
                for i in range(0, PG_NUM):
                    # DNX/Chassis:
                    # pg = 0 => Some extra packets with unmarked TC
                    # pg = 4 => Extra packets for LACP/BGP packets
                    # pg = 7 => packets from cpu to front panel ports
                    if platform_asic and platform_asic == "broadcom-dnx":
                        if i == pg:
                            if i == 3:
                                assert (pg_cntrs[pg] == pg_cntrs_base[pg] + len(dscps))
                            else:
                                assert (pg_cntrs[pg] >= pg_cntrs_base[pg] + len(dscps))
                        else:
                            if i in [0, 4, 7]:
                                assert (pg_cntrs[i] >= pg_cntrs_base[i])
                            else:
                                assert (pg_cntrs[i] == pg_cntrs_base[i])
                    else:
                        if i == pg:
                            assert (pg_cntrs[pg] == pg_cntrs_base[pg] + len(dscps))
                        else:
                            assert (pg_cntrs[i] == pg_cntrs_base[i])
                # confirm that dscp pkts are received
                total_recv_cnt = 0
                dscp_recv_cnt = 0
                while dscp_recv_cnt < len(dscps):
                    result = self.dataplane.poll(
                        device_number=0, port_number=dst_port_id, timeout=3)
                    if isinstance(result, self.dataplane.PollFailure):
                        self.fail("Expected packet was not received on port %d. Total received: %d.\n%s" % (
                            dst_port_id, total_recv_cnt, result.format()))
                    recv_pkt = scapy.Ether(result.packet)
                    total_recv_cnt += 1

                    # verify dscp flag
                    tos = dscps[dscp_recv_cnt] << 2
                    tos |= 1
                    try:
                        if (recv_pkt.payload.tos == tos) and (recv_pkt.payload.src == src_port_ip) and \
                            (recv_pkt.payload.dst == dst_port_ip) and \
                           (recv_pkt.payload.ttl == exp_ttl) and (recv_pkt.payload.id == exp_ip_id):

                            dscp_recv_cnt += 1
                            print("dscp: %d, total received: %d" %
                                  (tos >> 2, total_recv_cnt), file=sys.stderr)

                    except AttributeError:
                        print("dscp: %d, total received: %d, attribute error!" % (
                            tos >> 2, total_recv_cnt), file=sys.stderr)
                        continue

        finally:
            print("END OF TEST", file=sys.stderr)


# DSCP to PG mapping for IP-IP packets
class DscpToPgMappingIPIP(sai_base_test.ThriftInterfaceDataPlane):
    def runTest(self):
        switch_init(self.clients)
        output_table = []

        # Parse input parameters
        router_mac = self.test_params['router_mac']
        upstream_ptf_ports = self.test_params['upstream_ptf_ports']
        outer_src_port_ip = self.test_params['outer_src_port_ip']
        outer_dst_port_ip = self.test_params['outer_dst_port_ip']
        src_port_id = int(self.test_params['src_port_id'])
        inner_src_port_ip = self.test_params['inner_src_port_ip']
        inner_dst_port_ip = self.test_params['inner_dst_port_ip']
        src_port_mac = self.dataplane.get_mac(0, src_port_id)
        dscp_to_pg_map = self.test_params.get('dscp_to_pg_map', None)
        pkt_dst_mac = router_mac
        decap_mode = self.test_params['decap_mode']

        if not dscp_to_pg_map:
            # According to SONiC configuration all dscps are classified to pg 0 except:
            # dscp  3 -> pg 3
            # dscp  4 -> pg 4
            # So for the 64 pkts sent the mapping should be -> 62 pg 0, 1 for pg 3, and 1 for pg 4
            lossy_dscps = list(range(0, 64))
            lossy_dscps.remove(3)
            lossy_dscps.remove(4)
            pg_dscp_map = {
                3: [3],
                4: [4],
                0: lossy_dscps
            }
        else:
            pg_dscp_map = {}
            for dscp, pg in dscp_to_pg_map.items():
                if pg in pg_dscp_map:
                    pg_dscp_map[int(pg)].append(int(dscp))
                else:
                    pg_dscp_map[int(pg)] = [int(dscp)]

        cause_for_failure = [False, []]

        try:
            for pg, dscps in list(pg_dscp_map.items()):

                # send pkts with dscps that map to the same pg
                for dscp in dscps:
                    pg_cntrs_base = sai_thrift_read_pg_counters(self.src_client, port_list['src'][src_port_id])

                    if decap_mode == "uniform":
                        outer_dscp = dscp
                        inner_dscp = DEFAULT_DSCP
                        exp_dscp = outer_dscp
                    elif decap_mode == "pipe":
                        outer_dscp = DEFAULT_DSCP
                        inner_dscp = dscp
                        exp_dscp = inner_dscp

                    inner_pkt = simple_tcp_packet(ip_src=inner_src_port_ip,
                                                  ip_dst=inner_dst_port_ip,
                                                  ip_dscp=inner_dscp,
                                                  ip_ecn=DEFAULT_ECN,
                                                  ip_ttl=DEFAULT_TTL)

                    inner_pkt.ttl -= 1

                    outer_pkt = simple_ipv4ip_packet(eth_src=src_port_mac,
                                                     eth_dst=pkt_dst_mac,
                                                     ip_src=outer_src_port_ip,
                                                     ip_dst=outer_dst_port_ip,
                                                     ip_dscp=outer_dscp,
                                                     ip_ecn=DEFAULT_ECN,
                                                     inner_frame=inner_pkt[scapy.IP])

                    inner_pkt.ttl += 1

                    exp_pkt = simple_tcp_packet(ip_src=inner_src_port_ip,
                                                ip_dst=inner_dst_port_ip,
                                                ip_dscp=exp_dscp,
                                                ip_ecn=DEFAULT_ECN,
                                                ip_ttl=DEFAULT_TTL)

                    exp_pkt = Mask(exp_pkt)
                    exp_pkt.set_do_not_care_scapy(Ether, 'src')
                    exp_pkt.set_do_not_care_scapy(Ether, 'dst')
                    exp_pkt.set_do_not_care_scapy(IP, 'id')
                    exp_pkt.set_do_not_care_scapy(IP, 'ttl')
                    exp_pkt.set_do_not_care_scapy(IP, 'chksum')

                    send_packet(self, src_port_id, outer_pkt, DEFAULT_PKT_COUNT)

                    try:
                        port_index, _ = verify_packet_any_port(self, exp_pkt, ports=upstream_ptf_ports, timeout=3)
                    except AssertionError:
                        cause_for_failure[0] = True
                        cause_for_failure[1].append("Expected packet with DSCP {} was not received ".format(dscp) +
                                                    "on any of the ports: {}".format(upstream_ptf_ports))

                    # validate pg counters increment by the correct pkt num
                    time.sleep(1)
                    pg_cntrs = sai_thrift_read_pg_counters(self.src_client, port_list['src'][src_port_id])

                    for i in range(0, PG_NUM):
                        try:
                            if i == pg:
                                assert ((pg_cntrs[pg] >= pg_cntrs_base[pg] + DEFAULT_PKT_COUNT - PG_TOLERANCE) and
                                        (pg_cntrs[pg] <= pg_cntrs_base[pg] + DEFAULT_PKT_COUNT + PG_TOLERANCE))
                                output_table.append("{}, {}, {}, PASS".format(pg, dscp, pg_cntrs))
                            else:
                                assert ((pg_cntrs[i] >= pg_cntrs_base[i] - PG_TOLERANCE) and
                                        (pg_cntrs[i] <= pg_cntrs_base[i] + PG_TOLERANCE))
                        except Exception:
                            cause_for_failure[0] = True
                            cause_for_failure[1].append("PG counters are not incremented correctly for " +
                                                        "priority group {} and dscp value {}".format(i, dscp))
                            output_table.append("{}, {}, {}, FAIL".format(i, dscp, pg_cntrs))

        finally:
            headers = "Priority Group, DSCP, pg counters, Result"
            curr_dir = os.getcwd()
            with open(curr_dir + "/dscp_to_pg_mapping_ipip.txt", "w") as f:
                f.write(headers+"\n")
                f.write("\n".join(output_table))
            if cause_for_failure[0]:
                with open(curr_dir + "/dscp_to_pg_mapping_ipip_failures.txt", "w") as f:
                    f.write("\n".join(cause_for_failure[1]))

            print("END OF TEST")


# Tunnel DSCP to PG mapping test
class TunnelDscpToPgMapping(sai_base_test.ThriftInterfaceDataPlane):

    def _build_testing_pkt(self, active_tor_mac, standby_tor_mac, active_tor_ip, standby_tor_ip, inner_dscp,
                           outer_dscp, dst_ip, packet_size, ecn=1):
        pkt = simple_tcp_packet(
            eth_dst=standby_tor_mac,
            ip_src='1.1.1.1',
            ip_dst=dst_ip,
            ip_dscp=inner_dscp,
            ip_ecn=ecn,
            ip_ttl=64,
            pktlen=packet_size
        )

        ipinip_packet = simple_ipv4ip_packet(
            eth_dst=active_tor_mac,
            eth_src=standby_tor_mac,
            ip_src=standby_tor_ip,
            ip_dst=active_tor_ip,
            ip_dscp=outer_dscp,
            ip_ecn=ecn,
            inner_frame=pkt[scapy.IP]
        )
        return ipinip_packet

    def runTest(self):
        """
        This test case is to tx some ip_in_ip packet from Mux tunnel, and check if the traffic is
        mapped to expected PGs.
        """
        switch_init(self.clients)

        # Parse input parameters
        active_tor_mac = self.test_params['active_tor_mac']
        active_tor_ip = self.test_params['active_tor_ip']
        standby_tor_mac = self.test_params['standby_tor_mac']
        standby_tor_ip = self.test_params['standby_tor_ip']
        src_port_id = self.test_params['src_port_id']
        dst_port_id = self.test_params['dst_port_id']
        dst_port_ip = self.test_params['dst_port_ip']

        dscp_to_pg_map = self.test_params['inner_dscp_to_pg_map']
        dscp_to_queue_map = self.test_params['inner_dscp_to_queue_map']
        asic_type = self.test_params['sonic_asic_type']
        packet_size = self.test_params['packet_size']
        cell_size = self.test_params['cell_size']
        cell_occupancy = (packet_size + cell_size - 1) // cell_size
        PKT_NUM = 100
        # There is background traffic during test, so we need to add error tolerance to ignore such pakcets
        # and we send 100 packets every 10 seconds, if no backgound traffic impact counter value, and watermark is very
        #   accurate, expected wartermark increasing value is 100.
        # So for PG0, we increaset tolerance to 20, make sure it can work well even though background traffic, such as
        #   LACP, LLDP, is 2 packet per second.
        # For PG2/3/4/6, usually no background traffic, but watermark value's updating is a little bit inaccurate
        #   according to previously experiments: after send 100 packets, sometime watermark value is 99, sometime
        #   is 101. Since worry about worser scenario, we set tolerance to 10 for PG2/3/4/6. When figure out rootcause
        #   of this symptom, will change to more reasonable value.
        ERROR_TOLERANCE = {
            0: 20,
            1: 0,
            2: 10,
            3: 10,
            4: 10,
            5: 0,
            6: 10,
            7: 0
        }

        try:
            # Disable tx on EGRESS port so that headroom buffer cannot be free
            self.sai_thrift_port_tx_disable(self.dst_client, asic_type, [dst_port_id])

            # There are packet leak even port tx is disabled (18 packets leak on TD3 found)
            # Hence we send some packet to fill the leak before testing
            if asic_type != 'mellanox':
                leakout_failed = False
                if 'cisco-8000' in asic_type:
                    # Only fill queues once
                    queue_leakouts_filled = [False] * 8
                for dscp, _ in dscp_to_pg_map.items():
                    pkt = self._build_testing_pkt(
                        active_tor_mac=active_tor_mac,
                        standby_tor_mac=standby_tor_mac,
                        active_tor_ip=active_tor_ip,
                        standby_tor_ip=standby_tor_ip,
                        inner_dscp=dscp,
                        outer_dscp=0,
                        dst_ip=dst_port_ip,
                        packet_size=packet_size
                    )
                    if 'cisco-8000' in asic_type:
                        queue = dscp_to_queue_map[dscp]
                        if not queue_leakouts_filled[queue]:
                            status = fill_leakout_plus_one(self, src_port_id, dst_port_id, pkt, queue, asic_type)
                            if status:
                                queue_leakouts_filled[queue] = True
                                print("Filled leakout for dscp {} to queue {}".format(dscp, queue))
                            else:
                                print("Failed to fill leakout for dscp {} to queue {}".format(dscp, queue))
                                leakout_failed = True
                    else:
                        send_packet(self, src_port_id, pkt, 20)
                assert not leakout_failed, "Failed filling leakout"
                time.sleep(10)
            if 'cisco-8000' in asic_type:
                PKT_NUM = 50
            else:
                PKT_NUM = 100
            for inner_dscp, pg in dscp_to_pg_map.items():
                logging.info("Iteration: inner_dscp:{}, pg: {}".format(inner_dscp, pg))
                # Build and send packet to active tor.
                # The inner DSCP is set to testing value,
                # and the outer DSCP is set to 0 as it has no impact on remapping
                # On Nvidia platforms, the dscp mode is pipe and the PG is determined by the outer dscp before decap
                outer_dscp = inner_dscp if asic_type == 'mellanox' else 0  # noqa F841
                pkt = self._build_testing_pkt(
                    active_tor_mac=active_tor_mac,
                    standby_tor_mac=standby_tor_mac,
                    active_tor_ip=active_tor_ip,
                    standby_tor_ip=standby_tor_ip,
                    inner_dscp=inner_dscp,
                    outer_dscp=outer_dscp,
                    dst_ip=dst_port_ip,
                    packet_size=packet_size
                )
                pg_shared_wm_res_base = sai_thrift_read_pg_shared_watermark(
                    self.src_client, asic_type, port_list['src'][src_port_id])
                logging.info(pg_shared_wm_res_base)
                send_packet(self, src_port_id, pkt, PKT_NUM)
                # validate pg counters increment by the correct pkt num
                time.sleep(8)

                pg_shared_wm_res = sai_thrift_read_pg_shared_watermark(self.src_client, asic_type,
                                                                       port_list['src'][src_port_id])
                pg_wm_inc = pg_shared_wm_res[pg] - pg_shared_wm_res_base[pg]
                lower_bounds = (PKT_NUM - ERROR_TOLERANCE[pg]) * cell_size * cell_occupancy
                upper_bounds = (PKT_NUM + ERROR_TOLERANCE[pg]) * cell_size * cell_occupancy
                print("DSCP {}, PG {}, expectation: {} <= {} <= {}".format(
                    inner_dscp, pg, lower_bounds, pg_wm_inc, upper_bounds), file=sys.stderr)
                assert lower_bounds <= pg_wm_inc <= upper_bounds

        finally:
            # Enable tx on dest port
            self.sai_thrift_port_tx_enable(self.dst_client, asic_type, [dst_port_id])

# DOT1P to pg mapping


class Dot1pToPgMapping(sai_base_test.ThriftInterfaceDataPlane):
    def runTest(self):
        switch_init(self.clients)

        # Parse input parameters
        router_mac = self.test_params['router_mac']
        print("router_mac: %s" % (router_mac), file=sys.stderr)

        dst_port_id = int(self.test_params['dst_port_id'])
        dst_port_ip = self.test_params['dst_port_ip']
        dst_port_mac = self.dataplane.get_mac(0, dst_port_id)
        src_port_id = int(self.test_params['src_port_id'])
        src_port_ip = self.test_params['src_port_ip']
        src_port_mac = self.dataplane.get_mac(0, src_port_id)
        print("dst_port_id: %d, src_port_id: %d" %
              (dst_port_id, src_port_id), file=sys.stderr)
        print("dst_port_mac: %s, src_port_mac: %s, src_port_ip: %s, dst_port_ip: %s" % (
            dst_port_mac, src_port_mac, src_port_ip, dst_port_ip), file=sys.stderr)
        vlan_id = int(self.test_params['vlan_id'])

        # exp_ip_id = 103 # not used
        exp_ttl = 63

        # According to SONiC configuration dot1ps are classified as follows:
        # dot1p 0 -> pg 0
        # dot1p 1 -> pg 0
        # dot1p 2 -> pg 0
        # dot1p 3 -> pg 3
        # dot1p 4 -> pg 4
        # dot1p 5 -> pg 0
        # dot1p 6 -> pg 0
        # dot1p 7 -> pg 7
        pg_dot1p_map = {
            0: [0, 1, 2, 5, 6],
            3: [3],
            4: [4],
            7: [7]
        }
        print(pg_dot1p_map, file=sys.stderr)

        try:
            for pg, dot1ps in list(pg_dot1p_map.items()):
                pg_cntrs_base = sai_thrift_read_pg_counters(
                    self.src_client, port_list['src'][src_port_id])

                # send pkts with dot1ps that map to the same pg
                for dot1p in dot1ps:
                    # ecn marked
                    tos = 1
                    # Note that vlan tag can be stripped by a switch.
                    # To embrace this situation, we assemble a q-in-q double-tagged packet,
                    # and write the dot1p info into both vlan tags so that
                    # when we receive the packet we do not need to make any assumption
                    # on whether the outer tag is stripped by the switch or not, or
                    # more importantly, we do not need to care about, as in the single-tagged
                    # case, whether the immediate payload is the vlan tag or the ip
                    # header to determine the valid fields for receive validation
                    # purpose. With a q-in-q packet, we are sure that the next layer of
                    # header in either switching behavior case is still a vlan tag
                    pkt = simple_qinq_tcp_packet(pktlen=64,
                                                 eth_dst=router_mac if router_mac != '' else dst_port_mac,
                                                 eth_src=src_port_mac,
                                                 dl_vlan_outer=vlan_id,
                                                 dl_vlan_pcp_outer=dot1p,
                                                 vlan_vid=vlan_id,
                                                 vlan_pcp=dot1p,
                                                 ip_src=src_port_ip,
                                                 ip_dst=dst_port_ip,
                                                 ip_tos=tos,
                                                 ip_ttl=exp_ttl + 1 if router_mac != '' else exp_ttl)
                    send_packet(self, src_port_id, pkt, 1)
                    print("dot1p: %d, calling send_packet" %
                          (dot1p), file=sys.stderr)

                # validate pg counters increment by the correct pkt num
                time.sleep(8)
                pg_cntrs = sai_thrift_read_pg_counters(
                    self.src_client, port_list['src'][src_port_id])
                print(pg_cntrs_base, file=sys.stderr)
                print(pg_cntrs, file=sys.stderr)
                print(list(map(operator.sub, pg_cntrs, pg_cntrs_base)),
                      file=sys.stderr)
                for i in range(0, PG_NUM):
                    if i == pg:
                        assert (pg_cntrs[pg] ==
                                pg_cntrs_base[pg] + len(dot1ps))
                    else:
                        assert (pg_cntrs[i] == pg_cntrs_base[i])

                # confirm that dot1p pkts sent are received
                total_recv_cnt = 0
                dot1p_recv_cnt = 0
                while dot1p_recv_cnt < len(dot1ps):
                    result = self.dataplane.poll(
                        device_number=0, port_number=dst_port_id, timeout=3)
                    if isinstance(result, self.dataplane.PollFailure):
                        self.fail("Expected packet was not received on port %d. Total received: %d.\n%s" % (
                            dst_port_id, total_recv_cnt, result.format()))
                    recv_pkt = scapy.Ether(result.packet)
                    total_recv_cnt += 1

                    # verify dot1p priority
                    dot1p = dot1ps[dot1p_recv_cnt]
                    try:
                        if (recv_pkt.payload.prio == dot1p) and (recv_pkt.payload.vlan == vlan_id):

                            dot1p_recv_cnt += 1
                            print("dot1p: %d, total received: %d" %
                                  (dot1p, total_recv_cnt), file=sys.stderr)

                    except AttributeError:
                        print("dot1p: %d, total received: %d, attribute error!" % (
                            dot1p, total_recv_cnt), file=sys.stderr)
                        continue

        finally:
            print("END OF TEST", file=sys.stderr)

# This test is to measure the Xoff threshold, and buffer limit


class PFCtest(sai_base_test.ThriftInterfaceDataPlane):
    def runTest(self):
        time.sleep(5)
        switch_init(self.clients)
        initialize_diag_counter(self)

        # Parse input parameters
        dscp = int(self.test_params['dscp'])
        ecn = int(self.test_params['ecn'])
        router_mac = self.test_params['router_mac']
        sonic_version = self.test_params['sonic_version']
        # The pfc counter index starts from index 2 in sai_thrift_read_port_counters
        pg = int(self.test_params['pg']) + 2
        dst_port_id = int(self.test_params['dst_port_id'])
        dst_port_ip = self.test_params['dst_port_ip']
        dst_port_mac = self.dataplane.get_mac(0, dst_port_id)
        src_port_id = int(self.test_params['src_port_id'])
        src_port_ip = self.test_params['src_port_ip']
        src_port_vlan = self.test_params['src_port_vlan']
        src_port_mac = self.dataplane.get_mac(0, src_port_id)
        asic_type = self.test_params['sonic_asic_type']
        pkts_num_leak_out = int(self.test_params['pkts_num_leak_out'])
        pkts_num_trig_pfc = int(self.test_params['pkts_num_trig_pfc'])
        self.hwsku = self.test_params['hwsku']
        pkts_num_trig_ingr_drp = int(
            self.test_params['pkts_num_trig_ingr_drp'])
        hwsku = self.test_params['hwsku']
        platform_asic = self.test_params['platform_asic']
        src_dst_asic_diff = self.test_params['src_dst_asic_diff']

        pkt_dst_mac = router_mac if router_mac != '' else dst_port_mac
        # get counter names to query
        ingress_counters, egress_counters = get_counter_names(sonic_version)

        # get a snapshot of PG drop packets counter
        if '201811' not in sonic_version and ('mellanox' in asic_type or 'cisco-8000' in asic_type):
            # According to SONiC configuration lossless dscps are classified as follows:
            # dscp  3 -> pg 3
            # dscp  4 -> pg 4
            pg_dropped_cntrs_old = sai_thrift_read_pg_drop_counters(
                self.src_client, port_list['src'][src_port_id])

        # Prepare IP packet data
        ttl = 64
        if 'packet_size' in list(self.test_params.keys()):
            packet_length = int(self.test_params['packet_size'])
        else:
            packet_length = 64
        if 'cell_size' in self.test_params:
            cell_size = self.test_params['cell_size']
            cell_occupancy = (packet_length + cell_size - 1) // cell_size
        else:
            cell_occupancy = 1

        is_dualtor = self.test_params.get('is_dualtor', False)
        def_vlan_mac = self.test_params.get('def_vlan_mac', None)
        if is_dualtor and def_vlan_mac is not None:
            pkt_dst_mac = def_vlan_mac

        pkt = construct_ip_pkt(packet_length,
                               pkt_dst_mac,
                               src_port_mac,
                               src_port_ip,
                               dst_port_ip,
                               dscp,
                               src_port_vlan,
                               ecn=ecn,
                               ttl=ttl)

        log_message("test dst_port_id: {}, src_port_id: {}, src_vlan: {}".format(
            dst_port_id, src_port_id, src_port_vlan), to_stderr=True)
        # in case dst_port_id is part of LAG, find out the actual dst port
        # for given IP parameters
        dst_port_id = get_rx_port(
            self, 0, src_port_id, pkt_dst_mac, dst_port_ip, src_port_ip, src_port_vlan
        )
        log_message("actual dst_port_id: {}".format(dst_port_id), to_stderr=True)

        capture_diag_counter(self, 'GetRxPort')

        # get a snapshot of counter values at recv and transmit ports
        # queue_counters value is not of our interest here
        recv_counters_base, _ = sai_thrift_read_port_counters(
            self.src_client, asic_type, port_list['src'][src_port_id])
        xmit_counters_base, _ = sai_thrift_read_port_counters(
            self.dst_client, asic_type, port_list['dst'][dst_port_id])
        # Add slight tolerance in threshold characterization to consider
        # the case that cpu puts packets in the egress queue after we pause the egress
        # or the leak out is simply less than expected as we have occasionally observed
        if 'pkts_num_margin' in list(self.test_params.keys()):
            margin = int(self.test_params['pkts_num_margin'])
        else:
            margin = 2

        # For TH3, some packets stay in egress memory and doesn't show up in shared buffer or leakout
        pkts_num_egr_mem = None
        if 'pkts_num_egr_mem' in list(self.test_params.keys()):
            pkts_num_egr_mem = int(self.test_params['pkts_num_egr_mem'])

        # generate pkts_num_egr_mem in runtime
        if 'cisco-8000' in asic_type and src_dst_asic_diff:
            self.sai_thrift_port_tx_disable(self.dst_client, asic_type, [dst_port_id])
            pkts_num_egr_mem, extra_bytes_occupied = overflow_egress(self, src_port_id, pkt,
                                                                     int(self.test_params['pg']),
                                                                     asic_type)
            self.sai_thrift_port_tx_enable(self.dst_client, asic_type, [dst_port_id])
            time.sleep(2)

        self.sai_thrift_port_tx_disable(self.dst_client, asic_type, [dst_port_id])

        try:
            # Since there is variability in packet leakout in hwsku Arista-7050CX3-32S-D48C8 and
            # Arista-7050CX3-32S-C32. Starting with zero pkts_num_leak_out and trying to find
            # actual leakout by sending packets and reading actual leakout from HW.
            # And apply dynamically compensation to all device using Broadcom ASIC.
            if check_leackout_compensation_support(asic_type, hwsku):
                pkts_num_leak_out = 0

            # send packets short of triggering pfc
            if hwsku == 'DellEMC-Z9332f-M-O16C64' or hwsku == 'DellEMC-Z9332f-O32':
                # send packets short of triggering pfc
                send_packet(self, src_port_id, pkt, (pkts_num_egr_mem +
                                                     pkts_num_leak_out +
                                                     pkts_num_trig_pfc) // cell_occupancy - 1 - margin)
            elif 'cisco-8000' in asic_type:
                fill_leakout_plus_one(
                    self, src_port_id, dst_port_id,
                    pkt, int(self.test_params['pg']), asic_type, pkts_num_egr_mem)

                # Send 1 less packet due to leakout filling
                send_packet(self, src_port_id, pkt, (pkts_num_leak_out +
                                                     pkts_num_trig_pfc) // cell_occupancy - 2 - margin)
            else:
                # send packets short of triggering pfc
                send_packet(self, src_port_id, pkt, (pkts_num_leak_out +
                                                     pkts_num_trig_pfc) // cell_occupancy - 1 - margin)
            capture_diag_counter(self, 'ShortOfPfc')

            # allow enough time for the dut to sync up the counter values in counters_db
            time.sleep(8)

            if check_leackout_compensation_support(asic_type, hwsku):
                dynamically_compensate_leakout(self.dst_client, asic_type, sai_thrift_read_port_counters,
                                               port_list['dst'][dst_port_id], TRANSMITTED_PKTS,
                                               xmit_counters_base, self, src_port_id, pkt, 10)
                capture_diag_counter(self, 'Leakout')

            # get a snapshot of counter values at recv and transmit ports
            # queue counters value is not of our interest here
            recv_counters, _ = sai_thrift_read_port_counters(
                self.src_client, asic_type, port_list['src'][src_port_id])
            xmit_counters, _ = sai_thrift_read_port_counters(
                self.dst_client, asic_type, port_list['dst'][dst_port_id])
            test_stage = 'after send packets short of triggering PFC'
            log_message(
                '{}:\n\trecv_counters {}\n\trecv_counters_base {}\n\t'
                'xmit_counters {}\n\txmit_counters_base {}\n'.format(
                    test_stage, recv_counters, recv_counters_base,
                    xmit_counters, xmit_counters_base),
                to_stderr=True)
            # recv port no pfc
<<<<<<< HEAD
            assert (recv_counters[pg] == recv_counters_base[pg]), \
                'unexpectedly PFC counter increase, {}'.format(test_stage)
=======
            qos_test_assert(
                self, recv_counters[pg] == recv_counters_base[pg],
                'unexpectedly PFC counter increase, {}'.format(test_stage))
>>>>>>> c03aec5f
            # recv port no ingress drop
            # For dnx few extra ipv6 NS/RA pkt received from VM, adding to counter value
            # & may give inconsistent test results
            # Adding COUNTER_MARGIN to provide room to 2 pkt incase, extra traffic received
            for cntr in ingress_counters:
                if platform_asic and platform_asic == "broadcom-dnx":
                    qos_test_assert(
                        self, recv_counters[cntr] <= recv_counters_base[cntr] + COUNTER_MARGIN,
                        'unexpectedly RX drop counter increase, {}'.format(test_stage))
                else:
<<<<<<< HEAD
                    assert (recv_counters[cntr] == recv_counters_base[cntr]),\
                        'unexpectedly RX drop counter increase, {}'.format(test_stage)
            # xmit port no egress drop
            for cntr in egress_counters:
                assert (xmit_counters[cntr] == xmit_counters_base[cntr]), \
                    'unexpectedly TX drop counter increase, {}'.format(test_stage)
=======
                    qos_test_assert(
                        self, recv_counters[cntr] == recv_counters_base[cntr],
                        'unexpectedly RX drop counter increase, {}'.format(test_stage))
            # xmit port no egress drop
            for cntr in egress_counters:
                qos_test_assert(
                    self, xmit_counters[cntr] == xmit_counters_base[cntr],
                    'unexpectedly TX drop counter increase, {}'.format(test_stage))
>>>>>>> c03aec5f

            # send 1 packet to trigger pfc
            send_packet(self, src_port_id, pkt, 1 + 2 * margin)
            # allow enough time for the dut to sync up the counter values in counters_db
            time.sleep(8)
            capture_diag_counter(self, 'TrigPfc')

            # get a snapshot of counter values at recv and transmit ports
            # queue counters value is not of our interest here
            recv_counters_base = recv_counters
            recv_counters, _ = sai_thrift_read_port_counters(
                self.src_client, asic_type, port_list['src'][src_port_id])
            xmit_counters, _ = sai_thrift_read_port_counters(
                self.dst_client, asic_type, port_list['dst'][dst_port_id])
            test_stage = 'after send a few packets to trigger PFC'
            log_message(
                '{}:\n\trecv_counters {}\n\trecv_counters_base {}\n\t'
                'xmit_counters {}\n\txmit_counters_base {}\n'.format(
                    test_stage, recv_counters, recv_counters_base, xmit_counters, xmit_counters_base), to_stderr=True)
            # recv port pfc
<<<<<<< HEAD
            assert (recv_counters[pg] > recv_counters_base[pg]), \
                'unexpectedly PFC counter not increase, {}'.format(test_stage)
=======
            qos_test_assert(
                self, recv_counters[pg] > recv_counters_base[pg],
                'unexpectedly PFC counter not increase, {}'.format(test_stage))
>>>>>>> c03aec5f
            # recv port no ingress drop
            # For dnx few extra ipv6 NS/RA pkt received from VM, adding to counter value
            # & may give inconsistent test results
            # Adding COUNTER_MARGIN to provide room to 2 pkt incase, extra traffic received
            for cntr in ingress_counters:
                if platform_asic and platform_asic == "broadcom-dnx":
                    qos_test_assert(
                        self, recv_counters[cntr] <= recv_counters_base[cntr] + COUNTER_MARGIN,
                        'unexpectedly RX drop counter increase, {}'.format(test_stage))
                else:
<<<<<<< HEAD
                    assert (recv_counters[cntr] == recv_counters_base[cntr]),\
                        'unexpectedly RX drop counter increase, {}'.format(test_stage)
            # xmit port no egress drop
            for cntr in egress_counters:
                assert (xmit_counters[cntr] == xmit_counters_base[cntr]), \
                    'unexpectedly TX drop counter increase, {}'.format(test_stage)
=======
                    qos_test_assert(
                        self, recv_counters[cntr] == recv_counters_base[cntr],
                        'unexpectedly RX drop counter increase, {}'.format(test_stage))
            # xmit port no egress drop
            for cntr in egress_counters:
                qos_test_assert(
                    self, xmit_counters[cntr] == xmit_counters_base[cntr],
                    'unexpectedly TX drop counter increase, {}'.format(test_stage))
>>>>>>> c03aec5f

            # send packets short of ingress drop
            send_packet(self, src_port_id, pkt, (pkts_num_trig_ingr_drp -
                                                 pkts_num_trig_pfc) // cell_occupancy - 1 - 2 * margin)
            # allow enough time for the dut to sync up the counter values in counters_db
            time.sleep(8)
            capture_diag_counter(self, 'ShortOfIngDrp')

            # get a snapshot of counter values at recv and transmit ports
            # queue counters value is not of our interest here
            recv_counters_base = recv_counters
            recv_counters, _ = sai_thrift_read_port_counters(
                self.src_client, asic_type, port_list['src'][src_port_id])
            xmit_counters, _ = sai_thrift_read_port_counters(
                self.dst_client, asic_type, port_list['dst'][dst_port_id])
            test_stage = 'after send packets short of ingress drop'
            log_message(
                '{}:\n\trecv_counters {}\n\trecv_counters_base {}\n\t'
                'xmit_counters {}\n\txmit_counters_base {}\n'.format(
                    test_stage, recv_counters, recv_counters_base, xmit_counters, xmit_counters_base), to_stderr=True)
            # recv port pfc
<<<<<<< HEAD
            assert (recv_counters[pg] > recv_counters_base[pg]), \
                'unexpectedly PFC counter not increase, {}'.format(test_stage)
=======
            qos_test_assert(
                self, recv_counters[pg] > recv_counters_base[pg],
                'unexpectedly PFC counter not increase, {}'.format(test_stage))
>>>>>>> c03aec5f
            # recv port no ingress drop
            # For dnx few extra ipv6 NS/RA pkt received from VM, adding to counter value
            # & may give inconsistent test results
            # Adding COUNTER_MARGIN to provide room to 2 pkt incase, extra traffic received
            for cntr in ingress_counters:
                if platform_asic and platform_asic == "broadcom-dnx":
                    qos_test_assert(
                        self, recv_counters[cntr] <= recv_counters_base[cntr] + COUNTER_MARGIN,
                        'unexpectedly RX drop counter increase, {}'.format(test_stage))
                else:
<<<<<<< HEAD
                    assert (recv_counters[cntr] == recv_counters_base[cntr]),\
                        'unexpectedly RX drop counter increase, {}'.format(test_stage)
            # xmit port no egress drop
            for cntr in egress_counters:
                assert (xmit_counters[cntr] == xmit_counters_base[cntr]), \
                    'unexpectedly TX drop counter increase, {}'.format(test_stage)
=======
                    qos_test_assert(
                        self, recv_counters[cntr] == recv_counters_base[cntr],
                        'unexpectedly RX drop counter increase, {}'.format(test_stage))
            # xmit port no egress drop
            for cntr in egress_counters:
                qos_test_assert(
                    self, xmit_counters[cntr] == xmit_counters_base[cntr],
                    'unexpectedly TX drop counter increase, {}'.format(test_stage))
>>>>>>> c03aec5f

            # send 1 packet to trigger ingress drop
            send_packet(self, src_port_id, pkt, 1 + 2 * margin)
            # allow enough time for the dut to sync up the counter values in counters_db
            time.sleep(8)
            capture_diag_counter(self, 'TrigIngDrp')

            # get a snapshot of counter values at recv and transmit ports
            # queue counters value is not of our interest here
            recv_counters_base = recv_counters
            recv_counters, _ = sai_thrift_read_port_counters(
                self.src_client, asic_type, port_list['src'][src_port_id])
            xmit_counters, _ = sai_thrift_read_port_counters(
                self.dst_client, asic_type, port_list['dst'][dst_port_id])
            test_stage = 'after send a few packets to trigger drop'
            log_message(
                '{}:\n\trecv_counters {}\n\trecv_counters_base {}\n\t'
                'xmit_counters {}\n\txmit_counters_base {}\n'.format(
                    test_stage, recv_counters, recv_counters_base, xmit_counters, xmit_counters_base), to_stderr=True)
            # recv port pfc
<<<<<<< HEAD
            assert (recv_counters[pg] > recv_counters_base[pg]), \
                'unexpectedly PFC counter not increase, {}'.format(test_stage)
=======
            qos_test_assert(
                self, recv_counters[pg] > recv_counters_base[pg],
                'unexpectedly PFC counter not increase, {}'.format(test_stage))
>>>>>>> c03aec5f
            # recv port ingress drop
            if self.hwsku not in ['Cisco-8800-LC-48H-C48']:
                for cntr in ingress_counters:
                    if platform_asic and platform_asic == "broadcom-dnx":
                        if cntr == 1:
<<<<<<< HEAD
                            assert (recv_counters[cntr] > recv_counters_base[cntr]), \
                                'unexpectedly RX drop counter not increase, {}'.format(test_stage)
                    else:
                        assert (recv_counters[cntr] > recv_counters_base[cntr]), 'unexpectedly RX drop counter' \
                                                                            ' not increase, {}'.format(test_stage)
            # xmit port no egress drop
            for cntr in egress_counters:
                assert (xmit_counters[cntr] == xmit_counters_base[cntr]),\
                    'unexpectedly TX drop counter increase, {}'.format(test_stage)
=======
                            qos_test_assert(
                                self, recv_counters[cntr] > recv_counters_base[cntr],
                                'unexpectedly RX drop counter not increase, {}'.format(test_stage))
                    else:
                        qos_test_assert(
                            self, recv_counters[cntr] > recv_counters_base[cntr],
                            'unexpectedly RX drop counter not increase, {}'.format(test_stage))
            # xmit port no egress drop
            for cntr in egress_counters:
                qos_test_assert(
                    self, xmit_counters[cntr] == xmit_counters_base[cntr],
                    'unexpectedly TX drop counter increase, {}'.format(test_stage))
>>>>>>> c03aec5f

            if '201811' not in sonic_version and 'mellanox' in asic_type:
                pg_dropped_cntrs = sai_thrift_read_pg_drop_counters(
                    self.src_client, port_list['src'][src_port_id])
                logging.info("Dropped packet counters on port #{} :{} {} packets, current dscp: {}".format(
                    src_port_id, pg_dropped_cntrs[dscp], pg_dropped_cntrs_old[dscp], dscp))
                # Check that counters per lossless PG increased
                qos_test_assert(self, pg_dropped_cntrs[dscp] > pg_dropped_cntrs_old[dscp])
            if '201811' not in sonic_version and 'cisco-8000' in asic_type:
                pg_dropped_cntrs = sai_thrift_read_pg_drop_counters(
                    self.src_client, port_list['src'][src_port_id])
                logging.info("Dropped packet counters on port #{} :{} {} packets, current dscp: {}".format(
                    src_port_id, pg_dropped_cntrs[dscp], pg_dropped_cntrs_old[dscp], dscp))
                # check that counters per lossless PG increased
                # Also make sure only relevant dropped pg counter increased and no other pg's
                for i in range(len(pg_dropped_cntrs)):
                    if i == dscp:
                        qos_test_assert(self, pg_dropped_cntrs[i] > pg_dropped_cntrs_old[i])
                    else:
                        qos_test_assert(self, pg_dropped_cntrs[i] == pg_dropped_cntrs_old[i])

        finally:
            summarize_diag_counter(self)
            self.sai_thrift_port_tx_enable(self.dst_client, asic_type, [dst_port_id])


class LosslessVoq(sai_base_test.ThriftInterfaceDataPlane):
    def runTest(self):
        time.sleep(5)
        switch_init(self.clients)

        # Parse input parameters
        dscp = int(self.test_params['dscp'])
        ecn = int(self.test_params['ecn'])
        router_mac = self.test_params['router_mac']
        sonic_version = self.test_params['sonic_version']
        cli_pg = int(self.test_params['pg'])
        # The pfc counter index starts from index 2 in sai_thrift_read_port_counters
        pg = cli_pg + 2
        dst_port_id = int(self.test_params['dst_port_id'])
        dst_port_ip = self.test_params['dst_port_ip']
        dst_port_mac = self.dataplane.get_mac(0, dst_port_id)
        src_port_1_id = int(self.test_params['src_port_1_id'])
        src_port_2_id = int(self.test_params['src_port_2_id'])
        num_of_flows = self.test_params['num_of_flows']
        asic_type = self.test_params['sonic_asic_type']
        pkts_num_leak_out = int(self.test_params['pkts_num_leak_out'])
        pkts_num_trig_pfc = int(self.test_params['pkts_num_trig_pfc'])

        pkt_dst_mac = router_mac if router_mac != '' else dst_port_mac
        # get counter names to query
        ingress_counters, egress_counters = get_counter_names(sonic_version)

        # Prepare IP packet data
        ttl = 64
        if 'packet_size' in self.test_params.keys():
            packet_length = int(self.test_params['packet_size'])
        else:
            packet_length = 64
        src_details = []
        src_details.append((
            int(self.test_params['src_port_1_id']),
            self.test_params['src_port_1_ip'],
            self.dataplane.get_mac(0, int(self.test_params['src_port_1_id']))))
        src_details.append((
            int(self.test_params['src_port_2_id']),
            self.test_params['src_port_2_ip'],
            self.dataplane.get_mac(0, int(self.test_params['src_port_2_id']))))

        all_pkts = get_multiple_flows(
                self,
                pkt_dst_mac,
                dst_port_id,
                dst_port_ip,
                None,
                dscp,
                ecn,
                ttl,
                packet_length,
                src_details,
                packets_per_port=2)

        # get a snapshot of counter values at recv and transmit ports
        def collect_counters():
            counter_details = []
            for src_tuple in src_details:
                counter_details.append(sai_thrift_read_port_counters(
                    self.src_client, asic_type, port_list['src'][src_tuple[0]]))
            counter_details.append(sai_thrift_read_port_counters(
                self.dst_client, asic_type, port_list['dst'][dst_port_id]))
            return counter_details
        counter_details_before = collect_counters()

        # Add slight tolerance in threshold characterization to consider
        # the case that cpu puts packets in the egress queue after we pause the egress
        # or the leak out is simply less than expected as we have occasionally observed
        if 'pkts_num_margin' in self.test_params.keys():
            margin = int(self.test_params['pkts_num_margin'])
        else:
            margin = 2

        self.sai_thrift_port_tx_disable(self.dst_client, asic_type, [dst_port_id])
        try:
            fill_leakout_plus_one(
                self, src_port_1_id, dst_port_id, all_pkts[src_port_1_id][0][0],
                cli_pg, asic_type)
            fill_leakout_plus_one(
                self, src_port_2_id,
                dst_port_id, all_pkts[src_port_2_id][0][0], cli_pg, asic_type)

            # send packets short of triggering pfc
            # Send 1 less packet due to leakout filling
            if num_of_flows == 'multiple':
                npkts = pkts_num_leak_out + \
                    (pkts_num_trig_pfc // 2) - 2 - margin
                print("Sending 4 flows, {} packets".format(npkts))
                for src_id in all_pkts.keys():
                    for pkt_tuple in all_pkts[src_id]:
                        send_packet(self, src_id, pkt_tuple[0], npkts)
            else:
                npkts = pkts_num_leak_out + pkts_num_trig_pfc - 2 - margin
                print("Sending 2 flows, {} packets".format(npkts))
                for i in range(2):
                    send_packet(self, src_details[i][0],
                                all_pkts[src_details[i][0]][0][0], npkts)
            # allow enough time for counters to update
            time.sleep(2)

            # get a snapshot of counter values at recv and transmit ports
            # queue counters value is not of our interest here
            counter_details_after = collect_counters()

            for i in range(2):
                # recv port no pfc
                pfc_txd = counter_details_after[i][0][pg] - counter_details_before[i][0][pg]
                assert pfc_txd == 0, \
                    "Unexpected PFC TX {} on port {} for pg:{}".format(
                        pfc_txd, src_details[i][0], pg-2)
                # recv port no ingress drop
                for cntr in ingress_counters:
                    diff = counter_details_after[i][0][cntr] - counter_details_before[i][0][cntr]
                    assert diff == 0, "Unexpected ingress drop {} on port {}".format(diff, src_details[i])

            # xmit port no egress drop
            for cntr in egress_counters:
                diff = counter_details_after[2][0][cntr] - counter_details_before[2][0][cntr]
                assert diff == 0, "Unexpected egress drops {} on port {}".format(diff, dst_port_id)

            # send 1 packet to trigger pfc
            npkts = 1 + 2 * margin
            if num_of_flows == "multiple":
                print("Sending {} packets to trigger PFC from 4 flows".format(npkts))
                for i in range(2):
                    for src_id in all_pkts.keys():
                        for pkt_tuple in all_pkts[src_id]:
                            send_packet(self, src_id, pkt_tuple[0], npkts)
            else:
                print("Sending {} packets to trigger PFC from 2 flows".format(npkts))
                for i in range(2):
                    send_packet(self, src_details[i][0], all_pkts[src_details[i][0]][0][0], npkts)

            # allow enough time for counters to update
            time.sleep(2)
            # get a snapshot of counter values at recv and transmit ports
            # queue counters value is not of our interest here
            counter_details_3 = collect_counters()
            # recv port pfc

            for i in range(2):
                # recv port Starts PFC:
                pfc_txd = counter_details_3[i][0][pg] - counter_details_before[i][0][pg]
                assert pfc_txd > 0, "PFC TX didn't start on port {} for pg:{}".format(src_details[i][0], pg-2)
                # recv port no ingress drop
                for cntr in ingress_counters:
                    diff = counter_details_3[i][0][cntr] - counter_details_before[i][0][cntr]
                    assert diff == 0, "Unexpected ingress drop {} on port {}".format(diff, src_details[i])

            # xmit port no egress drop
            for cntr in egress_counters:
                diff = counter_details_3[2][0][cntr] - counter_details_before[2][0][cntr]
                assert diff == 0, "Unexpected egress drops {} on port {}".format(diff, dst_port_id)

        finally:
            self.sai_thrift_port_tx_enable(self.dst_client, asic_type, [dst_port_id])

# Base class used for individual PTF runs used in the following: testPfcStormWithSharedHeadroomOccupancy


class PfcStormTestWithSharedHeadroom(sai_base_test.ThriftInterfaceDataPlane):

    def parse_test_params(self):
        # Parse pkt construction related input parameters
        self.dscp = int(self.test_params['dscp'])
        self.ecn = int(self.test_params['ecn'])
        self.sonic_version = self.test_params['sonic_version']
        self.router_mac = self.test_params['router_mac']
        self.asic_type = self.test_params['sonic_asic_type']

        self.pg_id = int(self.test_params['pg'])
        # The pfc counter index starts from index 2 in sai_thrift_read_port_counters
        self.pg = self.pg_id + 2

        self.src_port_id = int(self.test_params['src_port_id'])
        self.src_port_ip = self.test_params['src_port_ip']
        self.src_port_vlan = self.test_params['src_port_vlan']
        self.src_port_mac = self.dataplane.get_mac(0, self.src_port_id)

        self.dst_port_id = int(self.test_params['dst_port_id'])
        self.dst_port_ip = self.test_params['dst_port_ip']
        self.dst_port_mac = self.dataplane.get_mac(0, self.dst_port_id)

        self.ttl = 64
        if 'packet_size' in self.test_params:
            self.default_packet_length = self.test_params['packet_size']
        else:
            self.default_packet_length = 64

        if 'cell_size' in self.test_params:
            cell_size = self.test_params['cell_size']
            self.cell_occupancy = (
                self.default_packet_length + cell_size - 1) // cell_size
        else:
            self.cell_occupancy = 1
        #  Margin used to while crossing the shared headrooom boundary
        self.margin = 2

        # get counter names to query
        self.ingress_counters, self.egress_counters = get_counter_names(
            self.sonic_version)


class PtfFillBuffer(PfcStormTestWithSharedHeadroom):

    def runTest(self):

        time.sleep(5)
        switch_init(self.clients)

        self.parse_test_params()
        pkts_num_trig_pfc = int(self.test_params['pkts_num_trig_pfc'])
        pkts_num_private_headrooom = int(
            self.test_params['pkts_num_private_headrooom'])

        # Draft packets
        pkt_dst_mac = self.router_mac if self.router_mac != '' else self.dst_port_mac
        pkt = construct_ip_pkt(self.default_packet_length,
                               pkt_dst_mac,
                               self.src_port_mac,
                               self.src_port_ip,
                               self.dst_port_ip,
                               self.dscp,
                               self.src_port_vlan,
                               ecn=self.ecn,
                               ttl=self.ttl)

        # get a snapshot of counter values at recv and transmit ports
        # queue_counters value is not of our interest here
        recv_counters_base, queue_counters = sai_thrift_read_port_counters(
            self.src_client, self.asic_type, port_list['src'][self.src_port_id]
        )

        logging.info("Disabling xmit ports: {}".format(self.dst_port_id))
        self.sai_thrift_port_tx_disable(self.dst_client, self.asic_type, [self.dst_port_id])

        xmit_counters_base, queue_counters = sai_thrift_read_port_counters(
            self.dst_client, self.asic_type, port_list['dst'][self.dst_port_id]
        )
        num_pkts = (pkts_num_trig_pfc + pkts_num_private_headrooom) // self.cell_occupancy
        logging.info("Send {} pkts to egress out of {}".format(num_pkts, self.dst_port_id))
        # send packets to dst port 1, to cross into shared headrooom
        send_packet(self, self.src_port_id, pkt, num_pkts)

        # allow enough time for the dut to sync up the counter values in counters_db
        time.sleep(8)
        # get a snapshot of counter values at recv and transmit ports
        # queue counters value is not of our interest here
        recv_counters, queue_counters = sai_thrift_read_port_counters(
            self.src_client, self.asic_type, port_list['src'][self.src_port_id])
        xmit_counters, queue_counters = sai_thrift_read_port_counters(
            self.dst_client, self.asic_type, port_list['dst'][self.dst_port_id])

        logging.debug("Recv Counters: {}, Base: {}".format(
            recv_counters, recv_counters_base))
        logging.debug("Xmit Counters: {}, Base: {}".format(
            xmit_counters, xmit_counters_base))

        # recv port pfc
        assert (recv_counters[self.pg] > recv_counters_base[self.pg])
        # recv port no ingress drop
        for cntr in self.ingress_counters:
            assert (recv_counters[cntr] == recv_counters_base[cntr])
        # xmit port no egress drop
        for cntr in self.egress_counters:
            assert (xmit_counters[cntr] == xmit_counters_base[cntr])


class PtfReleaseBuffer(PfcStormTestWithSharedHeadroom):

    def runTest(self):
        time.sleep(1)
        switch_init(self.clients)

        self.parse_test_params()

        # get a snapshot of counter values at recv and transmit ports
        # queue_counters value is not of our interest here
        recv_counters_base, queue_counters = sai_thrift_read_port_counters(
            self.src_client, self.asic_type, port_list['src'][self.src_port_id]
        )

        xmit_counters_base, queue_counters = sai_thrift_read_port_counters(
            self.dst_client, self.asic_type, port_list['dst'][self.dst_port_id]
        )

        logging.info("Enable xmit ports: {}".format(self.dst_port_id))
        self.sai_thrift_port_tx_enable(self.dst_client, self.asic_type, [self.dst_port_id])

        # allow enough time for the dut to sync up the counter values in counters_db
        time.sleep(8)

        # get new base counter values at recv ports
        recv_counters, queue_counters = sai_thrift_read_port_counters(
            self.src_client, self.asic_type, port_list['src'][self.src_port_id])
        # no ingress drop
        for cntr in self.ingress_counters:
            assert (recv_counters[cntr] == recv_counters_base[cntr])
        recv_counters_base = recv_counters

        # allow enough time for the test to check if no PFC frame was sent from Recv port
        time.sleep(30)

        # get the current snapshot of counter values at recv and transmit ports
        recv_counters, queue_counters = sai_thrift_read_port_counters(
            self.src_client, self.asic_type, port_list['src'][self.src_port_id])
        xmit_counters, queue_counters = sai_thrift_read_port_counters(
            self.dst_client, self.asic_type, port_list['dst'][self.dst_port_id])

        logging.debug("Recv Counters: {}, Base: {}".format(
            recv_counters, recv_counters_base))
        logging.debug("Xmit Counters: {}, Base: {}".format(
            xmit_counters, xmit_counters_base))

        # recv port pfc should not be incremented
        assert (recv_counters[self.pg] == recv_counters_base[self.pg])
        # recv port no ingress drop
        for cntr in self.ingress_counters:
            assert (recv_counters[cntr] == recv_counters_base[cntr])
        # xmit port no egress drop
        for cntr in self.egress_counters:
            assert (xmit_counters[cntr] == xmit_counters_base[cntr])


class PtfEnableDstPorts(PfcStormTestWithSharedHeadroom):

    def runTest(self):
        time.sleep(1)
        switch_init(self.clients)
        self.parse_test_params()
        self.sai_thrift_port_tx_enable(self.dst_client, self.asic_type, [self.dst_port_id])


# This test looks to measure xon threshold (pg_reset_floor)
class PFCXonTest(sai_base_test.ThriftInterfaceDataPlane):

    def get_rx_port(self, src_port_id, pkt_dst_mac, dst_port_ip, src_port_ip, dst_port_id, src_vlan):
        log_message("dst_port_id:{}, src_port_id:{}".format(dst_port_id, src_port_id), to_stderr=True)
        # in case dst_port_id is part of LAG, find out the actual dst port
        # for given IP parameters
        dst_port_id = get_rx_port(
            self, 0, src_port_id, pkt_dst_mac, dst_port_ip, src_port_ip, src_vlan
        )
        log_message("actual dst_port_id: {}".format(dst_port_id), to_stderr=True)
        return dst_port_id

    def runTest(self):
        time.sleep(5)
        switch_init(self.clients)
        initialize_diag_counter(self)
        last_pfc_counter = 0  # noqa F841
        recv_port_counters = [] # noqa F841
        transmit_port_counters = []  # noqa F841

        # Parse input parameters
        dscp = int(self.test_params['dscp'])
        ecn = int(self.test_params['ecn'])
        sonic_version = self.test_params['sonic_version']
        router_mac = self.test_params['router_mac']
        platform_asic = self.test_params['platform_asic']

        # The pfc counter index starts from index 2 in sai_thrift_read_port_counters
        pg = int(self.test_params['pg']) + 2

        dst_port_id = int(self.test_params['dst_port_id'])
        dst_port_ip = self.test_params['dst_port_ip']
        dst_port_mac = self.dataplane.get_mac(0, dst_port_id)
        src_port_id = int(self.test_params['src_port_id'])
        src_port_ip = self.test_params['src_port_ip']
        src_port_vlan = self.test_params['src_port_vlan']
        asic_type = self.test_params['sonic_asic_type']

        ttl = 64

        # TODO: pass in dst_port_id and _ip as a list
        dst_port_2_id = int(self.test_params['dst_port_2_id'])
        dst_port_2_ip = self.test_params['dst_port_2_ip']
        dst_port_2_mac = self.dataplane.get_mac(0, dst_port_2_id)
        dst_port_3_id = int(self.test_params['dst_port_3_id'])
        dst_port_3_ip = self.test_params['dst_port_3_ip']
        dst_port_3_mac = self.dataplane.get_mac(0, dst_port_3_id)
        pkts_num_leak_out = int(self.test_params['pkts_num_leak_out'])
        pkts_num_trig_pfc = int(self.test_params['pkts_num_trig_pfc'])
        pkts_num_dismiss_pfc = int(self.test_params['pkts_num_dismiss_pfc'])
        if 'pkts_num_hysteresis' in list(self.test_params.keys()):
            hysteresis = int(self.test_params['pkts_num_hysteresis'])
        else:
            hysteresis = 0
        hwsku = self.test_params['hwsku']
        src_dst_asic_diff = self.test_params['src_dst_asic_diff']
        self.sai_thrift_port_tx_enable(self.dst_client, asic_type, [dst_port_id, dst_port_2_id, dst_port_3_id])

        # get a snapshot of counter values at recv and transmit ports
        # queue_counters value is not of our interest here
        recv_counters_base, _ = sai_thrift_read_port_counters(
            self.src_client, asic_type, port_list['src'][src_port_id]
        )

        # The number of packets that will trek into the headroom space;
        # We observe in test that if the packets are sent to multiple destination ports,
        # the ingress may not trigger PFC sharp at its boundary
        if 'pkts_num_margin' in list(self.test_params.keys()):
            margin = int(self.test_params['pkts_num_margin'])
        else:
            margin = 1

        # get counter names to query
        ingress_counters, egress_counters = get_counter_names(sonic_version)

        port_counter_indexes = [pg]
        port_counter_indexes += ingress_counters
        port_counter_indexes += egress_counters
        port_counter_indexes += [TRANSMITTED_PKTS, RECEIVED_PKTS,
                                 RECEIVED_NON_UC_PKTS, TRANSMITTED_NON_UC_PKTS, EGRESS_PORT_QLEN]

        # create packet
        pkt_dst_mac = router_mac if router_mac != '' else dst_port_mac
        if 'packet_size' in self.test_params:
            packet_length = self.test_params['packet_size']
        else:
            packet_length = 64
        if 'cell_size' in self.test_params:
            cell_size = self.test_params['cell_size']
            cell_occupancy = (packet_length + cell_size - 1) // cell_size
        else:
            cell_occupancy = 1

        pkt_dst_mac2 = router_mac if router_mac != '' else dst_port_2_mac
        pkt_dst_mac3 = router_mac if router_mac != '' else dst_port_3_mac

        is_dualtor = self.test_params.get('is_dualtor', False)
        def_vlan_mac = self.test_params.get('def_vlan_mac', None)
        if is_dualtor and def_vlan_mac is not None:
            pkt_dst_mac = def_vlan_mac
            pkt_dst_mac3 = def_vlan_mac

        if platform_asic == "cisco-8000":
            pkt_s = get_multiple_flows(
                self,
                pkt_dst_mac,
                dst_port_id,
                dst_port_ip,
                src_port_vlan,
                dscp,
                ecn,
                ttl,
                packet_length,
                [(src_port_id, src_port_ip)],
                packets_per_port=1)[src_port_id][0]

            pkt = pkt_s[0]
            dst_port_id = pkt_s[2]

            # create packet
            pkt2_s = get_multiple_flows(
                    self,
                    pkt_dst_mac,
                    dst_port_2_id,
                    dst_port_2_ip,
                    src_port_vlan,
                    dscp,
                    ecn,
                    ttl,
                    packet_length,
                    [(src_port_id, src_port_ip)],
                    packets_per_port=1)[src_port_id][0]

            pkt2 = pkt2_s[0]
            dst_port_2_id = pkt2_s[2]

            # create packet
            pkt3_s = get_multiple_flows(
                    self,
                    pkt_dst_mac3,
                    dst_port_3_id,
                    dst_port_3_ip,
                    src_port_vlan,
                    dscp,
                    ecn,
                    ttl,
                    packet_length,
                    [(src_port_id, src_port_ip)],
                    packets_per_port=1)[src_port_id][0]

            pkt3 = pkt3_s[0]
            dst_port_3_id = pkt3_s[2]
        else:
            src_port_mac = self.dataplane.get_mac(0, src_port_id)
            pkt = construct_ip_pkt(packet_length,
                                   pkt_dst_mac,
                                   src_port_mac,
                                   src_port_ip,
                                   dst_port_ip,
                                   dscp,
                                   src_port_vlan,
                                   ecn=ecn,
                                   ttl=ttl)
            dst_port_id = self.get_rx_port(
                src_port_id, pkt_dst_mac, dst_port_ip, src_port_ip, dst_port_id, src_port_vlan
            )
            pkt2 = construct_ip_pkt(packet_length,
                                    pkt_dst_mac2,
                                    src_port_mac,
                                    src_port_ip,
                                    dst_port_2_ip,
                                    dscp,
                                    src_port_vlan,
                                    ecn=ecn,
                                    ttl=ttl)
            dst_port_2_id = self.get_rx_port(
                src_port_id, pkt_dst_mac2, dst_port_2_ip, src_port_ip, dst_port_2_id, src_port_vlan
            )
            pkt3 = construct_ip_pkt(packet_length,
                                    pkt_dst_mac3,
                                    src_port_mac,
                                    src_port_ip,
                                    dst_port_3_ip,
                                    dscp,
                                    src_port_vlan,
                                    ecn=ecn,
                                    ttl=ttl)
            dst_port_3_id = self.get_rx_port(
                src_port_id, pkt_dst_mac3, dst_port_3_ip, src_port_ip, dst_port_3_id, src_port_vlan
            )
        capture_diag_counter(self, 'GetRxPort')

        # For TH3/Cisco-8000, some packets stay in egress memory and doesn't show up in shared buffer or leakout
        pkts_num_egr_mem = self.test_params.get('pkts_num_egr_mem', None)
        if pkts_num_egr_mem is not None:
            pkts_num_egr_mem = int(pkts_num_egr_mem)

        is_multi_asic = (self.clients['src'] != self.clients['dst'])
        # generate pkts_num_egr_mem in runtime
        pkts_num_egr_mem2 = pkts_num_egr_mem3 = pkts_num_egr_mem
        if 'cisco-8000' in asic_type and src_dst_asic_diff:
            self.sai_thrift_port_tx_disable(self.dst_client, asic_type, [dst_port_id, dst_port_2_id, dst_port_3_id])
            pkts_num_egr_mem, _ = overflow_egress(
                self, src_port_id, pkt, int(self.test_params['pg']), asic_type)
            pkts_num_egr_mem2, _ = overflow_egress(
                self, src_port_id, pkt2, int(self.test_params['pg']), asic_type)
            pkts_num_egr_mem3, _ = overflow_egress(
                self, src_port_id, pkt3, int(self.test_params['pg']), asic_type)
            self.sai_thrift_port_tx_enable(self.dst_client, asic_type, [dst_port_id, dst_port_2_id, dst_port_3_id])
            time.sleep(2)

        step_id = 1
        step_desc = 'disable TX for dst_port_id, dst_port_2_id, dst_port_3_id'
        log_message('step {}: {}\n'.format(step_id, step_desc), to_stderr=True)
        self.sai_thrift_port_tx_disable(self.dst_client, asic_type, [dst_port_id, dst_port_2_id, dst_port_3_id])

        try:
            '''
            Send various numbers of pkts to each dst port to occupy PG buffer, as below:

                                                                                                          shared buffer theshold                # noqa E501
                                                                         xon offset                            |
                                                                             |                                 |
            PG config:                                                       +                                 +
            -----------------------------------------------------------------*---------------------------------*----------------------          # noqa E501
            pkts in each port:                                          +                                            +
                                                                        |                                            |
            |<--- pkts_num_trig_pfc - pkts_num_dismiss_pfc - margin --->|                                            |
                                 in dst port 1                          |                                            |
                                                                        |<---   pkts_num_dismiss_pfc + margin*2  --->|
                                                                                         in dst port 2               |
                                                                                                                     |<--- X pkts --->|         # noqa E501
                                                                                                                       in dst port 3            # noqa E501
            '''
            # send packets to dst port 1, occupying the "xon"
            step_id += 1
            step_desc = 'send packets to dst port 1, occupying the xon'
            log_message('step {}: {}\n'.format(step_id, step_desc), to_stderr=True)

            xmit_counters_base, _ = sai_thrift_read_port_counters(
                self.dst_client, asic_type, port_list['dst'][dst_port_id]
            )

            # Since there is variability in packet leakout in hwsku Arista-7050CX3-32S-D48C8 and
            # Arista-7050CX3-32S-C32. Starting with zero pkts_num_leak_out and trying to find
            # actual leakout by sending packets and reading actual leakout from HW.
            # And apply dynamically compensation to all device using Broadcom ASIC.
            if check_leackout_compensation_support(asic_type, hwsku):
                pkts_num_leak_out = 0

            if hwsku == 'DellEMC-Z9332f-M-O16C64' or hwsku == 'DellEMC-Z9332f-O32':
                send_packet(
                    self, src_port_id, pkt,
                    (pkts_num_egr_mem + pkts_num_leak_out + pkts_num_trig_pfc -
                     pkts_num_dismiss_pfc - hysteresis) // cell_occupancy
                )
            elif 'cisco-8000' in asic_type:
                fill_leakout_plus_one(
                   self, src_port_id, dst_port_id,
                   pkt, int(self.test_params['pg']), asic_type, pkts_num_egr_mem)
                send_packet(
                    self, src_port_id, pkt,
                    (pkts_num_leak_out + pkts_num_trig_pfc -
                     pkts_num_dismiss_pfc - hysteresis) // cell_occupancy - 1
                )
            else:
                send_packet(
                    self, src_port_id, pkt,
                    (pkts_num_leak_out + pkts_num_trig_pfc -
                        pkts_num_dismiss_pfc - hysteresis) // cell_occupancy - margin
                )
                log_message(
                    'send_packet(src_port_id, pkt, ({} + {} - {} - {}) // {})\n'.format(
                        pkts_num_leak_out, pkts_num_trig_pfc, pkts_num_dismiss_pfc, hysteresis, cell_occupancy),
                    to_stderr=True)

            capture_diag_counter(self, 'SndDst')

            if check_leackout_compensation_support(asic_type, hwsku):
                dynamically_compensate_leakout(self.dst_client, asic_type, sai_thrift_read_port_counters,
                                               port_list['dst'][dst_port_id], TRANSMITTED_PKTS,
                                               xmit_counters_base, self, src_port_id, pkt, 40)
                capture_diag_counter(self, 'LeakoutDst')

            # send packets to dst port 2, occupying the shared buffer
            step_id += 1
            step_desc = 'send packets to dst port 2, occupying the shared buffer'
            log_message('step {}: {}\n'.format(step_id, step_desc), to_stderr=True)

            xmit_2_counters_base, _ = sai_thrift_read_port_counters(
                self.dst_client, asic_type, port_list['dst'][dst_port_2_id]
            )
            if hwsku == 'DellEMC-Z9332f-M-O16C64' or hwsku == 'DellEMC-Z9332f-O32':
                send_packet(
                    self, src_port_id, pkt2,
                    (pkts_num_egr_mem + pkts_num_leak_out + pkts_num_dismiss_pfc +
                     hysteresis) // cell_occupancy + margin - 1
                )
            elif 'cisco-8000' in asic_type:
                if not is_multi_asic:
                    fill_leakout_plus_one(
                        self, src_port_id, dst_port_2_id,
                        pkt2, int(self.test_params['pg']), asic_type)
                    send_packet(
                        self, src_port_id, pkt2,
                        (pkts_num_leak_out + pkts_num_dismiss_pfc +
                         hysteresis) // cell_occupancy + margin - 2
                    )
                else:
                    fill_egress_plus_one(
                        self, src_port_id,
                        pkt2, int(self.test_params['pg']), asic_type, pkts_num_egr_mem2)
                    send_packet(
                        self, src_port_id, pkt2,
                        (pkts_num_leak_out + pkts_num_dismiss_pfc +
                            hysteresis) // cell_occupancy - 3)
            else:
                send_packet(
                    self, src_port_id, pkt2,
                    (pkts_num_leak_out + pkts_num_dismiss_pfc +
                     hysteresis) // cell_occupancy + margin * 2 - 1
                )
                log_message(
                    'send_packet(src_port_id, pkt2, ({} + {} + {}) // {} + {} - 1)\n'.format(
                        pkts_num_leak_out, pkts_num_dismiss_pfc, hysteresis, cell_occupancy, margin),
                    to_stderr=True)

            capture_diag_counter(self, 'SndDst2')

            if check_leackout_compensation_support(asic_type, hwsku):
                dynamically_compensate_leakout(self.dst_client, asic_type, sai_thrift_read_port_counters,
                                               port_list['dst'][dst_port_2_id], TRANSMITTED_PKTS,
                                               xmit_2_counters_base, self, src_port_id, pkt2, 40)
                capture_diag_counter(self, 'LeakoutDst2')

            # send 1 packet to dst port 3, triggering PFC
            step_id += 1
            step_desc = 'send 1 packet to dst port 3, triggering PFC'
            log_message('step {}: {}\n'.format(step_id, step_desc), to_stderr=True)
            xmit_3_counters_base, _ = sai_thrift_read_port_counters(
                self.dst_client, asic_type, port_list['dst'][dst_port_3_id])
            if hwsku == 'DellEMC-Z9332f-M-O16C64' or hwsku == 'DellEMC-Z9332f-O32':
                send_packet(self, src_port_id, pkt3,
                            pkts_num_egr_mem + pkts_num_leak_out + 1)
            elif 'cisco-8000' in asic_type:
                if not is_multi_asic:
                    fill_leakout_plus_one(
                        self, src_port_id, dst_port_3_id,
                        pkt3, int(self.test_params['pg']), asic_type)
                    send_packet(self, src_port_id, pkt3, pkts_num_leak_out)
                else:
                    fill_egress_plus_one(
                        self, src_port_id,
                        pkt3, int(self.test_params['pg']), asic_type, pkts_num_egr_mem3)
                    send_packet(self, src_port_id, pkt3, pkts_num_leak_out + 1)
            else:
                send_packet(self, src_port_id, pkt3, pkts_num_leak_out + 1)
                log_message('send_packet(src_port_id, pkt3, ({} + 1)\n'.format(pkts_num_leak_out), to_stderr=True)
            capture_diag_counter(self, 'SndDst3')

            if check_leackout_compensation_support(asic_type, hwsku):
                dynamically_compensate_leakout(self.dst_client, asic_type, sai_thrift_read_port_counters,
                                               port_list['dst'][dst_port_3_id], TRANSMITTED_PKTS,
                                               xmit_3_counters_base, self, src_port_id, pkt3, 40)
                capture_diag_counter(self, 'LeakoutDst3')

            # allow enough time for the dut to sync up the counter values in counters_db
            time.sleep(2)
            # get a snapshot of counter values at recv and transmit ports
            # queue counters value is not of our interest here
            recv_counters, _ = sai_thrift_read_port_counters(self.src_client, asic_type, port_list['src'][src_port_id])
            xmit_counters, _ = sai_thrift_read_port_counters(self.dst_client, asic_type, port_list['dst'][dst_port_id])
            xmit_2_counters, _ = sai_thrift_read_port_counters(
                self.dst_client, asic_type, port_list['dst'][dst_port_2_id])
            xmit_3_counters, _ = sai_thrift_read_port_counters(
                self.dst_client, asic_type, port_list['dst'][dst_port_3_id])

            # recv port pfc
            qos_test_assert(
                self, recv_counters[pg] > recv_counters_base[pg],
                'unexpectedly not trigger PFC for PG {} (counter: {}), at step {} {}'.format(
                    pg, port_counter_fields[pg], step_id, step_desc))
            # recv port no ingress drop
            # For dnx few extra ipv6 NS/RA pkt received from VM, adding to counter value
            # & may give inconsistent test results
            # Adding COUNTER_MARGIN to provide room to 2 pkt incase, extra traffic received
            for cntr in ingress_counters:
                if platform_asic and platform_asic == "broadcom-dnx":
                    qos_test_assert(
                        self, recv_counters[cntr] <= recv_counters_base[cntr] + COUNTER_MARGIN,
                        'unexpectedly ingress drop on recv port (counter: {}), at step {} {}'.format(
                            port_counter_fields[cntr], step_id, step_desc))
                else:
<<<<<<< HEAD
                    assert (recv_counters[cntr] == recv_counters_base[cntr]),\
=======
                    qos_test_assert(
                        self, recv_counters[cntr] == recv_counters_base[cntr],
>>>>>>> c03aec5f
                        'unexpectedly ingress drop on recv port (counter: {}), at step {} {}'.format(
                            port_counter_fields[cntr], step_id, step_desc))
            # xmit port no egress drop
            for cntr in egress_counters:
                qos_test_assert(
                    self, xmit_counters[cntr] == xmit_counters_base[cntr],
                    'unexpectedly egress drop on xmit port 1 (counter: {}, at step {} {})'.format(
                        port_counter_fields[cntr], step_id, step_desc))
                qos_test_assert(
                    self, xmit_2_counters[cntr] == xmit_2_counters_base[cntr],
                    'unexpectedly egress drop on xmit port 2 (counter: {}, at step {} {})'.format(
                        port_counter_fields[cntr], step_id, step_desc))
                qos_test_assert(
                    self, xmit_3_counters[cntr] == xmit_3_counters_base[cntr],
                    'unexpectedly egress drop on xmit port 3 (counter: {}, at step {} {})'.format(
                        port_counter_fields[cntr], step_id, step_desc))

            step_id += 1
            step_desc = 'enable TX for dst_port_2_id, to drain off buffer in dst_port_2'
            log_message('step {}: {}\n'.format(step_id, step_desc), to_stderr=True)
            self.sai_thrift_port_tx_enable(self.dst_client, asic_type, [dst_port_2_id], last_port=False)

            # allow enough time for the dut to sync up the counter values in counters_db
            time.sleep(2)
            capture_diag_counter(self, 'EnTxOfDst2')

            # get a snapshot of counter values at recv and transmit ports
            # queue counters value is not of our interest here
            recv_counters_base = recv_counters
            recv_counters, _ = sai_thrift_read_port_counters(self.src_client, asic_type, port_list['src'][src_port_id])
            xmit_counters, _ = sai_thrift_read_port_counters(self.dst_client, asic_type, port_list['dst'][dst_port_id])
            xmit_2_counters, _ = sai_thrift_read_port_counters(
                self.dst_client, asic_type, port_list['dst'][dst_port_2_id])
            xmit_3_counters, _ = sai_thrift_read_port_counters(
                self.dst_client, asic_type, port_list['dst'][dst_port_3_id])

            # recv port pfc
            qos_test_assert(
                self, recv_counters[pg] > recv_counters_base[pg],
                'unexpectedly not trigger PFC for PG {} (counter: {}), at step {} {}'.format(
                    pg, port_counter_fields[pg], step_id, step_desc))
            # recv port no ingress drop
            for cntr in ingress_counters:
                qos_test_assert(
                    self, recv_counters[cntr] <= recv_counters_base[cntr] + COUNTER_MARGIN,
                    'unexpectedly ingress drop on recv port (counter: {}), at step {} {}'.format(
                        port_counter_fields[cntr], step_id, step_desc))
            # xmit port no egress drop
            for cntr in egress_counters:
                qos_test_assert(
                    self, xmit_counters[cntr] == xmit_counters_base[cntr],
                    'unexpectedly egress drop on xmit port 1 (counter: {}), at step {} {}'.format(
                        port_counter_fields[cntr], step_id, step_desc))
                qos_test_assert(
                    self, xmit_2_counters[cntr] == xmit_2_counters_base[cntr],
                    'unexpectedly egress drop on xmit port 2 (counter: {}), at step {} {}'.format(
                        port_counter_fields[cntr], step_id, step_desc))
                qos_test_assert(
                    self, xmit_3_counters[cntr] == xmit_3_counters_base[cntr],
                    'unexpectedly egress drop on xmit port 3 (counter: {}), at step {} {}'.format(
                        port_counter_fields[cntr], step_id, step_desc))

            step_id += 1
            step_desc = 'enable TX for dst_port_3_id, to drain off buffer in dst_port_3'
            log_message('step {}: {}\n'.format(step_id, step_desc), to_stderr=True)
            self.sai_thrift_port_tx_enable(self.dst_client, asic_type, [dst_port_3_id], last_port=False)

            # allow enough time for the dut to sync up the counter values in counters_db
            time.sleep(2)
            capture_diag_counter(self, 'EnTxOfDst3')

            # get new base counter values at recv ports
            # queue counters value is not of our interest here
            recv_counters, _ = sai_thrift_read_port_counters(self.src_client, asic_type, port_list['src'][src_port_id])

            for cntr in ingress_counters:
                qos_test_assert(
                    self, recv_counters[cntr] <= recv_counters_base[cntr] + COUNTER_MARGIN,
                    'unexpectedly ingress drop on recv port (counter: {}), at step {} {}'.format(
                        port_counter_fields[cntr], step_id, step_desc))
            recv_counters_base = recv_counters

            step_id += 1
            step_desc = 'sleep 30 seconds'
            log_message('step {}: {}\n'.format(step_id, step_desc), to_stderr=True)

            time.sleep(30)
            # get a snapshot of counter values at recv and transmit ports
            # queue counters value is not of our interest here
            recv_counters, _ = sai_thrift_read_port_counters(self.src_client, asic_type, port_list['src'][src_port_id])
            xmit_counters, _ = sai_thrift_read_port_counters(self.dst_client, asic_type, port_list['dst'][dst_port_id])
            xmit_2_counters, _ = sai_thrift_read_port_counters(
                self.dst_client, asic_type, port_list['dst'][dst_port_2_id])
            xmit_3_counters, _ = sai_thrift_read_port_counters(
                self.dst_client, asic_type, port_list['dst'][dst_port_3_id])

            # recv port no pfc
<<<<<<< HEAD
            assert (
                recv_counters[pg] == recv_counters_base[pg]
                ), 'unexpectedly trigger PFC for PG {} (counter: {}), at step {} {}'.format(
                pg, port_counter_fields[pg], step_id, step_desc)
=======
            qos_test_assert(
                self, recv_counters[pg] == recv_counters_base[pg],
                'unexpectedly trigger PFC for PG {} (counter: {}), at step {} {}'.format(
                    pg, port_counter_fields[pg], step_id, step_desc))
>>>>>>> c03aec5f
            # recv port no ingress drop
            for cntr in ingress_counters:
                qos_test_assert(
                    self, recv_counters[cntr] <= recv_counters_base[cntr] + COUNTER_MARGIN,
                    'unexpectedly ingress drop on recv port (counter: {}), at step {} {}'.format(
                        port_counter_fields[cntr], step_id, step_desc))
            # xmit port no egress drop
            for cntr in egress_counters:
                qos_test_assert(
                    self, xmit_counters[cntr] == xmit_counters_base[cntr],
                    'unexpectedly egress drop on xmit port 1 (counter: {}), at step {} {}'.format(
                        port_counter_fields[cntr], step_id, step_desc))
                qos_test_assert(
                    self, xmit_2_counters[cntr] == xmit_2_counters_base[cntr],
                    'unexpectedly egress drop on xmit port 2 (counter: {}), at step {} {}'.format(
                        port_counter_fields[cntr], step_id, step_desc))
                qos_test_assert(
                    self, xmit_3_counters[cntr] == xmit_3_counters_base[cntr],
                    'unexpectedly egress drop on xmit port 3 (counter: {}), at step {} {}'.format(
                        port_counter_fields[cntr], step_id, step_desc))

        finally:
            summarize_diag_counter(self)
            self.sai_thrift_port_tx_enable(self.dst_client, asic_type, [dst_port_id, dst_port_2_id, dst_port_3_id])


class HdrmPoolSizeTest(sai_base_test.ThriftInterfaceDataPlane):
    def setUp(self):
        sai_base_test.ThriftInterfaceDataPlane.setUp(self)
        time.sleep(5)
        switch_init(self.clients)

        # Parse input parameters
        self.testbed_type = self.test_params['testbed_type']
        self.dscps = self.test_params['dscps']
        self.ecn = self.test_params['ecn']
        self.router_mac = self.test_params['router_mac']
        self.sonic_version = self.test_params['sonic_version']
        # The pfc counter index starts from index 2 in sai_thrift_read_port_counters
        self.pgs = [pg + 2 for pg in self.test_params['pgs']]
        self.src_port_ids = self.test_params['src_port_ids']
        self.src_port_ips = self.test_params['src_port_ips']
        self.platform_asic = self.test_params['platform_asic']
        print(self.src_port_ips, file=sys.stderr)
        sys.stderr.flush()
        # get counter names to query
        self.ingress_counters, self.egress_counters = get_counter_names(
            self.sonic_version)

        self.dst_port_id = self.test_params['dst_port_id']
        self.dst_port_ip = self.test_params['dst_port_ip']
        self.pgs_num = self.test_params['pgs_num']
        self.asic_type = self.test_params['sonic_asic_type']
        self.pkts_num_leak_out = self.test_params['pkts_num_leak_out']
        self.pkts_num_trig_pfc = self.test_params.get('pkts_num_trig_pfc')
        if not self.pkts_num_trig_pfc:
            self.pkts_num_trig_pfc_shp = self.test_params.get(
                'pkts_num_trig_pfc_shp')
        self.pkts_num_trig_pfc_multi = self.test_params.get('pkts_num_trig_pfc_multi', None)
        self.pkts_num_hdrm_full = self.test_params['pkts_num_hdrm_full']
        self.pkts_num_hdrm_partial = self.test_params['pkts_num_hdrm_partial']
        packet_size = self.test_params.get('packet_size')

        if packet_size:
            self.pkt_size = packet_size
            cell_size = self.test_params.get('cell_size')
            self.pkt_size_factor = int(math.ceil(float(packet_size)/cell_size))
        else:
            self.pkt_size = 64
            self.pkt_size_factor = 1

        if self.pkts_num_trig_pfc:
            print("pkts num: leak_out: {}, trig_pfc: {}, hdrm_full: {}, hdrm_partial: {}, pkt_size {}".format(
                self.pkts_num_leak_out,
                self.pkts_num_trig_pfc_multi if self.pkts_num_trig_pfc_multi else self.pkts_num_trig_pfc,
                self.pkts_num_hdrm_full, self.pkts_num_hdrm_partial, self.pkt_size), file=sys.stderr)
        elif self.pkts_num_trig_pfc_shp:
            print(("pkts num: leak_out: {}, trig_pfc: {}, hdrm_full: {}, hdrm_partial: {}, pkt_size {}".format(
                self.pkts_num_leak_out, self.pkts_num_trig_pfc_shp, self.pkts_num_hdrm_full,
                self.pkts_num_hdrm_partial, self.pkt_size)), file=sys.stderr)

        # used only for headroom pool watermark
        if all(key in self.test_params for key in [
                'hdrm_pool_wm_multiplier', 'buf_pool_roid', 'cell_size', 'max_headroom']):
            self.cell_size = int(self.test_params['cell_size'])
            self.wm_multiplier = self.test_params['hdrm_pool_wm_multiplier']
            print("Wm multiplier: %d buf_pool_roid: %s" % (
                self.wm_multiplier, self.test_params['buf_pool_roid']), file=sys.stderr)
            self.buf_pool_roid = int(self.test_params['buf_pool_roid'], 0)
            print("buf_pool_roid: 0x%lx" %
                  (self.buf_pool_roid), file=sys.stderr)
            self.max_headroom = int(self.test_params['max_headroom'])
        else:
            self.wm_multiplier = None

        sys.stderr.flush()

        self.dst_port_mac = self.dataplane.get_mac(0, self.dst_port_id)
        self.src_port_macs = [self.dataplane.get_mac(
            0, ptid) for ptid in self.src_port_ids]

        if self.testbed_type in ['dualtor', 'dualtor-56', 't0', 't0-64', 't0-116', 't0-120']:
            # populate ARP
            # sender's MAC address is corresponding PTF port's MAC address
            # sender's IP address is caculated in tests/qos/qos_sai_base.py::QosSaiBase::__assignTestPortIps()
            # for dualtor: sender_IP_address = DUT_default_VLAN_interface_IP_address + portIndex + 1
            for idx, ptid in enumerate(self.src_port_ids):

                arpreq_pkt = simple_arp_packet(
                    eth_dst='ff:ff:ff:ff:ff:ff',
                    eth_src=self.src_port_macs[idx],
                    arp_op=1,
                    ip_snd=self.src_port_ips[idx],
                    ip_tgt='192.168.0.1',
                    hw_snd=self.src_port_macs[idx],
                    hw_tgt='00:00:00:00:00:00')
                send_packet(self, ptid, arpreq_pkt)
            arpreq_pkt = simple_arp_packet(
                eth_dst='ff:ff:ff:ff:ff:ff',
                eth_src=self.dst_port_mac,
                arp_op=1,
                ip_snd=self.dst_port_ip,
                ip_tgt='192.168.0.1',
                hw_snd=self.dst_port_mac,
                hw_tgt='00:00:00:00:00:00')
            send_packet(self, self.dst_port_id, arpreq_pkt)
        time.sleep(8)

        # for dualtor, need to change test traffic's dest MAC address to point DUT's default VLAN interface
        # and then DUT is able to correctly forward test traffic to dest PORT on PTF
        # Reminder: need to change this dest MAC address after above ARP population to avoid corrupt ARP packet
        is_dualtor = self.test_params.get('is_dualtor', False)
        def_vlan_mac = self.test_params.get('def_vlan_mac', None)
        if is_dualtor and def_vlan_mac is not None:
            self.dst_port_mac = def_vlan_mac
        self.pkt_dst_mac = self.router_mac if self.router_mac != '' else self.dst_port_mac
        # Collect destination ports that may be in a lag
        if self.platform_asic and self.platform_asic == "broadcom-dnx":
            dst_port_ids = []
            self.src_dst = {}
            for i in range(len(self.src_port_ids)):
                dst_port = get_rx_port(self, 0, self.src_port_ids[i], self.pkt_dst_mac,
                                       self.dst_port_ip, self.src_port_ips[i])
                dst_port_ids.append(dst_port)
                self.src_dst.update({self.src_port_ids[i]: dst_port})
            self.uniq_dst_ports = list(set(dst_port_ids))

    def tearDown(self):
        sai_base_test.ThriftInterfaceDataPlane.tearDown(self)

    def show_port_counter(self, asic_type, rx_base, tx_base, banner):
        port_counter_indexes = [pg for pg in self.pgs]
        port_counter_indexes += self.ingress_counters
        port_counter_indexes += self.egress_counters
        port_counter_indexes += [TRANSMITTED_PKTS, RECEIVED_PKTS,
                                 RECEIVED_NON_UC_PKTS, TRANSMITTED_NON_UC_PKTS, EGRESS_PORT_QLEN]
        port_cnt_tbl = texttable.TextTable(
            [''] + [port_counter_fields[fieldIdx] for fieldIdx in port_counter_indexes])
        for srcPortIdx, srcPortId in enumerate(self.src_port_ids):
            port_cnt_tbl.add_row(['base src_port{}_id{}'.format(srcPortIdx, srcPortId)] +
                                 [rx_base[srcPortIdx][fieldIdx] for fieldIdx in port_counter_indexes])
            rx_curr, _ = sai_thrift_read_port_counters(self.src_client, asic_type, port_list['src'][srcPortId])
            port_cnt_tbl.add_row(['     src_port{}_id{}'.format(srcPortIdx, srcPortId)] +
                                 [rx_curr[fieldIdx] for fieldIdx in port_counter_indexes])
        if self.platform_asic and self.platform_asic == "broadcom-dnx":
            for dstPortIdx, dstPortId in enumerate(self.uniq_dst_ports):
                port_cnt_tbl.add_row(['base dst_port{}_id{}'.format(dstPortIdx, dstPortId)] +
                                     [tx_base[dstPortIdx][fieldIdx] for fieldIdx in port_counter_indexes])
                tx_curr, _ = sai_thrift_read_port_counters(self.dst_client, asic_type, port_list['dst'][dstPortId])
                port_cnt_tbl.add_row(['     dst_port{}_id{}'.format(dstPortIdx, dstPortId)] +
                                     [tx_curr[fieldIdx] for fieldIdx in port_counter_indexes])
        else:
            port_cnt_tbl.add_row(['base dst_port_id{}'.format(self.dst_port_id)] +
                                 [tx_base[fieldIdx] for fieldIdx in port_counter_indexes])
            tx_curr, _ = sai_thrift_read_port_counters(self.dst_client, asic_type, port_list['dst'][self.dst_port_id])
            port_cnt_tbl.add_row(['     dst_port_id{}'.format(self.dst_port_id)] +
                                 [tx_curr[fieldIdx] for fieldIdx in port_counter_indexes])
        sys.stderr.write('{}\n{}\n'.format(banner, port_cnt_tbl))

    def runTest(self):
        margin = self.test_params.get('margin')
        if not margin:
            margin = 0
        sidx_dscp_pg_tuples = [(sidx, dscp, self.pgs[pgidx]) for sidx, sid in enumerate(
            self.src_port_ids) for pgidx, dscp in enumerate(self.dscps)]
        assert (len(sidx_dscp_pg_tuples) >= self.pgs_num)
        print(sidx_dscp_pg_tuples, file=sys.stderr)
        sys.stderr.flush()

        # get a snapshot of counter values at recv and transmit ports
        # queue_counters value is not of our interest here
        recv_counters_bases = [sai_thrift_read_port_counters(self.src_client, self.asic_type, port_list['src'][sid])[
            0] for sid in self.src_port_ids]
        if self.platform_asic and self.platform_asic == "broadcom-dnx":
            xmit_counters_bases = [sai_thrift_read_port_counters(self.dst_client, self.asic_type,
                                                                 port_list['dst'][did])[0]
                                   for did in self.uniq_dst_ports]
        else:
            xmit_counters_base, _ = sai_thrift_read_port_counters(self.dst_client,
                                                                  self.asic_type, port_list['dst'][self.dst_port_id])

        # For TH3, some packets stay in egress memory and doesn't show up in shared buffer or leakout
        if 'pkts_num_egr_mem' in list(self.test_params.keys()):
            pkts_num_egr_mem = int(self.test_params['pkts_num_egr_mem'])

        # Pause egress of dut xmit port
        if self.platform_asic and self.platform_asic == "broadcom-dnx":
            # Disable all dst ports
            self.sai_thrift_port_tx_disable(self.dst_client, self.asic_type, self.uniq_dst_ports)
        else:
            self.sai_thrift_port_tx_disable(self.dst_client, self.asic_type, [self.dst_port_id])

        try:
            # send packets to leak out
            sidx = 0
            pkt = simple_tcp_packet(pktlen=self.pkt_size,
                                    eth_dst=self.router_mac if self.router_mac != '' else self.dst_port_mac,
                                    eth_src=self.src_port_macs[sidx],
                                    ip_src=self.src_port_ips[sidx],
                                    ip_dst=self.dst_port_ip,
                                    ip_ttl=64)

            hwsku = self.test_params['hwsku']
            if (hwsku == 'DellEMC-Z9332f-M-O16C64' or hwsku == 'DellEMC-Z9332f-O32'):
                send_packet(
                    self, self.src_port_ids[sidx], pkt, pkts_num_egr_mem + self.pkts_num_leak_out)
            else:
                send_packet(
                    self, self.src_port_ids[sidx], pkt, self.pkts_num_leak_out)

            # send packets to all pgs to fill the service pool
            # and trigger PFC on all pgs
            for i in range(0, self.pgs_num):
                # Prepare TCP packet data
                tos = sidx_dscp_pg_tuples[i][1] << 2
                tos |= self.ecn
                ttl = 64
                default_packet_length = self.pkt_size
                pkt = simple_tcp_packet(pktlen=default_packet_length,
                                        eth_dst=self.router_mac if self.router_mac != '' else self.dst_port_mac,
                                        eth_src=self.src_port_macs[sidx_dscp_pg_tuples[i][0]],
                                        ip_src=self.src_port_ips[sidx_dscp_pg_tuples[i][0]],
                                        ip_dst=self.dst_port_ip,
                                        ip_tos=tos,
                                        ip_ttl=ttl)
                if self.pkts_num_trig_pfc:
                    pkts_num_trig_pfc = self.pkts_num_trig_pfc_multi[i] \
                        if self.pkts_num_trig_pfc_multi else self.pkts_num_trig_pfc
                else:
                    pkts_num_trig_pfc = self.pkts_num_trig_pfc_shp[i]

                pkt_cnt = pkts_num_trig_pfc // self.pkt_size_factor
                send_packet(
                    self, self.src_port_ids[sidx_dscp_pg_tuples[i][0]], pkt, int(pkt_cnt))
                if self.platform_asic != "broadcom-dnx":
                    time.sleep(8)  # wait pfc counter refresh and show the counters
                    self.show_port_counter(self.asic_type, recv_counters_bases, xmit_counters_base,
                                           'To fill service pool, send {} pkt with DSCP {} PG {} from src_port{}'
                                           ' to dst_port'.format(pkt_cnt, sidx_dscp_pg_tuples[i][1],
                                                                 sidx_dscp_pg_tuples[i][2], sidx_dscp_pg_tuples[i][0]))

            if self.platform_asic and self.platform_asic == "broadcom-dnx":
                time.sleep(8)  # wait pfc counter refresh and show the counters
                for i in range(0, self.pgs_num):
                    if self.pkts_num_trig_pfc:
                        pkts_num_trig_pfc = self.pkts_num_trig_pfc
                    else:
                        pkts_num_trig_pfc = self.pkts_num_trig_pfc_shp[i]

                    pkt_cnt = pkts_num_trig_pfc // self.pkt_size_factor
                    self.show_port_counter(self.asic_type, recv_counters_bases, xmit_counters_bases,
                                           'To fill service pool, send {} pkt with DSCP {} PG {} from'
                                           ' src_port{} to dst_port'.format(pkt_cnt, sidx_dscp_pg_tuples[i][1],
                                                                            sidx_dscp_pg_tuples[i][2],
                                                                            sidx_dscp_pg_tuples[i][0]))

            print("Service pool almost filled", file=sys.stderr)
            sys.stderr.flush()
            # allow enough time for the dut to sync up the counter values in counters_db
            time.sleep(8)

            for i in range(0, self.pgs_num):
                # Prepare TCP packet data
                tos = sidx_dscp_pg_tuples[i][1] << 2
                tos |= self.ecn
                ttl = 64
                default_packet_length = self.pkt_size
                pkt = simple_tcp_packet(pktlen=default_packet_length,
                                        eth_dst=self.router_mac if self.router_mac != '' else self.dst_port_mac,
                                        eth_src=self.src_port_macs[sidx_dscp_pg_tuples[i][0]],
                                        ip_src=self.src_port_ips[sidx_dscp_pg_tuples[i][0]],
                                        ip_dst=self.dst_port_ip,
                                        ip_tos=tos,
                                        ip_ttl=ttl)
                pkt_cnt = 0

                recv_counters, _ = sai_thrift_read_port_counters(
                    self.src_client, self.asic_type, port_list['src'][self.src_port_ids[sidx_dscp_pg_tuples[i][0]]])
                while (recv_counters[sidx_dscp_pg_tuples[i][2]] ==
                       recv_counters_bases[sidx_dscp_pg_tuples[i][0]][sidx_dscp_pg_tuples[i][2]]) and (pkt_cnt < 10):
                    send_packet(
                        self, self.src_port_ids[sidx_dscp_pg_tuples[i][0]], pkt, 1)
                    pkt_cnt += 1
                    # allow enough time for the dut to sync up the counter values in counters_db
                    time.sleep(8)

                    # get a snapshot of counter values at recv and transmit ports
                    # queue_counters value is not of our interest here
                    recv_counters, _ = sai_thrift_read_port_counters(
                        self.src_client, self.asic_type, port_list['src'][self.src_port_ids[sidx_dscp_pg_tuples[i][0]]])

                if self.platform_asic != "broadcom-dnx":
                    time.sleep(8)   # wait pfc counter refresh
                    self.show_port_counter(self.asic_type, recv_counters_bases, xmit_counters_base,
                                           'To trigger PFC, send {} pkt with DSCP {} PG {} from src_port{} to dst_port'
                                           .format(pkt_cnt, sidx_dscp_pg_tuples[i][1], sidx_dscp_pg_tuples[i][2],
                                                   sidx_dscp_pg_tuples[i][0]))
                if self.platform_asic and self.platform_asic == "broadcom-dnx":
                    self.show_port_counter(self.asic_type, recv_counters_bases, xmit_counters_bases,
                                           'To trigger PFC, send {} pkt with DSCP {} PG {} from src_port{} to dst_port'
                                           .format(pkt_cnt, sidx_dscp_pg_tuples[i][1], sidx_dscp_pg_tuples[i][2],
                                                   sidx_dscp_pg_tuples[i][0]))

                if pkt_cnt == 10:
                    if self.platform_asic and self.platform_asic == "broadcom-dnx":
                        self.sai_thrift_port_tx_enable(self.dst_client, self.asic_type, self.uniq_dst_ports)
                    sys.exit("Too many pkts needed to trigger pfc: %d" % (pkt_cnt))
                assert (recv_counters[sidx_dscp_pg_tuples[i][2]] >
                       recv_counters_bases[sidx_dscp_pg_tuples[i][0]][sidx_dscp_pg_tuples[i][2]])
                print("%d packets for sid: %d, pg: %d to trigger pfc" % (
                    pkt_cnt, self.src_port_ids[sidx_dscp_pg_tuples[i][0]], sidx_dscp_pg_tuples[i][2] - 2),
                    file=sys.stderr)
                sys.stderr.flush()

            print("PFC triggered", file=sys.stderr)
            sys.stderr.flush()

            upper_bound = 2 * margin + 1
            if self.wm_multiplier:
                hdrm_pool_wm = sai_thrift_read_headroom_pool_watermark(
                    self.src_client, self.buf_pool_roid)
                print("Actual headroom pool watermark value to start: %d" %
                      hdrm_pool_wm, file=sys.stderr)
                assert (hdrm_pool_wm <= (upper_bound *
                                         self.cell_size * self.wm_multiplier))

            expected_wm = 0
            wm_pkt_num = 0
            upper_bound_wm = 0
            # send packets to all pgs to fill the headroom pool
            for i in range(0, self.pgs_num):
                # Prepare TCP packet data
                tos = sidx_dscp_pg_tuples[i][1] << 2
                tos |= self.ecn
                ttl = 64
                default_packet_length = self.pkt_size
                pkt = simple_tcp_packet(pktlen=default_packet_length,
                                        eth_dst=self.router_mac if self.router_mac != '' else self.dst_port_mac,
                                        eth_src=self.src_port_macs[sidx_dscp_pg_tuples[i][0]],
                                        ip_src=self.src_port_ips[sidx_dscp_pg_tuples[i][0]],
                                        ip_dst=self.dst_port_ip,
                                        ip_tos=tos,
                                        ip_ttl=ttl)

                pkt_cnt = self.pkts_num_hdrm_full // self.pkt_size_factor if i != self.pgs_num - 1 \
                    else self.pkts_num_hdrm_partial // self.pkt_size_factor
                send_packet(
                    self, self.src_port_ids[sidx_dscp_pg_tuples[i][0]], pkt, pkt_cnt)
                # allow enough time for the dut to sync up the counter values in counters_db
                if self.platform_asic != "broadcom-dnx":
                    time.sleep(8)
                    self.show_port_counter(self.asic_type, recv_counters_bases, xmit_counters_base,
                                           'To fill headroom pool, send {} pkt with DSCP {} PG {} from src_port{} '
                                           'to dst_port'.format(pkt_cnt, sidx_dscp_pg_tuples[i][1],
                                                                sidx_dscp_pg_tuples[i][2], sidx_dscp_pg_tuples[i][0]))

                recv_counters, _ = sai_thrift_read_port_counters(
                    self.src_client, self.asic_type, port_list['src'][self.src_port_ids[sidx_dscp_pg_tuples[i][0]]])
                # assert no ingress drop
                for cntr in self.ingress_counters:
                    # corner case: in previous step in which trigger PFC, a few packets were dropped,
                    #     and dropping don't keep increasing constantaly.
                    # workaround: tolerates a few packet drop here,
                    #     and output relevant information for offline analysis, to know if it's an issue
                    if recv_counters[cntr] != recv_counters_bases[sidx_dscp_pg_tuples[i][0]][cntr]:
                        sys.stderr.write('There are some unexpected {} packet drop\n'.format(
                            recv_counters[cntr] - recv_counters_bases[sidx_dscp_pg_tuples[i][0]][cntr]))
                    assert (
                        recv_counters[cntr] - recv_counters_bases[sidx_dscp_pg_tuples[i][0]][cntr] <= margin)

                if self.wm_multiplier:
                    wm_pkt_num += (self.pkts_num_hdrm_full if i !=
                                   self.pgs_num - 1 else self.pkts_num_hdrm_partial)
                    hdrm_pool_wm = sai_thrift_read_headroom_pool_watermark(
                        self.src_client, self.buf_pool_roid)
                    expected_wm = wm_pkt_num * self.cell_size * self.wm_multiplier
                    upper_bound_wm = expected_wm + \
                        (upper_bound * self.cell_size * self.wm_multiplier)
                    if upper_bound_wm > self.max_headroom:
                        upper_bound_wm = self.max_headroom

                    print("pkts sent: %d, lower bound: %d, actual headroom pool watermark: %d, upper_bound: %d" % (
                        wm_pkt_num, expected_wm, hdrm_pool_wm, upper_bound_wm), file=sys.stderr)
                    if 'innovium' not in self.asic_type:
                        assert (expected_wm <= hdrm_pool_wm)
                    assert (hdrm_pool_wm <= upper_bound_wm)
            if self.platform_asic and self.platform_asic == "broadcom-dnx":
                time.sleep(8)
                for i in range(0, self.pgs_num):
                    pkt_cnt = self.pkts_num_hdrm_full // self.pkt_size_factor if i != self.pgs_num - 1 \
                        else self.pkts_num_hdrm_partial // self.pkt_size_factor
                    self.show_port_counter(self.asic_type, recv_counters_bases, xmit_counters_bases,
                                           'To fill headroom pool, send {} pkt with DSCP {} PG {} from'
                                           ' src_port{} to dst_port'.format(pkt_cnt, sidx_dscp_pg_tuples[i][1],
                                                                            sidx_dscp_pg_tuples[i][2],
                                                                            sidx_dscp_pg_tuples[i][0]))
            print("all but the last pg hdrms filled", file=sys.stderr)
            sys.stderr.flush()

            # last pg
            i = self.pgs_num - 1
            # send 1 packet on last pg to trigger ingress drop
            pkt_cnt = 1 + 2 * margin
            send_packet(
                self, self.src_port_ids[sidx_dscp_pg_tuples[i][0]], pkt, pkt_cnt)
            # allow enough time for the dut to sync up the counter values in counters_db
            time.sleep(8)

            if self.platform_asic and self.platform_asic == "broadcom-dnx":
                self.show_port_counter(self.asic_type, recv_counters_bases, xmit_counters_bases,
                                       'To fill last PG and trigger ingress drop, send {} pkt with DSCP {} PG {}'
                                       ' from src_port{} to dst_port'.format(pkt_cnt, sidx_dscp_pg_tuples[i][1],
                                                                             sidx_dscp_pg_tuples[i][2],
                                                                             sidx_dscp_pg_tuples[i][0]))
            else:
                self.show_port_counter(self.asic_type, recv_counters_bases, xmit_counters_base,
                                       'To fill last PG and trigger ingress drop, send {} pkt with DSCP {} PG {}'
                                       ' from src_port{} to dst_port'.format(pkt_cnt, sidx_dscp_pg_tuples[i][1],
                                                                             sidx_dscp_pg_tuples[i][2],
                                                                             sidx_dscp_pg_tuples[i][0]))

            recv_counters, _ = sai_thrift_read_port_counters(
                self.src_client, self.asic_type, port_list['src'][self.src_port_ids[sidx_dscp_pg_tuples[i][0]]])
            if self.platform_asic and self.platform_asic == "broadcom-dnx":
                logging.info("On J2C+ don't support port level drop counters - so ignoring this step for now")
            else:
                # assert ingress drop
                for cntr in self.ingress_counters:
                    assert (recv_counters[cntr] > recv_counters_bases[sidx_dscp_pg_tuples[i][0]][cntr])

            # assert no egress drop at the dut xmit port
            if self.platform_asic != "broadcom-dnx":
                xmit_counters, _ = sai_thrift_read_port_counters(self.dst_client, self.asic_type,
                                                                 port_list['dst'][self.dst_port_id])

            if self.platform_asic and self.platform_asic == "broadcom-dnx":
                logging.info("On J2C+ don't support port level drop counters - so ignoring this step for now")
            else:
                for cntr in self.egress_counters:
                    assert (xmit_counters[cntr] == xmit_counters_base[cntr])

            print("pg hdrm filled", file=sys.stderr)
            if self.wm_multiplier:
                # assert hdrm pool wm still remains the same
                hdrm_pool_wm = sai_thrift_read_headroom_pool_watermark(
                    self.src_client, self.buf_pool_roid)
                sys.stderr.write('After PG headroom filled, actual headroom pool watermark {}, upper_bound {}\n'.format(
                    hdrm_pool_wm, upper_bound_wm))
                if 'innovium' not in self.asic_type:
                    assert (expected_wm <= hdrm_pool_wm)
                assert (hdrm_pool_wm <= upper_bound_wm)
                # at this point headroom pool should be full. send few more packets to continue causing drops
                print("overflow headroom pool", file=sys.stderr)
                send_packet(self, self.src_port_ids[sidx_dscp_pg_tuples[i][0]], pkt, 10)
                hdrm_pool_wm = sai_thrift_read_headroom_pool_watermark(
                    self.src_client, self.buf_pool_roid)
                assert (hdrm_pool_wm <= self.max_headroom)
            sys.stderr.flush()

        finally:
            if self.platform_asic and self.platform_asic == "broadcom-dnx":
                self.sai_thrift_port_tx_enable(self.dst_client, self.asic_type, self.uniq_dst_ports)
            else:
                self.sai_thrift_port_tx_enable(self.dst_client, self.asic_type, [self.dst_port_id])


class SharedResSizeTest(sai_base_test.ThriftInterfaceDataPlane):
    def setUp(self):
        sai_base_test.ThriftInterfaceDataPlane.setUp(self)
        time.sleep(1)
        switch_init(self.clients)

        # Parse input parameters
        self.testbed_type = self.test_params['testbed_type']
        self.dscps = self.test_params['dscps']
        self.ecn = self.test_params['ecn']
        self.router_mac = self.test_params['router_mac']
        self.sonic_version = self.test_params['sonic_version']
        self.pgs = self.test_params['pgs']
        self.pg_cntr_indices = [pg + 2 for pg in self.pgs]
        self.queues = self.test_params['queues']
        self.src_port_ids = self.test_params['src_port_ids']
        self.src_port_ips = self.test_params['src_port_ips']
        print(self.src_port_ips, file=sys.stderr)
        sys.stderr.flush()
        # get counter names to query
        self.ingress_counters, self.egress_counters = get_counter_names(
            self.sonic_version)

        self.dst_port_ids = self.test_params['dst_port_ids']
        self.dst_port_ips = self.test_params['dst_port_ips']
        self.asic_type = self.test_params['sonic_asic_type']
        self.pkt_counts = self.test_params['pkt_counts']
        self.shared_limit_bytes = self.test_params['shared_limit_bytes']

        # LACP causes slow increase in memory consumption over duration of the test, thus
        # a margin may be needed.
        if 'pkts_num_margin' in self.test_params:
            self.margin = int(self.test_params['pkts_num_margin'])
        else:
            self.margin = 0

        if 'packet_size' in self.test_params:
            self.packet_size = self.test_params['packet_size']
            self.cell_size = self.test_params['cell_size']
        else:
            self.packet_size = 64
            self.cell_size = 350

        self.dst_port_macs = [self.dataplane.get_mac(
            0, ptid) for ptid in self.dst_port_ids]
        self.src_port_macs = [self.dataplane.get_mac(
            0, ptid) for ptid in self.src_port_ids]

        # Correct any destination ports that may be in a lag
        for i in range(len(self.dst_port_ids)):
            src_port_id = self.src_port_ids[i]
            dst_port_id = self.dst_port_ids[i]
            dst_port_mac = self.dst_port_macs[i]
            src_port_ip = self.src_port_ips[i]
            dst_port_ip = self.dst_port_ips[i]
            real_dst_port_id = get_rx_port(
                self,
                0,
                src_port_id,
                self.router_mac if self.router_mac != '' else dst_port_mac,
                dst_port_ip, src_port_ip
            )
            if real_dst_port_id != dst_port_id:
                print("Corrected dst port from {} to {}".format(
                    dst_port_id, real_dst_port_id), file=sys.stderr)
                self.dst_port_ids[i] = real_dst_port_id

    def tearDown(self):
        sai_base_test.ThriftInterfaceDataPlane.tearDown(self)

    def runTest(self):
        assert len(self.dscps) == len(self.pgs) == len(
            self.src_port_ids) == len(self.dst_port_ids) == len(self.pkt_counts)

        # Need at least 2 packet send instructions
        assert len(self.pkt_counts) >= 2

        # Reservation limit should be indicated by single packet, which is then modified
        # by the given margin
        assert self.pkt_counts[-1] == 1
        self.pkt_counts[-1] += 2 * self.margin

        # Second to last pkt count instruction needs to be reduced by margin to avoid
        # triggering XOFF early.
        assert self.pkt_counts[-2] >= self.margin
        self.pkt_counts[-2] -= self.margin

        # Test configuration packet counts and sizing should accurately trigger shared limit
        cell_occupancy = (self.packet_size +
                          self.cell_size - 1) // self.cell_size
        assert sum(self.pkt_counts[:-1]) * cell_occupancy * \
            self.cell_size < self.shared_limit_bytes
        assert sum(self.pkt_counts) * cell_occupancy * \
            self.cell_size >= self.shared_limit_bytes

        # get a snapshot of counter values at unique recv and transmit ports
        uniq_srcs = set(self.src_port_ids)
        uniq_dsts = set(self.dst_port_ids)
        pg_drop_counters_bases = {port_id: sai_thrift_read_pg_drop_counters(
            self.src_client, port_list['src'][port_id]) for port_id in uniq_srcs}
        recv_counters_bases = {port_id: sai_thrift_read_port_counters(
            self.src_client, self.asic_type, port_list['src'][port_id])[0] for port_id in uniq_srcs}
        xmit_counters_bases = {port_id: sai_thrift_read_port_counters(
            self.dst_client, self.asic_type, port_list['dst'][port_id])[0] for port_id in uniq_dsts}

        # Disable all dst ports
        uniq_dst_ports = list(set(self.dst_port_ids))
        self.sai_thrift_port_tx_disable(self.dst_client, self.asic_type, uniq_dst_ports)

        try:
            for i in range(len(self.src_port_ids)):
                dscp = self.dscps[i]
                pg = self.pgs[i]
                queue = self.queues[i]
                src_port_id = self.src_port_ids[i]
                dst_port_id = self.dst_port_ids[i]
                src_port_mac = self.src_port_macs[i]
                dst_port_mac = self.dst_port_macs[i]
                src_port_ip = self.src_port_ips[i]
                dst_port_ip = self.dst_port_ips[i]
                pkt_count = self.pkt_counts[i]

                pkt = construct_ip_pkt(self.packet_size,
                                       self.router_mac if self.router_mac != '' else dst_port_mac,
                                       src_port_mac,
                                       src_port_ip,
                                       dst_port_ip,
                                       dscp,
                                       None,
                                       ecn=self.ecn,
                                       ttl=64)

                if i == len(self.src_port_ids) - 1:
                    # Verify XOFF has not been triggered on final port before sending traffic
                    print(
                        "Verifying XOFF hasn't been triggered yet on final iteration", file=sys.stderr)
                    sys.stderr.flush()
                    time.sleep(4)
                    recv_counters = sai_thrift_read_port_counters(
                        self.src_client, self.asic_type, port_list['src'][src_port_id])[0]
                    xoff_txd = recv_counters[self.pg_cntr_indices[i]] - \
                        recv_counters_bases[src_port_id][self.pg_cntr_indices[i]]
                    assert xoff_txd == 0, "XOFF triggered too early on final iteration, XOFF count is %d" % xoff_txd

                # Send requested number of packets
                print("Sending %d packets for dscp=%d, pg=%d, src_port_id=%d, dst_port_id=%d" % (
                    pkt_count, dscp, pg, src_port_id, dst_port_id), file=sys.stderr)
                sys.stderr.flush()
                if 'cisco-8000' in self.asic_type:
                    assert (fill_leakout_plus_one(self, src_port_id,
                                                  dst_port_id, pkt, queue, self.asic_type))
                    pkt_count -= 1  # leakout adds 1 packet, subtract from current iteration

                send_packet(self, src_port_id, pkt, pkt_count)

                if i == len(self.src_port_ids) - 1:
                    # Verify XOFF has now been triggered on final port
                    print(
                        "Verifying XOFF has now been triggered on final iteration", file=sys.stderr)
                    sys.stderr.flush()
                    time.sleep(4)
                    recv_counters = sai_thrift_read_port_counters(
                        self.src_client, self.asic_type, port_list['src'][src_port_id])[0]
                    xoff_txd = recv_counters[self.pg_cntr_indices[i]] - \
                        recv_counters_bases[src_port_id][self.pg_cntr_indices[i]]
                    assert xoff_txd > 0, "Failed to trigger XOFF on final iteration"

            # Verify no ingress/egress drops for all ports
            pg_drop_counters = {port_id: sai_thrift_read_pg_drop_counters(
                self.src_client, port_list['src'][port_id]) for port_id in uniq_srcs}
            for src_port_id in uniq_srcs:
                for pg in range(len(pg_drop_counters[src_port_id])):
                    drops = pg_drop_counters[src_port_id][pg] - pg_drop_counters_bases[src_port_id][pg]
                    if pg in [3, 4]:
                        assert drops == 0, "Detected %d lossless drops on PG %d src port %d" % (drops, pg, src_port_id)
                    elif drops > 0:
                        # When memory is full, any new lossy background traffic is dropped.
                        print("Observed lossy drops %d on PG %d src port %d, expected." %
                              (drops, pg, src_port_id), file=sys.stderr)
            xmit_counters_list = {port_id: sai_thrift_read_port_counters(
                self.dst_client, self.asic_type, port_list['dst'][port_id])[0] for port_id in uniq_dsts}
            for dst_port_id in uniq_dsts:
                for cntr in self.egress_counters:
                    drops = xmit_counters_list[dst_port_id][cntr] - \
                        xmit_counters_bases[dst_port_id][cntr]
                    assert drops == 0, "Detected %d egress drops on dst port id %d" % (drops, dst_port_id)

        finally:
            self.sai_thrift_port_tx_enable(self.dst_client, self.asic_type, uniq_dst_ports)

# TODO: remove sai_thrift_clear_all_counters and change to use incremental counter values


class DscpEcnSend(sai_base_test.ThriftInterfaceDataPlane):
    def runTest(self):
        switch_init(self.clients)

        # Parse input parameters
        dscp = int(self.test_params['dscp'])
        ecn = int(self.test_params['ecn'])
        router_mac = self.test_params['router_mac']
        sonic_version = self.test_params['sonic_version']
        asic_type = self.test_params['sonic_asic_type']
        default_packet_length = 64
        dst_port_id = int(self.test_params['dst_port_id'])
        dst_port_ip = self.test_params['dst_port_ip']
        src_port_id = int(self.test_params['src_port_id'])
        src_port_ip = self.test_params['src_port_ip']
        src_port_mac = self.dataplane.get_mac(0, src_port_id)
        num_of_pkts = self.test_params['num_of_pkts']
        limit = self.test_params['limit']
        min_limit = self.test_params['min_limit']
        cell_size = self.test_params['cell_size']
        asic_type = self.test_params['sonic_asic_type']
        # get counter names to query
        ingress_counters, egress_counters = get_counter_names(sonic_version)

        # STOP PORT FUNCTION
        sched_prof_id = sai_thrift_create_scheduler_profile(
            self.src_client, STOP_PORT_MAX_RATE)
        attr_value = sai_thrift_attribute_value_t(oid=sched_prof_id)
        attr = sai_thrift_attribute_t(
            id=SAI_PORT_ATTR_QOS_SCHEDULER_PROFILE_ID, value=attr_value)
        self.dst_client.sai_thrift_set_port_attribute(port_list['dst'][dst_port_id], attr)

        # Clear Counters
        sai_thrift_clear_all_counters(self.src_client, 'src')
        sai_thrift_clear_all_counters(self.dst_client, 'dst')

        # send packets
        try:
            tos = dscp << 2
            tos |= ecn
            ttl = 64
            for i in range(0, num_of_pkts):
                pkt = simple_tcp_packet(pktlen=default_packet_length,
                                        eth_dst=router_mac,
                                        eth_src=src_port_mac,
                                        ip_src=src_port_ip,
                                        ip_dst=dst_port_ip,
                                        ip_tos=tos,
                                        ip_ttl=ttl)
                send_packet(self, 0, pkt)

            leaking_pkt_number = 0
            for (rcv_port_number, pkt_str, pkt_time) in self.dataplane.packets(0, 1):
                leaking_pkt_number += 1
            print("leaking packet %d" % leaking_pkt_number)

            # Read Counters
            print("DST port counters: ")
            port_counters, queue_counters = sai_thrift_read_port_counters(
                self.dst_client, asic_type, port_list['dst'][dst_port_id])
            print(port_counters)
            print(queue_counters)

            # Clear Counters
            sai_thrift_clear_all_counters(self.src_client, 'src')
            sai_thrift_clear_all_counters(self.dst_client, 'dst')

            # Set receiving socket buffers to some big value
            for p in list(self.dataplane.ports.values()):
                p.socket.setsockopt(socket.SOL_SOCKET,
                                    socket.SO_RCVBUF, 41943040)

            # RELEASE PORT
            sched_prof_id = sai_thrift_create_scheduler_profile(
                self.src_client, RELEASE_PORT_MAX_RATE)
            attr_value = sai_thrift_attribute_value_t(oid=sched_prof_id)
            attr = sai_thrift_attribute_t(
                id=SAI_PORT_ATTR_QOS_SCHEDULER_PROFILE_ID, value=attr_value)
            self.dst_client.sai_thrift_set_port_attribute(
                port_list['dst'][dst_port_id], attr)

            # if (ecn == 1) - capture and parse all incoming packets
            marked_cnt = 0
            not_marked_cnt = 0
            if (ecn == 1):
                print("")
                print(
                    "ECN capable packets generated, releasing dst_port and analyzing traffic -")

                cnt = 0
                pkts = []
                for i in range(num_of_pkts):
                    (rcv_device, rcv_port, rcv_pkt, pkt_time) = dp_poll(
                        self, device_number=0, port_number=dst_port_id, timeout=0.2)
                    if rcv_pkt is not None:
                        cnt += 1
                        pkts.append(rcv_pkt)
                    else:  # Received less packets then expected
                        assert (cnt == num_of_pkts)
                print("    Received packets:    " + str(cnt))

                for pkt_to_inspect in pkts:
                    pkt_str = hex_dump_buffer(pkt_to_inspect)

                    # Count marked and not marked amount of packets
                    if ((int(pkt_str[ECN_INDEX_IN_HEADER]) & 0x03) == 1):
                        not_marked_cnt += 1
                    elif ((int(pkt_str[ECN_INDEX_IN_HEADER]) & 0x03) == 3):
                        assert (not_marked_cnt == 0)
                        marked_cnt += 1

                print("    ECN non-marked pkts: " + str(not_marked_cnt))
                print("    ECN marked pkts:     " + str(marked_cnt))
                print("")

            time.sleep(5)
            # Read Counters
            print("DST port counters: ")
            port_counters, queue_counters = sai_thrift_read_port_counters(
                self.dst_client, asic_type, port_list['dst'][dst_port_id])
            print(port_counters)
            print(queue_counters)
            if (ecn == 0):
                # num_of_pkts*pkt_size_in_cells*cell_size
                transmitted_data = port_counters[TRANSMITTED_PKTS] * \
                    2 * cell_size
                assert (port_counters[TRANSMITTED_OCTETS] <= limit * 1.05)
                assert (transmitted_data >= min_limit)
                assert (marked_cnt == 0)
            elif (ecn == 1):
                non_marked_data = not_marked_cnt * 2 * cell_size
                assert (non_marked_data <= limit*1.05)
                assert (non_marked_data >= limit*0.95)
                assert (marked_cnt == (num_of_pkts - not_marked_cnt))
                for cntr in egress_counters:
                    assert (port_counters[cntr] == 0)
                for cntr in ingress_counters:
                    assert (port_counters[cntr] == 0)

        finally:
            # RELEASE PORT
            sched_prof_id = sai_thrift_create_scheduler_profile(
                self.src_client, RELEASE_PORT_MAX_RATE)
            attr_value = sai_thrift_attribute_value_t(oid=sched_prof_id)
            attr = sai_thrift_attribute_t(
                id=SAI_PORT_ATTR_QOS_SCHEDULER_PROFILE_ID, value=attr_value)
            self.dst_client.sai_thrift_set_port_attribute(
                port_list['dst'][dst_port_id], attr)
            print("END OF TEST")


class WRRtest(sai_base_test.ThriftInterfaceDataPlane):
    def runTest(self):
        switch_init(self.clients)

        # Parse input parameters
        ecn = int(self.test_params['ecn'])
        router_mac = self.test_params['router_mac']
        dst_port_id = int(self.test_params['dst_port_id'])
        dst_port_ip = self.test_params['dst_port_ip']
        dst_port_mac = self.dataplane.get_mac(0, dst_port_id)
        src_port_id = int(self.test_params['src_port_id'])
        src_port_ip = self.test_params['src_port_ip']
        src_port_vlan = self.test_params['src_port_vlan']
        src_port_mac = self.dataplane.get_mac(0, src_port_id)
        qos_remap_enable = bool(
            self.test_params.get('qos_remap_enable', False))
        dry_run = bool(self.test_params.get('dry_run', False))
        print("dst_port_id: %d, src_port_id: %d qos_remap_enable: %d" %
              (dst_port_id, src_port_id, qos_remap_enable))
        print("dst_port_mac: %s, src_port_mac: %s, src_port_ip: %s, dst_port_ip: %s" % (
            dst_port_mac, src_port_mac, src_port_ip, dst_port_ip))
        asic_type = self.test_params['sonic_asic_type']
        exp_ip_id = 110
        default_packet_length = int(self.test_params.get('packet_size', 1500))
        queue_0_num_of_pkts = int(self.test_params.get('q0_num_of_pkts', 0))
        queue_1_num_of_pkts = int(self.test_params.get('q1_num_of_pkts', 0))
        queue_2_num_of_pkts = int(self.test_params.get('q2_num_of_pkts', 0))
        queue_3_num_of_pkts = int(self.test_params.get('q3_num_of_pkts', 0))
        queue_4_num_of_pkts = int(self.test_params.get('q4_num_of_pkts', 0))
        queue_5_num_of_pkts = int(self.test_params.get('q5_num_of_pkts', 0))
        queue_6_num_of_pkts = int(self.test_params.get('q6_num_of_pkts', 0))
        queue_7_num_of_pkts = int(self.test_params.get('q7_num_of_pkts', 0))
        limit = int(self.test_params['limit'])
        pkts_num_leak_out = int(self.test_params['pkts_num_leak_out'])
        topo = self.test_params['topo']
        platform_asic = self.test_params['platform_asic']

        if 'backend' not in topo:
            if not qos_remap_enable:
                # When qos_remap is disabled, the map is as below
                # DSCP TC QUEUE
                # 3    3    3
                # 4    4    4
                # 8    0    0
                # 0    1    1
                # 5    2    2
                # 46   5    5
                # 48   6    6
                prio_list = [3, 4, 8, 0, 5, 46, 48]
                q_pkt_cnt = [queue_3_num_of_pkts, queue_4_num_of_pkts, queue_0_num_of_pkts,
                             queue_1_num_of_pkts, queue_2_num_of_pkts, queue_5_num_of_pkts, queue_6_num_of_pkts]
            else:
                # When qos_remap is enabled, the map is as below
                # DSCP TC QUEUE
                # 3    3    3
                # 4    4    4
                # 8    0    0
                # 0    1    1
                # 46   5    5
                # 48   7    7
                prio_list = [3, 4, 8, 0, 46, 48]
                q_pkt_cnt = [queue_3_num_of_pkts, queue_4_num_of_pkts, queue_0_num_of_pkts,
                             queue_1_num_of_pkts, queue_5_num_of_pkts, queue_7_num_of_pkts]
        else:
            prio_list = [3, 4, 1, 0, 2, 5, 6]
            q_pkt_cnt = [queue_3_num_of_pkts, queue_4_num_of_pkts, queue_1_num_of_pkts,
                         queue_0_num_of_pkts, queue_2_num_of_pkts, queue_5_num_of_pkts, queue_6_num_of_pkts]
        q_cnt_sum = sum(q_pkt_cnt)
        # Send packets to leak out
        pkt_dst_mac = router_mac if router_mac != '' else dst_port_mac

        is_dualtor = self.test_params.get('is_dualtor', False)
        def_vlan_mac = self.test_params.get('def_vlan_mac', None)
        if is_dualtor and def_vlan_mac is not None:
            sys.stderr.write(
                "Since it's dual-TOR testbed, modify pkt_dst_mac from {} to {}\n".format(pkt_dst_mac, def_vlan_mac))
            pkt_dst_mac = def_vlan_mac

        pkt = construct_ip_pkt(64,
                               pkt_dst_mac,
                               src_port_mac,
                               src_port_ip,
                               dst_port_ip,
                               0,
                               src_port_vlan,
                               ttl=64)

        print("dst_port_id: %d, src_port_id: %d, src_port_vlan: %s" %
              (dst_port_id, src_port_id, src_port_vlan), file=sys.stderr)
        # in case dst_port_id is part of LAG, find out the actual dst port
        # for given IP parameters
        dst_port_id = get_rx_port(
            self, 0, src_port_id, pkt_dst_mac, dst_port_ip, src_port_ip, src_port_vlan
        )
        print("actual dst_port_id: {}".format(dst_port_id), file=sys.stderr)

        self.sai_thrift_port_tx_disable(self.dst_client, asic_type, [dst_port_id], disable_port_by_block_queue=False)

        send_packet(self, src_port_id, pkt, pkts_num_leak_out)

        # Get a snapshot of counter values
        port_counters_base, queue_counters_base = sai_thrift_read_port_counters(
            self.dst_client, asic_type, port_list['dst'][dst_port_id])

        # Send packets to each queue based on priority/dscp field
        for prio, pkt_cnt in zip(prio_list, q_pkt_cnt):
            pkt = construct_ip_pkt(default_packet_length,
                                   pkt_dst_mac,
                                   src_port_mac,
                                   src_port_ip,
                                   dst_port_ip,
                                   prio,
                                   src_port_vlan,
                                   ip_id=exp_ip_id,
                                   ecn=ecn,
                                   ttl=64)
            send_packet(self, src_port_id, pkt, pkt_cnt)

        # Set receiving socket buffers to some big value
        for p in list(self.dataplane.ports.values()):
            p.socket.setsockopt(socket.SOL_SOCKET, socket.SO_RCVBUF, 41943040)

        # Release port
        self.sai_thrift_port_tx_enable(self.dst_client, asic_type, [dst_port_id], enable_port_by_unblock_queue=False)

        cnt = 0
        pkts = []
        recv_pkt = scapy.Ether()

        while recv_pkt:
            received = self.dataplane.poll(
                device_number=0, port_number=dst_port_id, timeout=2)
            if isinstance(received, self.dataplane.PollFailure):
                recv_pkt = None
                break
            recv_pkt = scapy.Ether(received.packet)

            try:
                if recv_pkt[scapy.IP].src == src_port_ip and recv_pkt[scapy.IP].dst == dst_port_ip and \
                        recv_pkt[scapy.IP].id == exp_ip_id:
                    cnt += 1
                    pkts.append(recv_pkt)
            except AttributeError:
                continue
            except IndexError:
                # Ignore captured non-IP packet
                continue

        queue_pkt_counters = [0] * (prio_list[-1] + 1)
        queue_num_of_pkts = [0] * (prio_list[-1] + 1)
        for prio, q_cnt in zip(prio_list, q_pkt_cnt):
            queue_num_of_pkts[prio] = q_cnt

        total_pkts = 0

        diff_list = []

        for pkt_to_inspect in pkts:
            if 'backend' in topo:
                dscp_of_pkt = pkt_to_inspect[scapy.Dot1Q].prio
            else:
                dscp_of_pkt = pkt_to_inspect.payload.tos >> 2
            total_pkts += 1

            # Count packet ordering

            queue_pkt_counters[dscp_of_pkt] += 1
            if queue_pkt_counters[dscp_of_pkt] == queue_num_of_pkts[dscp_of_pkt]:
                diff_list.append((dscp_of_pkt, q_cnt_sum - total_pkts))

            print(queue_pkt_counters, file=sys.stderr)

        print("Difference for each dscp: ", file=sys.stderr)
        print(diff_list, file=sys.stderr)

        for dscp, diff in diff_list:
            if platform_asic and platform_asic == "broadcom-dnx":
                logging.info(
                    "On J2C+ can't control how packets are dequeued (CS00012272267) - so ignoring diff check now")
            elif not dry_run:
                assert diff < limit, "Difference for %d is %d which exceeds limit %d" % (
                    dscp, diff, limit)

        # Read counters
        print("DST port counters: ")
        port_counters, queue_counters = sai_thrift_read_port_counters(
            self.dst_client, asic_type, port_list['dst'][dst_port_id])
        print(list(map(operator.sub, queue_counters,
                       queue_counters_base)), file=sys.stderr)

        print([q_cnt_sum, total_pkts], file=sys.stderr)
        # All packets sent should be received intact
        assert (q_cnt_sum == total_pkts)


class LossyQueueTest(sai_base_test.ThriftInterfaceDataPlane):
    def runTest(self):
        switch_init(self.clients)
        initialize_diag_counter(self)

        # Parse input parameters
        dscp = int(self.test_params['dscp'])
        ecn = int(self.test_params['ecn'])
        # The pfc counter index starts from index 2 in sai_thrift_read_port_counters
        pg = int(self.test_params['pg']) + 2
        sonic_version = self.test_params['sonic_version']
        router_mac = self.test_params['router_mac']
        dst_port_id = int(self.test_params['dst_port_id'])
        dst_sys_port_ids = self.test_params.get('dst_sys_ports', None)
        dst_port_ip = self.test_params['dst_port_ip']
        dst_port_mac = self.dataplane.get_mac(0, dst_port_id)
        src_port_id = int(self.test_params['src_port_id'])
        src_port_ip = self.test_params['src_port_ip']
        src_port_vlan = self.test_params['src_port_vlan']
        src_port_mac = self.dataplane.get_mac(0, src_port_id)
        asic_type = self.test_params['sonic_asic_type']
        hwsku = self.test_params['hwsku']
        platform_asic = self.test_params['platform_asic']

        # get counter names to query
        ingress_counters, egress_counters = get_counter_names(sonic_version)

        # prepare tcp packet data
        ttl = 64

        pkts_num_leak_out = int(self.test_params['pkts_num_leak_out'])
        pkts_num_trig_egr_drp = int(self.test_params['pkts_num_trig_egr_drp'])
        if 'packet_size' in list(self.test_params.keys()):
            packet_length = int(self.test_params['packet_size'])
            cell_size = int(self.test_params['cell_size'])
            if packet_length != 64:
                cell_occupancy = (packet_length + cell_size - 1) // cell_size
                pkts_num_trig_egr_drp //= cell_occupancy
                # It is possible that pkts_num_trig_egr_drp * cell_occupancy < original pkts_num_trig_egr_drp,
                # which probably can fail the assert (xmit_counters[EGRESS_DROP] > xmit_counters_base[EGRESS_DROP])
                # due to not sending enough packets.
                # To avoid that we need a larger margin
        else:
            packet_length = 64

        pkt_dst_mac = router_mac if router_mac != '' else dst_port_mac
        pkt = construct_ip_pkt(packet_length,
                               pkt_dst_mac,
                               src_port_mac,
                               src_port_ip,
                               dst_port_ip,
                               dscp,
                               src_port_vlan,
                               ecn=ecn,
                               ttl=ttl)
        log_message("dst_port_id: {}, src_port_id: {} src_port_vlan: {}".format(
            dst_port_id, src_port_id, src_port_vlan), to_stderr=True)
        # in case dst_port_id is part of LAG, find out the actual dst port
        # for given IP parameters
        dst_port_id = get_rx_port(
            self, 0, src_port_id, pkt_dst_mac, dst_port_ip, src_port_ip, src_port_vlan
        )
        log_message("actual dst_port_id: {}".format(dst_port_id), to_stderr=True)

        capture_diag_counter(self, 'GetRxPort')

        # get a snapshot of counter values at recv and transmit ports
        # queue_counters value is not of our interest here
        recv_counters_base, queue_counters = sai_thrift_read_port_counters(
            self.src_client, asic_type, port_list['src'][src_port_id])
        xmit_counters_base, queue_counters = sai_thrift_read_port_counters(
            self.dst_client, asic_type, port_list['dst'][dst_port_id])
        # for t2 chassis
        if platform_asic and platform_asic == "broadcom-dnx":
            if dst_port_id in dst_sys_port_ids:
                for port_id, sysport in dst_sys_port_ids.items():
                    if dst_port_id == port_id:
                        dst_sys_port_id = int(sysport)
            log_message("actual dst_sys_port_id: {}".format(dst_sys_port_id), to_stderr=True)
            voq_list = sai_thrift_get_voq_port_id(self.src_client, dst_sys_port_id)
            voq_queue_counters_base = sai_thrift_read_port_voq_counters(self.src_client, voq_list)
        # add slight tolerance in threshold characterization to consider
        # the case that cpu puts packets in the egress queue after we pause the egress
        # or the leak out is simply less than expected as we have occasionally observed
        if 'pkts_num_margin' in list(self.test_params.keys()):
            margin = int(self.test_params['pkts_num_margin'])
        else:
            margin = 2

        # For TH3, some packets stay in egress memory and doesn't show up in shared buffer or leakout
        if 'pkts_num_egr_mem' in list(self.test_params.keys()):
            pkts_num_egr_mem = int(self.test_params['pkts_num_egr_mem'])

        self.sai_thrift_port_tx_disable(self.dst_client, asic_type, [dst_port_id])

        try:
            # Since there is variability in packet leakout in hwsku Arista-7050CX3-32S-D48C8 and
            # Arista-7050CX3-32S-C32. Starting with zero pkts_num_leak_out and trying to find
            # actual leakout by sending packets and reading actual leakout from HW
            if hwsku == 'DellEMC-Z9332f-O32' or hwsku == 'DellEMC-Z9332f-M-O16C64':
                pkts_num_leak_out = 0

            if asic_type == 'cisco-8000':
                qos_test_assert(self, fill_leakout_plus_one(self, src_port_id, dst_port_id,
                                                            pkt, int(self.test_params['pg']), asic_type))

            if platform_asic and platform_asic == "broadcom-dnx":
                if check_leackout_compensation_support(asic_type, hwsku):
                    send_packet(self, src_port_id, pkt, pkts_num_leak_out)
                    time.sleep(5)
                    dynamically_compensate_leakout(self.dst_client, asic_type, sai_thrift_read_port_counters,
                                                   port_list['dst'][dst_port_id], TRANSMITTED_PKTS,
                                                   xmit_counters_base, self, src_port_id, pkt, 10)
                    pkts_num_leak_out = 0

            # send packets short of triggering egress drop
            if hwsku == 'DellEMC-Z9332f-O32' or hwsku == 'DellEMC-Z9332f-M-O16C64':
                # send packets short of triggering egress drop
                send_packet(self, src_port_id, pkt, pkts_num_egr_mem +
                            pkts_num_leak_out + pkts_num_trig_egr_drp - 1 - margin)
            else:
                if check_leackout_compensation_support(asic_type, hwsku):
                    pkts_num_leak_out = 0
                # send packets short of triggering egress drop
                send_packet(self, src_port_id, pkt, pkts_num_leak_out +
                            pkts_num_trig_egr_drp - 1 - margin)
                if check_leackout_compensation_support(asic_type, hwsku):
                    time.sleep(5)
                    dynamically_compensate_leakout(self.dst_client, asic_type, sai_thrift_read_port_counters,
                                                   port_list['dst'][dst_port_id], TRANSMITTED_PKTS,
                                                   xmit_counters_base, self, src_port_id, pkt, 10)

            if hwsku == 'DellEMC-Z9332f-O32' or hwsku == 'DellEMC-Z9332f-M-O16C64':
                xmit_counters, queue_counters = sai_thrift_read_port_counters(
                    self.dst_client, asic_type, port_list['dst'][dst_port_id])
                actual_pkts_num_leak_out = xmit_counters[TRANSMITTED_PKTS] - xmit_counters_base[TRANSMITTED_PKTS]
                send_packet(self, src_port_id, pkt, actual_pkts_num_leak_out)

            capture_diag_counter(self, 'ShortOfEgrDrp')

            # allow enough time for the dut to sync up the counter values in counters_db
            time.sleep(8)
            # get a snapshot of counter values at recv and transmit ports
            # queue counters value is not of our interest here
            recv_counters, queue_counters = sai_thrift_read_port_counters(
                self.src_client, asic_type, port_list['src'][src_port_id])
            xmit_counters, queue_counters = sai_thrift_read_port_counters(
                self.dst_client, asic_type, port_list['dst'][dst_port_id])
            # for t2 chassis
            if platform_asic and platform_asic == "broadcom-dnx":
                voq_queue_counters = sai_thrift_read_port_voq_counters(self.src_client, voq_list)
            # recv port no pfc
            qos_test_assert(self, recv_counters[pg] == recv_counters_base[pg])
            # recv port no ingress drop
            # For dnx few extra ipv6 NS/RA pkt received, adding to coutner value
            # & may give inconsistent test results
            # Adding COUNTER_MARGIN to provide room to 2 pkt incase, extra traffic received
            for cntr in ingress_counters:
                if platform_asic and platform_asic == "broadcom-dnx":
                    if cntr == 1:
<<<<<<< HEAD
                        print("recv_counters_base: %d, recv_counters: %d" % (recv_counters_base[cntr],
                                                                             recv_counters[cntr]), file=sys.stderr)
                        assert (recv_counters[cntr] <= recv_counters_base[cntr] + COUNTER_MARGIN)
                else:
                    assert (recv_counters[cntr] == recv_counters_base[cntr])
=======
                        log_message("recv_counters_base: {}, recv_counters: {}".format(
                            recv_counters_base[cntr], recv_counters[cntr]), to_stderr=True)
                        qos_test_assert(self, recv_counters[cntr] <= recv_counters_base[cntr] + COUNTER_MARGIN)
                else:
                    qos_test_assert(self, recv_counters[cntr] == recv_counters_base[cntr])
>>>>>>> c03aec5f
            # xmit port no egress drop
            for cntr in egress_counters:
                qos_test_assert(self, xmit_counters[cntr] == xmit_counters_base[cntr])

            # send 1 packet to trigger egress drop
            send_packet(self, src_port_id, pkt, 1 + 2 * margin)
            # allow enough time for the dut to sync up the counter values in counters_db
            time.sleep(8)

            capture_diag_counter(self, 'TrigEgrDrp')

            # get a snapshot of counter values at recv and transmit ports
            # queue counters value is not of our interest here
            recv_counters, queue_counters = sai_thrift_read_port_counters(
                self.src_client, asic_type, port_list['src'][src_port_id])
            xmit_counters, queue_counters = sai_thrift_read_port_counters(
                self.dst_client, asic_type, port_list['dst'][dst_port_id])
            # recv port no pfc
            qos_test_assert(self, recv_counters[pg] == recv_counters_base[pg])
            # recv port no ingress drop
            for cntr in ingress_counters:
                if platform_asic and platform_asic == "broadcom-dnx":
                    if cntr == 1:
                        qos_test_assert(self, recv_counters[cntr] > recv_counters_base[cntr])
                else:
                    qos_test_assert(self, recv_counters[cntr] == recv_counters_base[cntr])

            # xmit port egress drop
            if platform_asic and platform_asic == "broadcom-dnx":
                log_message("On J2C+ don't support egress drop stats - so ignoring this step for now", to_stderr=True)
            else:
                for cntr in egress_counters:
                    qos_test_assert(self, xmit_counters[cntr] > xmit_counters_base[cntr])

            # voq ingress drop
            if platform_asic and platform_asic == "broadcom-dnx":
                voq_index = pg - 2
                log_message("voq_counters_base: {}, voq_counters: {}  ".format(
                    voq_queue_counters_base[voq_index], voq_queue_counters[voq_index]), to_stderr=True)
                qos_test_assert(self, voq_queue_counters[voq_index] > (
                            voq_queue_counters_base[voq_index] + pkts_num_trig_egr_drp - margin))
        finally:
            summarize_diag_counter(self)
            self.sai_thrift_port_tx_enable(self.dst_client, asic_type, [dst_port_id])


class LossyQueueVoqTest(sai_base_test.ThriftInterfaceDataPlane):
    def setUp(self):
        sai_base_test.ThriftInterfaceDataPlane.setUp(self)
        time.sleep(5)
        switch_init(self.clients)
        # Parse input parameters
        self.dscp = int(self.test_params['dscp'])
        self.ecn = int(self.test_params['ecn'])
        # The pfc counter index starts from index 2 in sai_thrift_read_port_counters
        self.pg = int(self.test_params['pg']) + 2
        self.sonic_version = self.test_params['sonic_version']
        self.dst_port_id = int(self.test_params['dst_port_id'])
        self.dst_port_ip = self.test_params['dst_port_ip']
        self.dst_port_mac = self.dataplane.get_mac(0, self.dst_port_id)
        router_mac = self.test_params['router_mac']
        if router_mac != '':
            self.dst_port_mac = router_mac
        self.dst_port_mac = router_mac if router_mac != '' else self.dst_port_mac
        self.src_port_id = int(self.test_params['src_port_id'])
        self.src_port_ip = self.test_params['src_port_ip']
        self.src_port_mac = self.dataplane.get_mac(0, self.src_port_id)
        self.asic_type = self.test_params['sonic_asic_type']
        self.flow_config = self.test_params['flow_config']
        self.pkts_num_leak_out = int(self.test_params['pkts_num_leak_out'])
        self.pkts_num_trig_egr_drp = int(
            self.test_params['pkts_num_trig_egr_drp'])
        if 'packet_size' in self.test_params.keys():
            self.packet_length = int(self.test_params['packet_size'])
            cell_size = int(self.test_params['cell_size'])
            if self.packet_length != 64:
                cell_occupancy = (self.packet_length +
                                  cell_size - 1) // cell_size
                self.pkts_num_trig_egr_drp //= cell_occupancy
        else:
            self.packet_length = 64
        self.ttl = 64

    def runTest(self):
        print("dst_port_id: {}, src_port_id: {}".format(
            self.dst_port_id, self.src_port_id), file=sys.stderr)
        # get counter names to query
        ingress_counters, egress_counters = get_counter_names(
            self.sonic_version)

        # craft first udp packet with unique udp_dport for traffic to go through different flows
        src_details = []
        src_details.append((int(self.src_port_id),
                            self.src_port_ip,
                            self.dataplane.get_mac(0, int(self.src_port_id))))

        pkt_list = get_multiple_flows(self, self.dst_port_mac, self.dst_port_id,
                                      self.dst_port_ip, None, self.dscp, self.ecn,
                                      self.ttl,
                                      self.packet_length, src_details, 20)[int(self.src_port_id)]

        xmit_counters_base, _ = sai_thrift_read_port_counters(self.dst_client, self.asic_type,
                                                              port_list['dst'][self.dst_port_id])
        # add slight tolerance in threshold characterization to consider
        # the case that npu puts packets in the egress queue after we pause the egress
        # or the leak out is simply less than expected as we have occasionally observed
        if 'pkts_num_margin' in self.test_params.keys():
            margin = int(self.test_params['pkts_num_margin'])
        else:
            margin = 2

        self.sai_thrift_port_tx_disable(self.dst_client, self.asic_type, [self.dst_port_id])

        # First input packet of the list for src_port_id
        first_pkt = pkt_list[0][0]
        try:
            # send packets to begin egress drop on flow1, requires sending the "single"
            # flow packet count to cause a drop with 1 flow.
            assert fill_leakout_plus_one(self, self.src_port_id, self.dst_port_id, first_pkt,
                                         int(self.test_params['pg']), self.asic_type), \
                "Failed to fill leakout on dest port {}".format(
                    self.dst_port_id)
            send_packet(self, self.src_port_id, first_pkt,
                        self.pkts_num_trig_egr_drp)
            time.sleep(2)
            # Verify egress drop
            xmit_counters, _ = sai_thrift_read_port_counters(self.dst_client, self.asic_type,
                                                             port_list['dst'][self.dst_port_id])
            for cntr in egress_counters:
                diff = xmit_counters[cntr] - xmit_counters_base[cntr]
                assert diff > 0, "Failed to cause TX drop on port {}".format(
                    self.dst_port_id)
            xmit_counters_base = xmit_counters
            # Find a separate flow that uses alternate queue
            for index, (second_pkt, _, _) in enumerate(pkt_list):
                # Start out with i=0 to match flow_1 to confirm drop
                xmit_counters_base = xmit_counters
                send_packet(self, self.src_port_id, second_pkt, 1)
                time.sleep(2)
                xmit_counters, _ = sai_thrift_read_port_counters(self.dst_client, self.asic_type,
                                                                 port_list['dst'][self.dst_port_id])
                drop_counts = [xmit_counters[cntr] - xmit_counters_base[cntr] for cntr in egress_counters]
                assert len(set(drop_counts)) == 1, \
                    "Egress drop counters were different at port {}, counts: {}".format(
                        self.dst_port_id, drop_counts)
                drop_count = drop_counts[0]
                if second_pkt == first_pkt:
                    assert drop_count == 1, "Failed to reproduce drop to detect alternate flow"
                else:
                    assert drop_count in [0, 1], \
                        "Unexpected drop count when sending a single packet, drops {}".format(
                            drop_count)
                    if drop_count == 0:
                        print("Second flow detected on packet index {} in mode '{}'".format(
                             index, self.flow_config), file=sys.stderr)
                        assert self.flow_config == "separate", \
                            "Identified a second flow despite being in mode '{}'"\
                            .format(self.flow_config)
                        break
            else:
                print("Did not find a second flow in mode '{}'".format(
                    self.flow_config), file=sys.stderr)
                assert self.flow_config == "shared",\
                    "Failed to find a flow that uses a second queue despite being in mode '{}'"\
                    .format(self.flow_config)
            # Cleanup for multi-flow test
            self.sai_thrift_port_tx_enable(self.dst_client, self.asic_type, [self.dst_port_id])
            time.sleep(2)
            # Test multi-flow with detected multi-flow udp ports
            self.sai_thrift_port_tx_disable(self.dst_client, self.asic_type, [self.dst_port_id])
            recv_counters_base, _ = sai_thrift_read_port_counters(self.src_client, self.asic_type,
                                                                  port_list['src'][self.src_port_id])
            xmit_counters_base, _ = sai_thrift_read_port_counters(self.dst_client, self.asic_type,
                                                                  port_list['dst'][self.dst_port_id])
            assert fill_leakout_plus_one(self, self.src_port_id, self.dst_port_id, second_pkt,
                                         int(self.test_params['pg']), self.asic_type), \
                "Failed to fill leakout on dest port {}".format(
                    self.dst_port_id)
            multi_flow_drop_pkt_count = self.pkts_num_trig_egr_drp
            if self.flow_config == 'shared':
                # When sharing queueing space for multiple flows, divide by the number of flows
                multi_flow_drop_pkt_count //= 2
            # send packets short of triggering egress drop on both flows, uses the
            # "multiple" packet count to cause a drop when 2 flows are present.
            short_of_drop_npkts = self.pkts_num_leak_out + \
                multi_flow_drop_pkt_count - 1 - margin
            print("Sending {} packets on each of 2 streams to approach drop".format(
                short_of_drop_npkts), file=sys.stderr)
            send_packet(self, self.src_port_id, first_pkt, short_of_drop_npkts)
            send_packet(self, self.src_port_id, second_pkt, short_of_drop_npkts)
            # allow enough time for counters to update
            time.sleep(2)
            recv_counters, _ = sai_thrift_read_port_counters(self.src_client, self.asic_type,
                                                             port_list['src'][self.src_port_id])
            xmit_counters, _ = sai_thrift_read_port_counters(self.dst_client, self.asic_type,
                                                             port_list['dst'][self.dst_port_id])
            # recv port no pfc
            diff = recv_counters[self.pg] - recv_counters_base[self.pg]
            assert diff == 0, "Unexpected PFC frames {}".format(diff)
            # recv port no ingress drop
            for cntr in ingress_counters:
                diff = recv_counters[cntr] - recv_counters_base[cntr]
                assert diff == 0, "Unexpected ingress drop {} on port {}".format(
                    diff, self.src_port_id)
            # xmit port no egress drop
            for cntr in egress_counters:
                diff = xmit_counters[cntr] - xmit_counters_base[cntr]
                assert diff == 0, "Unexpected TX drop {} on port {}".format(
                    diff, self.dst_port_id)

            # send 1 packet to trigger egress drop
            npkts = 1 + 2 * margin
            print("Sending {} packets on 2 streams to trigger drop".format(
                npkts), file=sys.stderr)
            send_packet(self, self.src_port_id, first_pkt, npkts)
            send_packet(self, self.src_port_id, second_pkt, npkts)
            # allow enough time for counters to update
            time.sleep(2)
            recv_counters, _ = sai_thrift_read_port_counters(
                self.src_client, self.asic_type, port_list['src'][self.src_port_id])
            xmit_counters, _ = sai_thrift_read_port_counters(
                self.dst_client, self.asic_type, port_list['dst'][self.dst_port_id])
            # recv port no pfc
            diff = recv_counters[self.pg] - recv_counters_base[self.pg]
            assert diff == 0, "Unexpected PFC frames {}".format(diff)
            # recv port no ingress drop
            for cntr in ingress_counters:
                diff = recv_counters[cntr] - recv_counters_base[cntr]
                assert diff == 0, "Unexpected ingress drop {} on port {}".format(
                    diff, self.src_port_id)
            # xmit port egress drop
            for cntr in egress_counters:
                drops = xmit_counters[cntr] - xmit_counters_base[cntr]
                assert drops > 0, "Failed to detect egress drops ({})".format(
                    drops)
            print("Successfully dropped {} packets".format(
                drops), file=sys.stderr)
        finally:
            self.sai_thrift_port_tx_enable(self.dst_client, self.asic_type, [self.dst_port_id])


# pg shared pool applied to both lossy and lossless traffic


class PGSharedWatermarkTest(sai_base_test.ThriftInterfaceDataPlane):

    def show_stats(self, banner,
                   asic_type, pg, src_port_id, dst_port_id, ingress_counters, egress_counters,
                   sport_cntr_base, sport_pg_cntr_base, sport_pg_share_wm_base,
                   dport_cntr_base, dport_pg_cntr_base, dport_pg_share_wm_base,
                   sport_cntr, sport_pg_cntr, sport_pg_share_wm,
                   dport_cntr, dport_pg_cntr, dport_pg_share_wm):
        port_counter_indexes = [pg + 2]
        port_counter_indexes += ingress_counters
        port_counter_indexes += egress_counters
        port_counter_indexes += [TRANSMITTED_PKTS, RECEIVED_PKTS,
                                 RECEIVED_NON_UC_PKTS, TRANSMITTED_NON_UC_PKTS, EGRESS_PORT_QLEN]
        stats_tbl = texttable.TextTable(['']
                                        + [port_counter_fields[fieldIdx] for fieldIdx in port_counter_indexes]
                                        + ['Ing Pg{} Pkt'.format(pg)]
                                        + ['Ing Pg{} Share Wm'.format(pg)])
        if sport_cntr is None:
            sport_cntr, _ = sai_thrift_read_port_counters(self.src_client, asic_type, port_list['src'][src_port_id])
        if sport_pg_cntr is None:
            sport_pg_cntr = sai_thrift_read_pg_counters(self.src_client, port_list['src'][src_port_id])
        if sport_pg_share_wm is None:
            sport_pg_share_wm = sai_thrift_read_pg_shared_watermark(
                self.src_client, asic_type, port_list['src'][src_port_id])
        if dport_cntr is None:
            dport_cntr, _ = sai_thrift_read_port_counters(self.dst_client, asic_type, port_list['dst'][dst_port_id])
        if dport_pg_cntr is None:
            dport_pg_cntr = sai_thrift_read_pg_counters(self.dst_client, port_list['dst'][dst_port_id])
        if dport_pg_share_wm is None:
            dport_pg_share_wm = sai_thrift_read_pg_shared_watermark(
                self.dst_client, asic_type, port_list['dst'][dst_port_id])
        stats_tbl.add_row(['base src port']
                          + [sport_cntr_base[fieldIdx]
                              for fieldIdx in port_counter_indexes]
                          + [sport_pg_cntr_base[pg]]
                          + [sport_pg_share_wm_base[pg]])
        stats_tbl.add_row(['     src port']
                          + [sport_cntr[fieldIdx]
                              for fieldIdx in port_counter_indexes]
                          + [sport_pg_cntr[pg]]
                          + [sport_pg_share_wm[pg]])
        stats_tbl.add_row(['base dst port']
                          + [dport_cntr_base[fieldIdx]
                              for fieldIdx in port_counter_indexes]
                          + [dport_pg_cntr_base[pg]]
                          + [dport_pg_share_wm_base[pg]])
        stats_tbl.add_row(['     dst port']
                          + [dport_cntr[fieldIdx]
                              for fieldIdx in port_counter_indexes]
                          + [dport_pg_cntr[pg]]
                          + [dport_pg_share_wm[pg]])
        sys.stderr.write('{}\n{}\n'.format(banner, stats_tbl))

    def runTest(self):
        time.sleep(5)
        switch_init(self.clients)

        # Parse input parameters
        dscp = int(self.test_params['dscp'])
        ecn = int(self.test_params['ecn'])
        router_mac = self.test_params['router_mac']
        print("router_mac: %s" % (router_mac), file=sys.stderr)
        pg = int(self.test_params['pg'])
        ingress_counters, egress_counters = get_counter_names(
            self.test_params['sonic_version'])
        dst_port_id = int(self.test_params['dst_port_id'])
        dst_port_ip = self.test_params['dst_port_ip']
        dst_port_mac = self.dataplane.get_mac(0, dst_port_id)
        src_port_id = int(self.test_params['src_port_id'])
        src_port_ip = self.test_params['src_port_ip']
        src_port_vlan = self.test_params['src_port_vlan']
        src_port_mac = self.dataplane.get_mac(0, src_port_id)

        asic_type = self.test_params['sonic_asic_type']
        pkts_num_leak_out = int(self.test_params['pkts_num_leak_out'])
        pkts_num_fill_min = int(self.test_params['pkts_num_fill_min'])
        pkts_num_fill_shared = int(self.test_params['pkts_num_fill_shared'])
        cell_size = int(self.test_params['cell_size'])
        hwsku = self.test_params['hwsku']
        internal_hdr_size = self.test_params.get('internal_hdr_size', 0)
        platform_asic = self.test_params['platform_asic']

        if 'packet_size' in list(self.test_params.keys()):
            packet_length = int(self.test_params['packet_size'])
        else:
            packet_length = 64

        cell_occupancy = (packet_length + cell_size - 1) // cell_size

        # Prepare TCP packet data
        ttl = 64
        pkt_dst_mac = router_mac if router_mac != '' else dst_port_mac
        if asic_type in ['cisco-8000']:
            pkt = get_multiple_flows(
                    self,
                    pkt_dst_mac,
                    dst_port_id,
                    dst_port_ip,
                    None,
                    dscp,
                    ecn,
                    ttl,
                    packet_length,
                    [(src_port_id, src_port_ip)],
                    packets_per_port=1)[src_port_id][0][0]
        else:
            pkt = construct_ip_pkt(packet_length,
                                   pkt_dst_mac,
                                   src_port_mac,
                                   src_port_ip,
                                   dst_port_ip,
                                   dscp,
                                   src_port_vlan,
                                   ecn=ecn,
                                   ttl=ttl)

            print("dst_port_id: %d, src_port_id: %d src_port_vlan: %s" %
                  (dst_port_id, src_port_id, src_port_vlan), file=sys.stderr)
            # in case dst_port_id is part of LAG, find out the actual dst port
            # for given IP parameters
            dst_port_id = get_rx_port(
                self, 0, src_port_id, pkt_dst_mac, dst_port_ip, src_port_ip, src_port_vlan
            )
            print("actual dst_port_id: %d" % (dst_port_id), file=sys.stderr)

        # Add slight tolerance in threshold characterization to consider
        # the case that cpu puts packets in the egress queue after we pause the egress
        # or the leak out is simply less than expected as we have occasionally observed
        if hwsku == 'DellEMC-Z9332f-O32' or hwsku == 'DellEMC-Z9332f-M-O16C64':
            margin = int(self.test_params['pkts_num_margin'])
        else:
            margin = int(self.test_params['pkts_num_margin']) if self.test_params.get(
                "pkts_num_margin") else 2

        # Get a snapshot of counter values
        recv_counters_base, _ = sai_thrift_read_port_counters(self.src_client, asic_type, port_list['src'][src_port_id])
        xmit_counters_base, _ = sai_thrift_read_port_counters(self.dst_client, asic_type, port_list['dst'][dst_port_id])

        # For TH3/cisco-8000, some packets stay in egress memory and doesn't show up in shared buffer or leakout
        if 'pkts_num_egr_mem' in list(self.test_params.keys()):
            pkts_num_egr_mem = int(self.test_params['pkts_num_egr_mem'])
        else:
            pkts_num_egr_mem = None

        self.sai_thrift_port_tx_disable(self.dst_client, asic_type, [dst_port_id])
        pg_cntrs_base = sai_thrift_read_pg_counters(self.src_client, port_list['src'][src_port_id])
        dst_pg_cntrs_base = sai_thrift_read_pg_counters(self.dst_client, port_list['dst'][dst_port_id])
        pg_shared_wm_res_base = sai_thrift_read_pg_shared_watermark(
            self.src_client, asic_type, port_list['src'][src_port_id])
        dst_pg_shared_wm_res_base = sai_thrift_read_pg_shared_watermark(
            self.dst_client, asic_type, port_list['dst'][dst_port_id])
        print("Initial watermark:{}".format(pg_shared_wm_res_base))

        # send packets
        try:
            # Since there is variability in packet leakout in hwsku Arista-7050CX3-32S-D48C8 and
            # Arista-7050CX3-32S-C32. Starting with zero pkts_num_leak_out and trying to find
            # actual leakout by sending packets and reading actual leakout from HW
            if check_leackout_compensation_support(asic_type, hwsku):
                pkts_num_leak_out = 0

            xmit_counters_history, _ = sai_thrift_read_port_counters(
                self.dst_client, asic_type, port_list['dst'][dst_port_id])
            pg_min_pkts_num = 0

            # send packets to fill pg min but not trek into shared pool
            # so if pg min is zero, it directly treks into shared pool by 1
            # this is the case for lossy traffic
            if hwsku == 'DellEMC-Z9332f-O32' or hwsku == 'DellEMC-Z9332f-M-O16C64':
                pg_min_pkts_num = pkts_num_egr_mem + \
                    pkts_num_leak_out + pkts_num_fill_min + margin
                send_packet(self, src_port_id, pkt, pg_min_pkts_num)
            elif 'cisco-8000' in asic_type:
                fill_leakout_plus_one(
                    self, src_port_id, dst_port_id, pkt, pg, asic_type, pkts_num_egr_mem)
            else:
                pg_min_pkts_num = pkts_num_leak_out + pkts_num_fill_min
                send_packet(self, src_port_id, pkt, pg_min_pkts_num)

            # allow enough time for the dut to sync up the counter values in counters_db
            time.sleep(8)

            if pg_min_pkts_num > 0 and check_leackout_compensation_support(asic_type, hwsku):
                dynamically_compensate_leakout(self.src_client, asic_type, sai_thrift_read_port_counters,
                                               port_list['dst'][dst_port_id], TRANSMITTED_PKTS,
                                               xmit_counters_history, self, src_port_id, pkt, 40)

            pg_cntrs = sai_thrift_read_pg_counters(
                self.src_client, port_list['src'][src_port_id])
            pg_shared_wm_res = sai_thrift_read_pg_shared_watermark(
                self.src_client, asic_type, port_list['src'][src_port_id])
            print("Received packets: %d" %
                  (pg_cntrs[pg] - pg_cntrs_base[pg]), file=sys.stderr)
            print("Init pkts num sent: %d, min: %d, actual watermark value to start: %d" % (
                pg_min_pkts_num, pkts_num_fill_min, pg_shared_wm_res[pg]), file=sys.stderr)

            self.show_stats('Filled PG min',
                            asic_type, pg, src_port_id, dst_port_id, ingress_counters, egress_counters,
                            recv_counters_base, pg_cntrs_base, pg_shared_wm_res_base,
                            xmit_counters_base, dst_pg_cntrs_base, dst_pg_shared_wm_res_base,
                            None, pg_cntrs, pg_shared_wm_res,
                            None, None, None)

            if pkts_num_fill_min:
                if platform_asic and platform_asic == "broadcom-dnx":
                    assert (pg_shared_wm_res[pg] <=
                            ((pkts_num_leak_out + pkts_num_fill_min) * (packet_length + internal_hdr_size)))
                else:
                    assert (pg_shared_wm_res[pg] == 0)
            else:
                # on t1-lag, we found vm will keep sending control
                # packets, this will cause the watermark to be 2 * 208 bytes
                # as all lossy packets are now mapped to single pg 0
                # so we remove the strict equity check, and use upper bound
                # check instead
                assert (pg_shared_wm_res[pg] <= margin * cell_size)

            # send packet batch of fixed packet numbers to fill pg shared
            # first round sends only 1 packet
            expected_wm = 0
            total_shared = pkts_num_fill_shared - pkts_num_fill_min
            pkts_inc = (total_shared // cell_occupancy) >> 2
            if 'cisco-8000' in asic_type:
                # No additional packet margin needed while sending,
                # but small margin still needed during boundary checks below
                pkts_num = 1
            else:
                pkts_num = 1 + margin
            fragment = 0
            while (expected_wm < total_shared - fragment):
                expected_wm += pkts_num * cell_occupancy
                if (expected_wm > total_shared):
                    diff = (expected_wm - total_shared +
                            cell_occupancy - 1) // cell_occupancy
                    pkts_num -= diff
                    expected_wm -= diff * cell_occupancy
                    fragment = total_shared - expected_wm
                print("pkts num to send: %d, total pkts: %d, pg shared: %d" %
                      (pkts_num, expected_wm, total_shared), file=sys.stderr)

                send_packet(self, src_port_id, pkt, int(pkts_num))
                time.sleep(8)

                if (
                    (pg_min_pkts_num == 0)
                    and (pkts_num <= 1 + margin)
                    and check_leackout_compensation_support(asic_type, hwsku)
                ):
                    dynamically_compensate_leakout(self.src_client, asic_type, sai_thrift_read_port_counters,
                                                   port_list['dst'][dst_port_id], TRANSMITTED_PKTS,
                                                   xmit_counters_history, self, src_port_id, pkt, 40)

                # these counters are clear on read, ensure counter polling
                # is disabled before the test

                pg_shared_wm_res = sai_thrift_read_pg_shared_watermark(
                    self.src_client, asic_type, port_list['src'][src_port_id])
                pg_cntrs = sai_thrift_read_pg_counters(
                    self.src_client, port_list['src'][src_port_id])
                print("Received packets: %d" %
                      (pg_cntrs[pg] - pg_cntrs_base[pg]), file=sys.stderr)

                self.show_stats('To fill PG share pool, send {} pkt'.format(pkts_num),
                                asic_type, pg, src_port_id, dst_port_id, ingress_counters, egress_counters,
                                recv_counters_base, pg_cntrs_base, pg_shared_wm_res_base,
                                xmit_counters_base, dst_pg_cntrs_base, dst_pg_shared_wm_res_base,
                                None, pg_cntrs, pg_shared_wm_res,
                                None, None, None)

                if platform_asic and platform_asic == "broadcom-dnx":
                    print("lower bound: %d, actual value: %d, upper bound (+%d): %d" % (
                        expected_wm * cell_size, pg_shared_wm_res[pg], margin,
                        (expected_wm + margin) * (packet_length + internal_hdr_size)), file=sys.stderr)
                    assert (pg_shared_wm_res[pg] <=
                            ((pkts_num_leak_out + pkts_num_fill_min + expected_wm + margin)
                             * (packet_length + internal_hdr_size)))
                else:
                    msg = "lower bound: %d, actual value: %d, upper bound (+%d): %d" % (
                        expected_wm * cell_size,
                        pg_shared_wm_res[pg],
                        margin,
                        (expected_wm + margin) * cell_size)
                    assert pg_shared_wm_res[pg] <= (
                            expected_wm + margin) * cell_size, msg
                    assert expected_wm * cell_size <= pg_shared_wm_res[pg], msg

                pkts_num = pkts_inc

            # overflow the shared pool
            send_packet(self, src_port_id, pkt, pkts_num)
            time.sleep(8)
            pg_shared_wm_res = sai_thrift_read_pg_shared_watermark(
                self.src_client, asic_type, port_list['src'][src_port_id])
            pg_cntrs = sai_thrift_read_pg_counters(
                self.src_client, port_list['src'][src_port_id])
            print("Received packets: %d" %
                  (pg_cntrs[pg] - pg_cntrs_base[pg]), file=sys.stderr)

            self.show_stats('To overflow PG share pool, send {} pkt'.format(pkts_num),
                            asic_type, pg, src_port_id, dst_port_id, ingress_counters, egress_counters,
                            recv_counters_base, pg_cntrs_base, pg_shared_wm_res_base,
                            xmit_counters_base, dst_pg_cntrs_base, dst_pg_shared_wm_res_base,
                            None, pg_cntrs, pg_shared_wm_res,
                            None, None, None)

            assert (fragment < cell_occupancy)

            if platform_asic and platform_asic == "broadcom-dnx":
                print("exceeded pkts num sent: %d, expected watermark: %d, actual value: %d" % (
                    pkts_num, ((expected_wm + cell_occupancy) * (packet_length + internal_hdr_size)),
                    pg_shared_wm_res[pg]), file=sys.stderr)
                assert (expected_wm * (packet_length + internal_hdr_size) <= (
                        expected_wm + margin + cell_occupancy) * (packet_length + internal_hdr_size))
            else:
                print("exceeded pkts num sent: %d, expected watermark: %d, actual value: %d" % (
                    pkts_num, ((expected_wm + cell_occupancy) * cell_size), pg_shared_wm_res[pg]), file=sys.stderr)
                assert (expected_wm * cell_size <= pg_shared_wm_res[pg] <= (
                        expected_wm + margin + cell_occupancy) * cell_size)
        finally:
            self.sai_thrift_port_tx_enable(self.dst_client, asic_type, [dst_port_id])

# pg headroom is a notion for lossless traffic only


class PGHeadroomWatermarkTest(sai_base_test.ThriftInterfaceDataPlane):
    def runTest(self):
        time.sleep(5)
        switch_init(self.clients)

        # Parse input parameters
        dscp = int(self.test_params['dscp'])
        ecn = int(self.test_params['ecn'])
        router_mac = self.test_params['router_mac']
        print("router_mac: %s" % (router_mac), file=sys.stderr)
        pg = int(self.test_params['pg'])
        dst_port_id = int(self.test_params['dst_port_id'])
        dst_port_ip = self.test_params['dst_port_ip']
        dst_port_mac = self.dataplane.get_mac(0, dst_port_id)
        src_port_id = int(self.test_params['src_port_id'])
        src_port_ip = self.test_params['src_port_ip']
        src_port_vlan = self.test_params['src_port_vlan']
        src_port_mac = self.dataplane.get_mac(0, src_port_id)

        asic_type = self.test_params['sonic_asic_type']
        pkts_num_leak_out = int(self.test_params['pkts_num_leak_out'])
        pkts_num_trig_pfc = int(self.test_params['pkts_num_trig_pfc'])
        pkts_num_trig_ingr_drp = int(
            self.test_params['pkts_num_trig_ingr_drp'])
        cell_size = int(self.test_params['cell_size'])
        hwsku = self.test_params['hwsku']
        platform_asic = self.test_params['platform_asic']

        # Prepare TCP packet data
        ttl = 64
        if 'packet_size' in self.test_params:
            default_packet_length = self.test_params['packet_size']
        else:
            default_packet_length = 64

        cell_occupancy = (default_packet_length + cell_size - 1) // cell_size
        pkt_dst_mac = router_mac if router_mac != '' else dst_port_mac
        is_dualtor = self.test_params.get('is_dualtor', False)
        def_vlan_mac = self.test_params.get('def_vlan_mac', None)
        if is_dualtor and def_vlan_mac is not None:
            pkt_dst_mac = def_vlan_mac
        pkt = construct_ip_pkt(default_packet_length,
                               pkt_dst_mac,
                               src_port_mac,
                               src_port_ip,
                               dst_port_ip,
                               dscp,
                               src_port_vlan,
                               ecn=ecn,
                               ttl=ttl)

        print("dst_port_id: %d, src_port_id: %d, src_port_vlan: %s" %
              (dst_port_id, src_port_id, src_port_vlan), file=sys.stderr)
        # in case dst_port_id is part of LAG, find out the actual dst port
        # for given IP parameters
        dst_port_id = get_rx_port(
            self, 0, src_port_id, pkt_dst_mac, dst_port_ip, src_port_ip, src_port_vlan
        )
        print("actual dst_port_id: %d" % (dst_port_id), file=sys.stderr)

        # Add slight tolerance in threshold characterization to consider
        # the case that cpu puts packets in the egress queue after we pause the egress
        # or the leak out is simply less than expected as we have occasionally observed
        if 'pkts_num_margin' in list(self.test_params.keys()):
            margin = int(self.test_params['pkts_num_margin'])
        else:
            margin = 0

        # For TH3, some packets stay in egress memory and doesn't show up in shared buffer or leakout
        if 'pkts_num_egr_mem' in list(self.test_params.keys()):
            pkts_num_egr_mem = int(self.test_params['pkts_num_egr_mem'])

        self.sai_thrift_port_tx_disable(self.dst_client, asic_type, [dst_port_id])

        xmit_counters_base, _ = sai_thrift_read_port_counters(self.dst_client, asic_type, port_list['dst'][dst_port_id])

        # send packets
        try:
            # Starting with zero pkts_num_leak_out and trying to find
            # actual leakout by sending packets and reading actual leakout from HW.
            if check_leackout_compensation_support(asic_type, hwsku):
                pkts_num_leak_out = 0

            # send packets to trigger pfc but not trek into headroom
            if hwsku == 'DellEMC-Z9332f-O32' or hwsku == 'DellEMC-Z9332f-M-O16C64':
                send_packet(self, src_port_id, pkt, (pkts_num_egr_mem +
                                                     pkts_num_leak_out + pkts_num_trig_pfc) // cell_occupancy - margin)
            else:
                send_packet(self, src_port_id, pkt, (pkts_num_leak_out +
                                                     pkts_num_trig_pfc) // cell_occupancy - margin)

            time.sleep(8)

            if check_leackout_compensation_support(asic_type, hwsku):
                dynamically_compensate_leakout(self.dst_client, asic_type, sai_thrift_read_port_counters,
                                               port_list['dst'][dst_port_id], TRANSMITTED_PKTS,
                                               xmit_counters_base, self, src_port_id, pkt, 30)

            q_wm_res, pg_shared_wm_res, pg_headroom_wm_res = sai_thrift_read_port_watermarks(
                self.src_client, port_list['src'][src_port_id])
            if platform_asic and platform_asic == "broadcom-dnx":
                logging.info("On J2C+ don't support SAI_INGRESS_PRIORITY_GROUP_STAT_XOFF_ROOM_WATERMARK_BYTES " +
                             "stat - so ignoring this step for now")
            else:
                assert (pg_headroom_wm_res[pg] == 0)

            send_packet(self, src_port_id, pkt, margin)

            # send packet batch of fixed packet numbers to fill pg headroom
            # first round sends only 1 packet
            expected_wm = 0
            total_hdrm = (pkts_num_trig_ingr_drp -
                          pkts_num_trig_pfc) // cell_occupancy - 1
            pkts_inc = total_hdrm >> 2
            pkts_num = 1 + margin
            while (expected_wm < total_hdrm):
                expected_wm += pkts_num
                if (expected_wm > total_hdrm):
                    pkts_num -= (expected_wm - total_hdrm)
                    expected_wm = total_hdrm
                print("pkts num to send: %d, total pkts: %d, pg headroom: %d" %
                      (pkts_num, expected_wm, total_hdrm), file=sys.stderr)

                send_packet(self, src_port_id, pkt, pkts_num)
                time.sleep(8)
                # these counters are clear on read, ensure counter polling
                # is disabled before the test
                q_wm_res, pg_shared_wm_res, pg_headroom_wm_res = sai_thrift_read_port_watermarks(
                    self.src_client, port_list['src'][src_port_id])

                print(
                    "lower bound: %d, actual value: %d, upper bound: %d"
                    % (
                        (expected_wm - margin) * cell_size * cell_occupancy,
                        pg_headroom_wm_res[pg],
                        ((expected_wm + margin) * cell_size * cell_occupancy)
                    ),
                    file=sys.stderr)

                if platform_asic and platform_asic == "broadcom-dnx":
                    logging.info("On J2C+ don't support SAI_INGRESS_PRIORITY_GROUP_STAT_XOFF_ROOM_WATERMARK_BYTES " +
                                 "stat - so ignoring this step for now")
                else:
                    assert (pg_headroom_wm_res[pg] <= (
                        expected_wm + margin) * cell_size * cell_occupancy)
                    assert ((expected_wm - margin) * cell_size *
                            cell_occupancy <= pg_headroom_wm_res[pg])

                pkts_num = pkts_inc

            # overflow the headroom
            send_packet(self, src_port_id, pkt, pkts_num)
            time.sleep(8)
            q_wm_res, pg_shared_wm_res, pg_headroom_wm_res = sai_thrift_read_port_watermarks(
                self.src_client, port_list['src'][src_port_id])
            print("exceeded pkts num sent: %d" % (pkts_num), file=sys.stderr)
            print("lower bound: %d, actual value: %d, upper bound: %d" %
                  ((expected_wm - margin) * cell_size * cell_occupancy, pg_headroom_wm_res[pg],
                   ((expected_wm + margin) * cell_size * cell_occupancy)), file=sys.stderr)
            assert (expected_wm == total_hdrm)

            if platform_asic and platform_asic == "broadcom-dnx":
                logging.info("On J2C+ don't support SAI_INGRESS_PRIORITY_GROUP_STAT_XOFF_ROOM_WATERMARK_BYTES " +
                             "stat - so ignoring this step for now")
            else:
                assert (pg_headroom_wm_res[pg] <= (
                    expected_wm + margin) * cell_size * cell_occupancy)
                assert ((expected_wm - margin) * cell_size *
                        cell_occupancy <= pg_headroom_wm_res[pg])

        finally:
            self.sai_thrift_port_tx_enable(self.dst_client, asic_type, [dst_port_id])


class PGDropTest(sai_base_test.ThriftInterfaceDataPlane):
    def runTest(self):
        time.sleep(5)
        switch_init(self.clients)

        # Parse input parameters
        dscp = int(self.test_params['dscp'])
        ecn = int(self.test_params['ecn'])
        router_mac = self.test_params['router_mac']
        pg = int(self.test_params['pg'])
        queue = int(self.test_params['queue'])
        dst_port_id = int(self.test_params['dst_port_id'])
        dst_port_ip = self.test_params['dst_port_ip']
        dst_port_mac = self.dataplane.get_mac(0, dst_port_id)
        src_port_id = int(self.test_params['src_port_id'])
        src_port_ip = self.test_params['src_port_ip']
        src_port_vlan = self.test_params['src_port_vlan']
        src_port_mac = self.dataplane.get_mac(0, src_port_id)
        asic_type = self.test_params['sonic_asic_type']
        pkts_num_trig_pfc = int(self.test_params['pkts_num_trig_pfc'])
        cell_size = int(self.test_params.get('cell_size', 0))
        # Should be set to cause at least 1 drop at ingress
        pkts_num_trig_ingr_drp = int(
            self.test_params['pkts_num_trig_ingr_drp'])
        iterations = int(self.test_params['iterations'])
        is_multi_asic = self.src_client != self.dst_client
        margin = int(self.test_params['pkts_num_margin'])
        if is_multi_asic:
            assert cell_size != 0, \
                "'cell_size' argument is needed for multi-asic or multi-dut."

        pkt_dst_mac = router_mac if router_mac != '' else dst_port_mac
        dst_port_id = get_rx_port(
            self, 0, src_port_id, pkt_dst_mac, dst_port_ip, src_port_ip
        )

        # Prepare IP packet data
        ttl = 64
        packet_length = 64
        pkt = construct_ip_pkt(packet_length,
                               pkt_dst_mac,
                               src_port_mac,
                               src_port_ip,
                               dst_port_ip,
                               dscp,
                               src_port_vlan,
                               ecn=ecn,
                               ttl=ttl)

        print("test dst_port_id: {}, src_port_id: {}, src_vlan: {}".format(
            dst_port_id, src_port_id, src_port_vlan
        ), file=sys.stderr)

        try:
            pass_iterations = 0
            assert iterations > 0, "Need at least 1 iteration"
            for test_i in range(iterations):
                self.sai_thrift_port_tx_disable(self.dst_client, asic_type, [dst_port_id])

                pg_dropped_cntrs_base = sai_thrift_read_pg_drop_counters(
                    self.src_client, port_list['src'][src_port_id])
                pkt_num = pkts_num_trig_pfc

                # Fill egress memory and leakout
                if 'cisco-8000' in asic_type and is_multi_asic:
                    pkts_num_egr_mem, extra_bytes_occupied = overflow_egress(
                        self, src_port_id, pkt, pg, asic_type)
                    pkt_num -= extra_bytes_occupied // cell_size

                # Send packets to trigger PFC
                print("Iteration {}/{}, sending {} packets to trigger PFC".format(
                    test_i + 1, iterations, pkts_num_trig_pfc), file=sys.stderr)
                send_packet(self, src_port_id, pkt, pkt_num)

                # Account for leakout
                if 'cisco-8000' in asic_type and not is_multi_asic:
                    queue_counters = sai_thrift_read_queue_occupancy(
                        self.dst_client, "dst", dst_port_id)
                    occ_pkts = queue_counters[queue] // (packet_length + 24)
                    leaked_pkts = pkts_num_trig_pfc - occ_pkts
                    print("resending leaked packets {}".format(
                        leaked_pkts))
                    send_packet(self, src_port_id, pkt, leaked_pkts)

                # Trigger drop
                pkt_inc = pkts_num_trig_ingr_drp + margin - pkts_num_trig_pfc
                print("sending {} additional packets to trigger ingress drop".format(
                    pkt_inc), file=sys.stderr)
                send_packet(self, src_port_id, pkt, pkt_inc)

                pg_dropped_cntrs = sai_thrift_read_pg_drop_counters(
                    self.src_client, port_list['src'][src_port_id])
                pg_drops = pg_dropped_cntrs[pg] - pg_dropped_cntrs_base[pg]

                actual_num_trig_ingr_drp = pkts_num_trig_ingr_drp + \
                    margin - (pg_drops - 1)
                ingr_drop_diff = actual_num_trig_ingr_drp - pkts_num_trig_ingr_drp
                if abs(ingr_drop_diff) < margin:
                    pass_iterations += 1
                print("expected trig drop: {}, actual trig drop: {}, diff: {}".format(
                    pkts_num_trig_ingr_drp, actual_num_trig_ingr_drp, ingr_drop_diff), file=sys.stderr)

                self.sai_thrift_port_tx_enable(self.dst_client, asic_type, [dst_port_id])
                time.sleep(4)

            print("pass iterations: {}, total iterations: {}, margin: {}".format(
                pass_iterations, iterations, margin), file=sys.stderr)
            assert pass_iterations >= int(
                0.75 * iterations), "Passed iterations {} insufficient to meet minimum required iterations {}".format(
                pass_iterations, int(0.75 * iterations))

        finally:
            self.sai_thrift_port_tx_enable(self.dst_client, asic_type, [dst_port_id])


class QSharedWatermarkTest(sai_base_test.ThriftInterfaceDataPlane):

    def show_stats(self, banner, asic_type,
                   que, src_port_id, dst_port_id, ingress_counters, egress_counters,
                   sport_cntr_base, sport_pg_cntr_base, sport_pg_share_wm_base, sport_pg_headroom_wm_base,
                   sport_que_share_wm_base, dport_cntr_base, dport_pg_cntr_base, dport_pg_share_wm_base,
                   dport_pg_headroom_wm_base, dport_que_share_wm_base,
                   sport_cntr, sport_pg_cntr, sport_pg_share_wm, sport_pg_headroom_wm, sport_que_share_wm,
                   dport_cntr, dport_pg_cntr, dport_pg_share_wm, dport_pg_headroom_wm, dport_que_share_wm):
        port_counter_indexes = [que + 2]
        port_counter_indexes += ingress_counters
        port_counter_indexes += egress_counters
        port_counter_indexes += [TRANSMITTED_PKTS, RECEIVED_PKTS,
                                 RECEIVED_NON_UC_PKTS, TRANSMITTED_NON_UC_PKTS, EGRESS_PORT_QLEN]
        stats_tbl = texttable.TextTable(['']
                                        + [port_counter_fields[fieldIdx] for fieldIdx in port_counter_indexes]
                                        + ['Ing Pg{} Pkt'.format(que)]
                                        + ['Ing Pg{} Share Wm'.format(que)]
                                        + ['Ing Pg{} headroom Wm'.format(que)]
                                        + ['Que{} Share Wm'.format(que)])

        if sport_cntr is None:
            sport_cntr, _ = sai_thrift_read_port_counters(self.src_client, asic_type, port_list['src'][src_port_id])
        if sport_pg_cntr is None:
            sport_pg_cntr = sai_thrift_read_pg_counters(self.src_client, port_list['src'][src_port_id])
        if None in [sport_pg_share_wm, sport_pg_headroom_wm, sport_que_share_wm]:
            sport_que_share_wm, sport_pg_share_wm, sport_pg_headroom_wm = \
                sai_thrift_read_port_watermarks(self.src_client, port_list['src'][src_port_id])

        if dport_cntr is None:
            dport_cntr, _ = sai_thrift_read_port_counters(self.dst_client, asic_type, port_list['dst'][dst_port_id])
        if dport_pg_cntr is None:
            dport_pg_cntr = sai_thrift_read_pg_counters(self.dst_client, port_list['dst'][dst_port_id])
        if None in [dport_pg_share_wm, dport_pg_headroom_wm, dport_que_share_wm]:
            dport_que_share_wm, dport_pg_share_wm, dport_pg_headroom_wm = \
                sai_thrift_read_port_watermarks(self.src_client, port_list['dst'][dst_port_id])

        stats_tbl.add_row(['base src port']
                          + [sport_cntr_base[fieldIdx]
                              for fieldIdx in port_counter_indexes]
                          + [sport_pg_cntr_base[que]]
                          + [sport_pg_share_wm_base[que]]
                          + [sport_pg_headroom_wm_base[que]]
                          + [sport_que_share_wm_base[que]])
        stats_tbl.add_row(['     src port']
                          + [sport_cntr[fieldIdx]
                              for fieldIdx in port_counter_indexes]
                          + [sport_pg_cntr[que]]
                          + [sport_pg_share_wm[que]]
                          + [sport_pg_headroom_wm[que]]
                          + [sport_que_share_wm[que]])
        stats_tbl.add_row(['base dst port']
                          + [dport_cntr_base[fieldIdx]
                              for fieldIdx in port_counter_indexes]
                          + [dport_pg_cntr_base[que]]
                          + [dport_pg_share_wm_base[que]]
                          + [dport_pg_headroom_wm_base[que]]
                          + [dport_que_share_wm_base[que]])
        stats_tbl.add_row(['     dst port']
                          + [dport_cntr[fieldIdx]
                              for fieldIdx in port_counter_indexes]
                          + [dport_pg_cntr[que]]
                          + [dport_pg_share_wm[que]]
                          + [dport_pg_headroom_wm[que]]
                          + [dport_que_share_wm[que]])
        sys.stderr.write('{}\n{}\n'.format(banner, stats_tbl))

    def runTest(self):
        time.sleep(5)
        switch_init(self.clients)

        # Parse input parameters
        ingress_counters, egress_counters = get_counter_names(
            self.test_params['sonic_version'])
        dscp = int(self.test_params['dscp'])
        ecn = int(self.test_params['ecn'])
        router_mac = self.test_params['router_mac']
        print("router_mac: %s" % (router_mac), file=sys.stderr)
        queue = int(self.test_params['queue'])
        dst_port_id = int(self.test_params['dst_port_id'])
        dst_port_ip = self.test_params['dst_port_ip']
        dst_port_mac = self.dataplane.get_mac(0, dst_port_id)
        src_port_id = int(self.test_params['src_port_id'])
        src_port_ip = self.test_params['src_port_ip']
        src_port_vlan = self.test_params['src_port_vlan']
        src_port_mac = self.dataplane.get_mac(0, src_port_id)

        asic_type = self.test_params['sonic_asic_type']
        pkts_num_leak_out = int(self.test_params['pkts_num_leak_out'])
        pkts_num_fill_min = int(self.test_params['pkts_num_fill_min'])
        pkts_num_trig_drp = int(self.test_params['pkts_num_trig_drp'])
        cell_size = int(self.test_params['cell_size'])
        hwsku = self.test_params['hwsku']
        platform_asic = self.test_params['platform_asic']

        if 'packet_size' in list(self.test_params.keys()):
            packet_length = int(self.test_params['packet_size'])
        else:
            packet_length = 64

        cell_occupancy = (packet_length + cell_size - 1) // cell_size

        # Prepare TCP packet data
        ttl = 64
        pkt_dst_mac = router_mac if router_mac != '' else dst_port_mac

        is_dualtor = self.test_params.get('is_dualtor', False)
        def_vlan_mac = self.test_params.get('def_vlan_mac', None)
        if is_dualtor and def_vlan_mac is not None:
            pkt_dst_mac = def_vlan_mac

        pkt = construct_ip_pkt(packet_length,
                               pkt_dst_mac,
                               src_port_mac,
                               src_port_ip,
                               dst_port_ip,
                               dscp,
                               src_port_vlan,
                               ecn=ecn,
                               ttl=ttl)

        print("dst_port_id: %d, src_port_id: %d, src_port_vlan: %s" %
              (dst_port_id, src_port_id, src_port_vlan), file=sys.stderr)
        # in case dst_port_id is part of LAG, find out the actual dst port
        # for given IP parameters
        dst_port_id = get_rx_port(
            self, 0, src_port_id, pkt_dst_mac, dst_port_ip, src_port_ip, src_port_vlan
        )
        print("actual dst_port_id: %d" % (dst_port_id), file=sys.stderr)

        # Add slight tolerance in threshold characterization to consider
        # the case that cpu puts packets in the egress queue after we pause the egress
        # or the leak out is simply less than expected as we have occasionally observed
        #
        # On TH2 using scheduler-based TX enable, we find the Q min being inflated
        # to have 0x10 = 16 cells. This effect is captured in lossy traffic queue
        # shared test, so the margin here actually means extra capacity margin
        margin = int(self.test_params['pkts_num_margin']) if self.test_params.get(
            'pkts_num_margin') else 8

        # For TH3, some packets stay in egress memory and doesn't show up in shared buffer or leakout
        if 'pkts_num_egr_mem' in list(self.test_params.keys()):
            pkts_num_egr_mem = int(self.test_params['pkts_num_egr_mem'])

        recv_counters_base, _ = sai_thrift_read_port_counters(self.src_client, asic_type, port_list['src'][src_port_id])
        xmit_counters_base, _ = sai_thrift_read_port_counters(self.dst_client, asic_type, port_list['dst'][dst_port_id])
        self.sai_thrift_port_tx_disable(self.dst_client, asic_type, [dst_port_id])
        pg_cntrs_base = sai_thrift_read_pg_counters(self.src_client, port_list['src'][src_port_id])
        dst_pg_cntrs_base = sai_thrift_read_pg_counters(self.dst_client, port_list['dst'][dst_port_id])
        q_wm_res_base, pg_shared_wm_res_base, pg_headroom_wm_res_base = sai_thrift_read_port_watermarks(
            self.src_client, port_list['src'][src_port_id])
        dst_q_wm_res_base, dst_pg_shared_wm_res_base, dst_pg_headroom_wm_res_base = sai_thrift_read_port_watermarks(
            self.dst_client, port_list['dst'][dst_port_id])

        # send packets
        try:
            # Since there is variability in packet leakout in hwsku Arista-7050CX3-32S-D48C8 and
            # Arista-7050CX3-32S-C32. Starting with zero pkts_num_leak_out and trying to find
            # actual leakout by sending packets and reading actual leakout from HW
            if check_leackout_compensation_support(asic_type, hwsku):
                pkts_num_leak_out = 0

            xmit_counters_history, _ = sai_thrift_read_port_counters(
                self.dst_client, asic_type, port_list['dst'][dst_port_id])
            que_min_pkts_num = 0

            # send packets to fill queue min but not trek into shared pool
            # so if queue min is zero, it will directly trek into shared pool by 1
            # TH2 uses scheduler-based TX enable, this does not require sending packets
            # to leak out
            if hwsku == 'DellEMC-Z9332f-O32' or hwsku == 'DellEMC-Z9332f-M-O16C64':
                que_min_pkts_num = pkts_num_egr_mem + pkts_num_leak_out + pkts_num_fill_min
                send_packet(self, src_port_id, pkt, que_min_pkts_num)
            else:
                que_min_pkts_num = pkts_num_leak_out + pkts_num_fill_min
                send_packet(self, src_port_id, pkt, que_min_pkts_num)

            # allow enough time for the dut to sync up the counter values in counters_db
            time.sleep(8)

            if que_min_pkts_num > 0 and check_leackout_compensation_support(asic_type, hwsku):
                dynamically_compensate_leakout(self.dst_client, asic_type, sai_thrift_read_port_counters,
                                               port_list['dst'][dst_port_id], TRANSMITTED_PKTS,
                                               xmit_counters_history, self, src_port_id, pkt, 40)

            q_wm_res, pg_shared_wm_res, pg_headroom_wm_res = sai_thrift_read_port_watermarks(
                self.dst_client, port_list['dst'][dst_port_id])
            pg_cntrs = sai_thrift_read_pg_counters(
                self.src_client, port_list['src'][src_port_id])
            print("Init pkts num sent: %d, min: %d, actual watermark value to start: %d" % (
                que_min_pkts_num, pkts_num_fill_min, q_wm_res[queue]), file=sys.stderr)
            print("Received packets: %d" %
                  (pg_cntrs[queue] - pg_cntrs_base[queue]), file=sys.stderr)

            self.show_stats('Filled queue min', asic_type,
                            queue, src_port_id, dst_port_id, ingress_counters, egress_counters,
                            recv_counters_base, pg_cntrs_base, pg_shared_wm_res_base, pg_headroom_wm_res_base,
                            q_wm_res_base, xmit_counters_base, dst_pg_cntrs_base, dst_pg_shared_wm_res_base,
                            dst_pg_headroom_wm_res_base, dst_q_wm_res_base,
                            None, pg_cntrs, None, None, None,
                            None, None, pg_shared_wm_res, pg_headroom_wm_res, q_wm_res)

            if pkts_num_fill_min:
                assert (q_wm_res[queue] == 0)
            elif 'cisco-8000' in asic_type or "ACS-SN5600" in hwsku:
                assert (q_wm_res[queue] <= (margin + 1) * cell_size)
            else:
                if platform_asic and platform_asic == "broadcom-dnx":
                    logging.info("On J2C+ don't support SAI_INGRESS_PRIORITY_GROUP_STAT_XOFF_ROOM_WATERMARK_BYTES " +
                                 "stat - so ignoring this step for now")
                else:
                    assert (q_wm_res[queue] <= 1 * cell_size)

            # send packet batch of fixed packet numbers to fill queue shared
            # first round sends only 1 packet
            expected_wm = 0
            total_shared = pkts_num_trig_drp - pkts_num_fill_min - 1
            pkts_inc = (total_shared // cell_occupancy) >> 2
            if 'cisco-8000' in asic_type:
                pkts_total = 0  # track total desired queue fill level
                pkts_num = 1
            else:
                pkts_num = 1 + margin
            fragment = 0
            while (expected_wm < total_shared - fragment):
                expected_wm += pkts_num * cell_occupancy
                if (expected_wm > total_shared):
                    diff = (expected_wm - total_shared +
                            cell_occupancy - 1) // cell_occupancy
                    pkts_num -= diff
                    expected_wm -= diff * cell_occupancy
                    fragment = total_shared - expected_wm

                if 'cisco-8000' in asic_type:
                    self.sai_thrift_port_tx_disable(self.dst_client, asic_type, [dst_port_id])
                    assert (fill_leakout_plus_one(self, src_port_id, dst_port_id, pkt, queue, asic_type))
                    pkts_total += pkts_num
                    pkts_num = pkts_total - 1

                print("pkts num to send: %d, total pkts: %d, queue shared: %d" % (
                    pkts_num, expected_wm, total_shared), file=sys.stderr)

                send_packet(self, src_port_id, pkt, pkts_num)

                if 'cisco-8000' in asic_type:
                    self.sai_thrift_port_tx_enable(
                        self.dst_client, asic_type, [dst_port_id])

                time.sleep(8)

                if (
                    que_min_pkts_num == 0
                    and pkts_num <= 1 + margin
                    and check_leackout_compensation_support(asic_type, hwsku)
                ):
                    dynamically_compensate_leakout(self.dst_client, asic_type, sai_thrift_read_port_counters,
                                                   port_list['dst'][dst_port_id], TRANSMITTED_PKTS,
                                                   xmit_counters_history, self, src_port_id, pkt, 40)

                # these counters are clear on read, ensure counter polling
                # is disabled before the test
                q_wm_res, pg_shared_wm_res, pg_headroom_wm_res = sai_thrift_read_port_watermarks(
                    self.dst_client, port_list['dst'][dst_port_id])
                pg_cntrs = sai_thrift_read_pg_counters(
                    self.src_client, port_list['src'][src_port_id])
                print("Received packets: %d" %
                      (pg_cntrs[queue] - pg_cntrs_base[queue]), file=sys.stderr)
                print(
                      "lower bound: %d, actual value: %d, upper bound: %d"
                      % (
                            (expected_wm - margin) * cell_size,
                            q_wm_res[queue],
                            (expected_wm + margin) * cell_size,
                      ),
                      file=sys.stderr,
                )

                self.show_stats('Fill queue shared', asic_type,
                                queue, src_port_id, dst_port_id, ingress_counters, egress_counters,
                                recv_counters_base, pg_cntrs_base, pg_shared_wm_res_base, pg_headroom_wm_res_base,
                                q_wm_res_base, xmit_counters_base, dst_pg_cntrs_base, dst_pg_shared_wm_res_base,
                                dst_pg_headroom_wm_res_base, dst_q_wm_res_base,
                                None, pg_cntrs, None, None, None,
                                None, None, pg_shared_wm_res, pg_headroom_wm_res, q_wm_res)

                if platform_asic and platform_asic == "broadcom-dnx":
                    logging.info("On J2C+ don't support SAI_INGRESS_PRIORITY_GROUP_STAT_XOFF_ROOM_WATERMARK_BYTES " +
                                 "stat - so ignoring this step for now")
                else:
                    assert (q_wm_res[queue] <= (
                        expected_wm + margin) * cell_size)
                    assert ((expected_wm - margin) *
                            cell_size <= q_wm_res[queue])

                pkts_num = pkts_inc

            if 'cisco-8000' in asic_type:
                self.sai_thrift_port_tx_disable(self.dst_client, asic_type, [dst_port_id])
                fill_leakout_plus_one(
                    self, src_port_id, dst_port_id, pkt, queue, asic_type)
                pkts_total += pkts_num
                pkts_num = pkts_total - 1

            # overflow the shared pool
            send_packet(self, src_port_id, pkt, pkts_num)

            if 'cisco-8000' in asic_type:
                self.sai_thrift_port_tx_enable(self.dst_client, asic_type, [dst_port_id])

            time.sleep(8)
            q_wm_res, pg_shared_wm_res, pg_headroom_wm_res = sai_thrift_read_port_watermarks(
                self.dst_client, port_list['dst'][dst_port_id])
            pg_cntrs = sai_thrift_read_pg_counters(
                self.src_client, port_list['src'][src_port_id])
            print("Received packets: %d" %
                  (pg_cntrs[queue] - pg_cntrs_base[queue]), file=sys.stderr)
            print("exceeded pkts num sent: %d, actual value: %d, lower bound: %d, upper bound: %d" % (
                pkts_num, q_wm_res[queue], expected_wm * cell_size,
                (expected_wm + margin) * cell_size), file=sys.stderr)

            self.show_stats('Overflow queue shared', asic_type,
                            queue, src_port_id, dst_port_id, ingress_counters, egress_counters,
                            recv_counters_base, pg_cntrs_base, pg_shared_wm_res_base, pg_headroom_wm_res_base,
                            q_wm_res_base, xmit_counters_base, dst_pg_cntrs_base, dst_pg_shared_wm_res_base,
                            dst_pg_headroom_wm_res_base, dst_q_wm_res_base,
                            None, pg_cntrs, None, None, None,
                            None, None, pg_shared_wm_res, pg_headroom_wm_res, q_wm_res)

            assert (fragment < cell_occupancy)

            if platform_asic and platform_asic == "broadcom-dnx":
                logging.info("On J2C+ don't support SAI_INGRESS_PRIORITY_GROUP_STAT_XOFF_ROOM_WATERMARK_BYTES " +
                             "stat - so ignoring this step for now")
            else:
                assert (expected_wm * cell_size <= q_wm_res[queue])
                assert (q_wm_res[queue] <= (expected_wm + margin) * cell_size)

        finally:
            self.sai_thrift_port_tx_enable(self.dst_client, asic_type, [dst_port_id])

# TODO: buffer pool roid should be obtained via rpc calls
# based on the pg or queue index
# rather than fed in as test parameters due to the lack in SAI implement


class BufferPoolWatermarkTest(sai_base_test.ThriftInterfaceDataPlane):
    def runTest(self):
        time.sleep(5)
        switch_init(self.clients)

        # Parse input parameters
        dscp = int(self.test_params['dscp'])
        ecn = int(self.test_params['ecn'])
        router_mac = self.test_params['router_mac']
        print("router_mac: %s" % (router_mac), file=sys.stderr)
        pg = self.test_params['pg']
        queue = self.test_params['queue']
        print("pg: %s, queue: %s, buffer pool type: %s" %
              (pg, queue, 'egress' if not pg else 'ingress'), file=sys.stderr)
        dst_port_id = int(self.test_params['dst_port_id'])
        dst_port_ip = self.test_params['dst_port_ip']
        dst_port_mac = self.dataplane.get_mac(0, dst_port_id)
        src_port_id = int(self.test_params['src_port_id'])
        src_port_ip = self.test_params['src_port_ip']

        asic_type = self.test_params['sonic_asic_type']
        pkts_num_leak_out = int(self.test_params['pkts_num_leak_out'])
        pkts_num_fill_min = int(self.test_params['pkts_num_fill_min'])
        pkts_num_fill_shared = int(self.test_params['pkts_num_fill_shared'])
        cell_size = int(self.test_params['cell_size'])
        pkts_num_margin = int(self.test_params['pkts_num_margin'])
        if pkts_num_margin == 0:
            pkts_num_margin = 2

        print("buf_pool_roid: %s" %
              (self.test_params['buf_pool_roid']), file=sys.stderr)
        buf_pool_roid = int(self.test_params['buf_pool_roid'], 0)
        print("buf_pool_roid: 0x%lx" % (buf_pool_roid), file=sys.stderr)

        buffer_pool_wm_base = 0
        if 'cisco-8000' in asic_type:
            # Some small amount of memory is always occupied
            # We use dst client for cisco 8000.
            client_to_use = self.dst_client
            buffer_pool_wm_base = sai_thrift_read_buffer_pool_watermark(
                client_to_use, buf_pool_roid)
        else:
            client_to_use = self.src_client
        print("Initial watermark: {}".format(buffer_pool_wm_base))

        # Prepare TCP packet data
        tos = dscp << 2
        tos |= ecn
        ttl = 64

        if 'packet_size' in list(self.test_params.keys()):
            packet_length = int(self.test_params['packet_size'])
        else:
            packet_length = 64

        cell_occupancy = (packet_length + cell_size - 1) // cell_size

        if 'cisco-8000' in asic_type:
            pkt_s = get_multiple_flows(
                self,
                router_mac if router_mac != '' else dst_port_mac,
                dst_port_id,
                dst_port_ip,
                None,
                dscp,
                ecn,
                ttl,
                packet_length,
                [(src_port_id, src_port_ip)],
                packets_per_port=1)[src_port_id][0]
            pkt = pkt_s[0]
            dst_port_id = pkt_s[2]
        else:
            src_port_mac = self.dataplane.get_mac(0, src_port_id)
            pkt = simple_tcp_packet(pktlen=packet_length,
                                    eth_dst=router_mac if router_mac != '' else dst_port_mac,
                                    eth_src=src_port_mac,
                                    ip_src=src_port_ip,
                                    ip_dst=dst_port_ip,
                                    ip_tos=tos,
                                    ip_ttl=ttl)

        # Add slight tolerance in threshold characterization to consider
        # the case that cpu puts packets in the egress queue after we pause the egress
        # or the leak out is simply less than expected as we have occasionally observed
        upper_bound_margin = pkts_num_margin * cell_occupancy
        if 'cisco-8000' in asic_type:
            lower_bound_margin = pkts_num_margin * cell_occupancy
        else:
            # On TD2, we found the watermark value is always short of the expected
            # value by 1
            lower_bound_margin = 1

        # On TH2 using scheduler-based TX enable, we find the Q min being inflated
        # to have 0x10 = 16 cells. This effect is captured in lossy traffic ingress
        # buffer pool test and lossy traffic egress buffer pool test to illusively
        # have extra capacity in the buffer pool space
        extra_cap_margin = 8 * cell_occupancy

        # Adjust the methodology to enable TX for each incremental watermark value test
        # To this end, send the total # of packets instead of the incremental amount
        # to refill the buffer to the exepected level
        pkts_num_to_send = 0
        # send packets
        try:
            # send packets to fill min but not trek into shared pool
            # so if min is zero, it directly treks into shared pool by 1
            # this is the case for lossy traffic at ingress and lossless traffic at egress (on td2)
            # Because lossy and lossless traffic use the same pool at ingress, even if
            # lossless traffic has pg min not equal to zero, we still need to consider
            # the impact caused by lossy traffic
            #
            # TH2 uses scheduler-based TX enable, this does not require sending packets to leak out
            self.sai_thrift_port_tx_disable(self.dst_client, asic_type, [dst_port_id])
            pkts_num_to_send += (pkts_num_leak_out + pkts_num_fill_min)
            send_packet(self, src_port_id, pkt, pkts_num_to_send)
            self.sai_thrift_port_tx_enable(self.dst_client, asic_type, [dst_port_id])
            time.sleep(8)
            buffer_pool_wm = sai_thrift_read_buffer_pool_watermark(
                client_to_use, buf_pool_roid) - buffer_pool_wm_base
            print("Init pkts num sent: %d, min: %d, actual watermark value to start: %d" % (
                (pkts_num_leak_out + pkts_num_fill_min), pkts_num_fill_min, buffer_pool_wm), file=sys.stderr)
            if pkts_num_fill_min:
                assert (buffer_pool_wm <= upper_bound_margin * cell_size)
            else:
                # on t1-lag, we found vm will keep sending control
                # packets, this will cause the watermark to be 2 * 208 bytes
                # as all lossy packets are now mapped to single pg 0
                # so we remove the strict equity check, and use upper bound
                # check instead
                assert (buffer_pool_wm <= upper_bound_margin * cell_size)

            # send packet batch of fixed packet numbers to fill shared
            # first round sends only 1 packet
            expected_wm = 0
            total_shared = (pkts_num_fill_shared -
                            pkts_num_fill_min) * cell_occupancy
            pkts_inc = (total_shared >> 2) // cell_occupancy
            if 'cisco-8000' in asic_type:
                # No additional packet margin needed while sending,
                # but small margin still needed during boundary checks below
                pkts_num = 1
                expected_wm = pkts_num_fill_min * cell_occupancy
                total_shared = pkts_num_fill_shared * cell_occupancy
            else:
                pkts_num = (1 + upper_bound_margin) // cell_occupancy
            while (expected_wm < total_shared):
                expected_wm += pkts_num * cell_occupancy
                if (expected_wm > total_shared):
                    pkts_num -= (expected_wm - total_shared +
                                 cell_occupancy - 1) // cell_occupancy
                    expected_wm = total_shared
                print("pkts num to send: %d, total pkts: %d, shared: %d" %
                      (pkts_num, expected_wm, total_shared), file=sys.stderr)

                self.sai_thrift_port_tx_disable(self.dst_client, asic_type, [dst_port_id])
                pkts_num_to_send += pkts_num
                if 'cisco-8000' in asic_type:
                    fill_leakout_plus_one(
                        self, src_port_id, dst_port_id, pkt, queue, asic_type)
                    send_packet(self, src_port_id, pkt, pkts_num_to_send - 1)
                else:
                    send_packet(self, src_port_id, pkt, pkts_num_to_send)
                self.sai_thrift_port_tx_enable(self.dst_client, asic_type, [dst_port_id])
                time.sleep(8)
                buffer_pool_wm = sai_thrift_read_buffer_pool_watermark(
                    client_to_use, buf_pool_roid) - buffer_pool_wm_base
                print(
                      "lower bound (-%d): %d, actual value: %d, upper bound (+%d): %d"
                      % (
                          lower_bound_margin,
                          (expected_wm - lower_bound_margin) * cell_size,
                          buffer_pool_wm,
                          upper_bound_margin,
                          (expected_wm + upper_bound_margin) * cell_size,
                      ),
                      file=sys.stderr,
                )
<<<<<<< HEAD
                assert (buffer_pool_wm <= (expected_wm +
                                           upper_bound_margin) * cell_size)
=======
                assert (buffer_pool_wm <= (expected_wm + upper_bound_margin) * cell_size)
>>>>>>> c03aec5f
                assert ((expected_wm - lower_bound_margin)
                       * cell_size <= buffer_pool_wm)

                pkts_num = pkts_inc

            # overflow the shared pool
            self.sai_thrift_port_tx_disable(self.dst_client, asic_type, [dst_port_id])
            pkts_num_to_send += pkts_num
            if 'cisco-8000' in asic_type:
                fill_leakout_plus_one(
                    self, src_port_id, dst_port_id, pkt, queue, asic_type)
                send_packet(self, src_port_id, pkt, pkts_num_to_send - 1)
            else:
                send_packet(self, src_port_id, pkt, pkts_num_to_send)

            buffer_pool_wm_before_tx_enable = sai_thrift_read_buffer_pool_watermark(
                client_to_use, buf_pool_roid) - buffer_pool_wm_base
            self.sai_thrift_port_tx_enable(self.dst_client, asic_type, [dst_port_id])
            time.sleep(8)
            buffer_pool_wm = sai_thrift_read_buffer_pool_watermark(
                client_to_use, buf_pool_roid) - buffer_pool_wm_base
            if (self.src_client != self.dst_client and
                    asic_type == "cisco-8000"):
                # Due to the presence of fabric, there may be more packets
                # held up in fabric, and they add to the watermark after
                # tx_enabled. So we use the watermark before tx is enabled.
                buffer_pool_wm = buffer_pool_wm_before_tx_enable

            print("exceeded pkts num sent: %d, expected watermark: %d, actual value: %d" % (
                pkts_num, (expected_wm * cell_size), buffer_pool_wm), file=sys.stderr)
            assert (expected_wm == total_shared)
            assert ((expected_wm - lower_bound_margin)
                    * cell_size <= buffer_pool_wm)
            assert (buffer_pool_wm <= (
                expected_wm + extra_cap_margin) * cell_size)

        finally:
            self.sai_thrift_port_tx_enable(self.dst_client, asic_type, [dst_port_id])


class PacketTransmit(sai_base_test.ThriftInterfaceDataPlane):
    """
    Transmit packets from a given source port to destination port. If no
    packet count is provided, default_count is used
    """

    def runTest(self):
        default_count = 300

        # Parse input parameters
        router_mac = self.test_params['router_mac']
        dst_port_id = int(self.test_params['dst_port_id'])
        dst_port_ip = self.test_params['dst_port_ip']
        dst_port_mac = self.dataplane.get_mac(0, dst_port_id)
        src_port_id = int(self.test_params['src_port_id'])
        src_port_ip = self.test_params['src_port_ip']
        src_port_mac = self.dataplane.get_mac(0, src_port_id)
        packet_count = self.test_params.get("count", default_count)

        print("dst_port_id: {}, src_port_id: {}".format(
            dst_port_id, src_port_id
        ), file=sys.stderr)
        print(("dst_port_mac: {}, src_port_mac: {},"
               "src_port_ip: {}, dst_port_ip: {}").format(
            dst_port_mac, src_port_mac, src_port_ip, dst_port_ip
        ), file=sys.stderr)

        # Send packets to leak out
        pkt_dst_mac = router_mac if router_mac != '' else dst_port_mac
        pkt = simple_ip_packet(pktlen=64,
                               eth_dst=pkt_dst_mac,
                               eth_src=src_port_mac,
                               ip_src=src_port_ip,
                               ip_dst=dst_port_ip,
                               ip_ttl=64)

        print("Sending {} packets to port {}".format(
            packet_count, src_port_id
        ), file=sys.stderr)
        send_packet(self, src_port_id, pkt, packet_count)


# PFC test on tunnel traffic (dualtor specific test case)
class PCBBPFCTest(sai_base_test.ThriftInterfaceDataPlane):

    def _build_testing_ipinip_pkt(self, active_tor_mac, standby_tor_mac, active_tor_ip,
                                  standby_tor_ip, inner_dscp, outer_dscp, dst_ip, ecn=1, packet_size=64):
        pkt = simple_tcp_packet(
            pktlen=packet_size,
            eth_dst=standby_tor_mac,
            ip_src='1.1.1.1',
            ip_dst=dst_ip,
            ip_dscp=inner_dscp,
            ip_ecn=ecn,
            ip_ttl=64
        )
        # The pktlen is ignored if inner_frame is not None
        ipinip_packet = simple_ipv4ip_packet(
            eth_dst=active_tor_mac,
            eth_src=standby_tor_mac,
            ip_src=standby_tor_ip,
            ip_dst=active_tor_ip,
            ip_dscp=outer_dscp,
            ip_ecn=ecn,
            inner_frame=pkt[scapy.IP]
        )
        return ipinip_packet

    def _build_testing_pkt(self, active_tor_mac, dscp, dst_ip, ecn=1, packet_size=64):
        pkt = simple_tcp_packet(
            pktlen=packet_size,
            eth_dst=active_tor_mac,
            ip_src='1.1.1.1',
            ip_dst=dst_ip,
            ip_dscp=dscp,
            ip_ecn=ecn,
            ip_ttl=64
        )
        return pkt

    def runTest(self):
        """
        This test case is to verify PFC for tunnel traffic.
        Traffic is ingressed from IPinIP tunnel(LAG port), and then being decaped at active tor,
        and then egress to server.
        Tx is disabled on the egress port to trigger PFC pause.
        """
        switch_init(self.clients)

        # Parse input parameters
        active_tor_mac = self.test_params['active_tor_mac']
        active_tor_ip = self.test_params['active_tor_ip']
        standby_tor_mac = self.test_params['standby_tor_mac']
        standby_tor_ip = self.test_params['standby_tor_ip']
        src_port_id = self.test_params['src_port_id']
        dst_port_id = self.test_params['dst_port_id']
        dst_port_ip = self.test_params['dst_port_ip']

        inner_dscp = int(self.test_params['dscp'])
        tunnel_traffic_test = False
        if 'outer_dscp' in self.test_params:
            outer_dscp = int(self.test_params['outer_dscp'])
            tunnel_traffic_test = True
        ecn = int(self.test_params['ecn'])
        pkts_num_trig_pfc = int(self.test_params['pkts_num_trig_pfc'])
        # The pfc counter index starts from index 2 in sai_thrift_read_port_counters
        pg = int(self.test_params['pg']) + 2

        asic_type = self.test_params['sonic_asic_type']
        if 'packet_size' in list(self.test_params.keys()):
            packet_size = int(self.test_params['packet_size'])
        else:
            packet_size = 64
        if 'pkts_num_margin' in list(self.test_params.keys()):
            pkts_num_margin = int(self.test_params['pkts_num_margin'])
        else:
            pkts_num_margin = 2
        if 'cell_size' in self.test_params:
            cell_size = self.test_params['cell_size']
            cell_occupancy = (packet_size + cell_size - 1) // cell_size
        else:
            cell_occupancy = 1
        try:
            # Disable tx on EGRESS port so that headroom buffer cannot be free
            self.sai_thrift_port_tx_disable(self.dst_client, asic_type, [dst_port_id])
            # Make a snapshot of transmitted packets
            tx_counters_base, _ = sai_thrift_read_port_counters(
                self.dst_client, asic_type, port_list['dst'][dst_port_id])
            # Make a snapshot of received packets
            rx_counters_base, _ = sai_thrift_read_port_counters(
                self.src_client, asic_type, port_list['src'][src_port_id])
            if tunnel_traffic_test:
                # Build IPinIP packet for testing
                pkt = self._build_testing_ipinip_pkt(active_tor_mac=active_tor_mac,
                                                     standby_tor_mac=standby_tor_mac,
                                                     active_tor_ip=active_tor_ip,
                                                     standby_tor_ip=standby_tor_ip,
                                                     inner_dscp=inner_dscp,
                                                     outer_dscp=outer_dscp,
                                                     dst_ip=dst_port_ip,
                                                     ecn=ecn,
                                                     packet_size=packet_size
                                                     )
            else:
                # Build regular packet
                pkt = self._build_testing_pkt(active_tor_mac=active_tor_mac,
                                              dscp=inner_dscp,
                                              dst_ip=dst_port_ip,
                                              ecn=ecn,
                                              packet_size=packet_size)

            # Send packets short of triggering pfc while compensating for leakout
            if 'cisco-8000' in asic_type:
                # Queue is always the inner_dscp due to the TC_TO_QUEUE_MAP redirection
                queue = inner_dscp
                assert (fill_leakout_plus_one(self, src_port_id,
                       dst_port_id, pkt, queue, asic_type))
                num_pkts = pkts_num_trig_pfc - pkts_num_margin - 1
                send_packet(self, src_port_id, pkt, num_pkts)
                print("Sending {} packets to port {}".format(num_pkts, src_port_id), file=sys.stderr)
            else:
                # Send packets short of triggering pfc
                send_packet(self, src_port_id, pkt, pkts_num_trig_pfc // cell_occupancy - 1 - pkts_num_margin)
                time.sleep(8)
                # Read TX_OK again to calculate leaked packet number
                if 'mellanox' == asic_type:
                    # There are not leaked packets on Nvidia dualtor devices
                    leaked_packet_number = 0
                else:
                    tx_counters, _ = sai_thrift_read_port_counters(self.dst_client,
                                                                   asic_type, port_list['dst'][dst_port_id])
                    leaked_packet_number = tx_counters[TRANSMITTED_PKTS] - tx_counters_base[TRANSMITTED_PKTS]
                # Send packets to compensate the leaked packets
                send_packet(self, src_port_id, pkt, leaked_packet_number)
            time.sleep(8)
            # Read rx counter again. No PFC pause frame should be triggered
            rx_counters, _ = sai_thrift_read_port_counters(self.src_client, asic_type, port_list['src'][src_port_id])
            # Verify no pfc
            assert (rx_counters[pg] == rx_counters_base[pg])
            rx_counters_base = rx_counters
            # Send some packets to trigger PFC
            send_packet(self, src_port_id, pkt, 1 + 2 * pkts_num_margin)
            print("Sending {} packets to port {} to trigger PFC".format(1 + 2 * pkts_num_margin, src_port_id),
                  file=sys.stderr)
            time.sleep(8)
            rx_counters, _ = sai_thrift_read_port_counters(self.src_client, asic_type, port_list['src'][src_port_id])
            # Verify PFC pause frame is generated on expected PG
            assert (rx_counters[pg] > rx_counters_base[pg])
        finally:
            # Enable tx on dest port
            self.sai_thrift_port_tx_enable(
                self.dst_client, asic_type, [dst_port_id])


class QWatermarkAllPortTest(sai_base_test.ThriftInterfaceDataPlane):

    def runTest(self):
        time.sleep(5)
        switch_init(self.clients)
        # Parse input parameters
        ingress_counters, egress_counters = get_counter_names(self.test_params['sonic_version'])
        ecn = int(self.test_params['ecn'])
        router_mac = self.test_params['router_mac']
        src_port_id = int(self.test_params['src_port_id'])
        src_port_ip = self.test_params['src_port_ip']
        src_port_vlan = self.test_params['src_port_vlan']
        dst_port_ids = self.test_params['dst_port_ids']
        dst_port_ips = self.test_params['dst_port_ips']
        dscp_to_q_map = self.test_params['dscp_to_q_map']

        asic_type = self.test_params['sonic_asic_type']
        pkt_count = int(self.test_params['pkt_count'])
        cell_size = int(self.test_params['cell_size'])
        prio_list = dscp_to_q_map.keys()
        queue_list = [dscp_to_q_map[p] for p in prio_list]
        prio_list = [int(x) for x in prio_list]
        queue_list = [int(x) for x in queue_list]
        if 'packet_size' in list(self.test_params.keys()):
            packet_length = int(self.test_params['packet_size'])
        else:
            packet_length = 64

        cell_occupancy = (packet_length + cell_size - 1) // cell_size
        ttl = 64

        # Correct any destination ports that may be in a lag
        pkts = {}
        for i in range(len(dst_port_ids)):
            pkts[dst_port_ids[i]] = []
            for pri in prio_list:
                pkts[dst_port_ids[i]].append(get_multiple_flows(
                    self,
                    router_mac,
                    dst_port_ids[i],
                    dst_port_ips[i],
                    src_port_vlan,
                    pri,
                    ecn,
                    ttl,
                    packet_length,
                    [(src_port_id, src_port_ip)],
                    packets_per_port=1)[src_port_id][0][0])

        margin = int(self.test_params['pkts_num_margin']) if self.test_params.get(
            'pkts_num_margin') else 8

        recv_counters_base, _ = sai_thrift_read_port_counters(
            self.src_client, asic_type, port_list['src'][src_port_id])
        dst_q_wm_res_bases = [sai_thrift_read_port_watermarks(
            self.dst_client, port_list['dst'][sid])[0] for sid in dst_port_ids]
        print("queue watermark base for all port is {}".format(dst_q_wm_res_bases),
              file=sys.stderr)

        try:
            for i in range(len(prio_list)):
                queue = queue_list[i]
                for p_cnt in range(len(dst_port_ids)):
                    dst_port = dst_port_ids[p_cnt]
                    self.sai_thrift_port_tx_disable(self.dst_client, asic_type, [dst_port])

                    # leakout
                    if 'cisco-8000' in asic_type:
                        fill_leakout_plus_one(
                            self, src_port_id, dst_port, pkts[dst_port][i],
                            queue, asic_type)

                    # send packet
                    send_packet(self, src_port_id, pkts[dst_port][i], pkt_count)
                    self.sai_thrift_port_tx_enable(self.dst_client, asic_type, [dst_port])

            time.sleep(2)
            # get all q_wm values for all port
            dst_q_wm_res_all_port = [sai_thrift_read_port_watermarks(
                self.dst_client, port_list['dst'][sid])[0] for sid in dst_port_ids]
            print("queue watermark for all port is {}".format(
                dst_q_wm_res_all_port), file=sys.stderr)
            expected_wm = pkt_count * cell_occupancy
            # verification of queue watermark for all ports
            for qwms in dst_q_wm_res_all_port:
                for queue in queue_list:
                    qwm = qwms[queue]
                    msg = "Queue:{}, queue_wm value is {}, lower limit:{}, upper limit:{}".format(
                        queue, qwm,
                        (expected_wm - margin) * cell_size,
                        (expected_wm + margin) * cell_size)

                    assert (expected_wm - margin) * cell_size <= qwm\
                        <= (expected_wm + margin) * cell_size, msg

        finally:
            self.sai_thrift_port_tx_enable(self.dst_client, asic_type, dst_port_ids)


class LossyQueueVoqMultiSrcTest(sai_base_test.ThriftInterfaceDataPlane):
    def setUp(self):
        sai_base_test.ThriftInterfaceDataPlane.setUp(self)
        time.sleep(5)
        switch_init(self.clients)
        # Parse input parameters
        self.dscp = int(self.test_params['dscp'])
        self.ecn = int(self.test_params['ecn'])
        # The pfc counter index starts from index 2 in sai_thrift_read_port_counters
        self.pg = int(self.test_params['pg']) + 2
        self.sonic_version = self.test_params['sonic_version']
        self.dst_port_id = int(self.test_params['dst_port_id'])
        self.dst_port_ip = self.test_params['dst_port_ip']
        self.dst_port_mac = self.dataplane.get_mac(0, self.dst_port_id)
        router_mac = self.test_params['router_mac']
        self.dst_port_mac = router_mac if router_mac != '' else self.dst_port_mac
        self.src_port_id = int(self.test_params['src_port_id'])
        self.src_port_ip = self.test_params['src_port_ip']
        self.src_port_mac = self.dataplane.get_mac(0, self.src_port_id)
        self.src_port_2_id = int(self.test_params['src_port_2_id'])
        self.src_port_2_ip = self.test_params['src_port_2_ip']
        self.src_port_2_mac = self.dataplane.get_mac(0, self.src_port_2_id)
        self.asic_type = self.test_params['sonic_asic_type']
        self.pkts_num_leak_out = int(self.test_params['pkts_num_leak_out'])
        self.pkts_num_trig_egr_drp = int(self.test_params['pkts_num_trig_egr_drp'])
        if 'packet_size' in self.test_params.keys():
            self.packet_length = int(self.test_params['packet_size'])
            cell_size = int(self.test_params['cell_size'])
            if self.packet_length != 64:
                cell_occupancy = (self.packet_length + cell_size - 1) // cell_size
                self.pkts_num_trig_egr_drp //= cell_occupancy
        else:
            self.packet_length = 64
        self.ttl = 64

    def runTest(self):
        print("dst_port_id: {}, src_port_id: {}, src_port_2_id: {}".format(self.dst_port_id,
                                                                           self.src_port_id,
                                                                           self.src_port_2_id),
              file=sys.stderr)
        # get counter names to query
        ingress_counters, egress_counters = get_counter_names(self.sonic_version)

        port_counter_indexes = [self.pg]
        port_counter_indexes += ingress_counters
        port_counter_indexes += egress_counters
        port_counter_indexes += [TRANSMITTED_PKTS, RECEIVED_PKTS, RECEIVED_NON_UC_PKTS,
                                 TRANSMITTED_NON_UC_PKTS, EGRESS_PORT_QLEN]

        # construct packets
        pkt = get_multiple_flows(
                self,
                self.dst_port_mac,
                self.dst_port_id,
                self.dst_port_ip,
                None,
                self.dscp,
                self.ecn,
                self.ttl,
                self.packet_length,
                [(self.src_port_id, self.src_port_ip)],
                packets_per_port=1)[self.src_port_id][0][0]
        pkt2 = get_multiple_flows(
                self,
                self.dst_port_mac,
                self.dst_port_id,
                self.dst_port_ip,
                None,
                self.dscp,
                self.ecn,
                self.ttl,
                self.packet_length,
                [(self.src_port_2_id, self.src_port_2_ip)],
                packets_per_port=1)[self.src_port_2_id][0][0]

        # add slight tolerance in threshold characterization to consider
        # the case that npu puts packets in the egress queue after we pause the egress
        # or the leak out is simply less than expected as we have occasionally observed
        if 'pkts_num_margin' in self.test_params.keys():
            margin = int(self.test_params['pkts_num_margin'])
        else:
            margin = 2

        try:
            # Test multi-flows
            self.sai_thrift_port_tx_disable(self.dst_client, self.asic_type, [self.dst_port_id])
            recv_counters_base, _ = sai_thrift_read_port_counters(self.src_client, self.asic_type,
                                                                  port_list['src'][self.src_port_id])
            recv_counters_2_base, _ = sai_thrift_read_port_counters(self.src_client, self.asic_type,
                                                                    port_list['src'][self.src_port_2_id])
            xmit_counters_base, _ = sai_thrift_read_port_counters(self.dst_client, self.asic_type,
                                                                  port_list['dst'][self.dst_port_id])
            fill_leakout_plus_one(self, self.src_port_id, self.dst_port_id, pkt,
                                  int(self.test_params['pg']), self.asic_type)
            multi_flow_drop_pkt_count = self.pkts_num_trig_egr_drp
            # send packets short of triggering egress drop on both flows, uses the
            # "multiple" packet count to cause a drop when 2 flows are present.
            short_of_drop_npkts = self.pkts_num_leak_out + multi_flow_drop_pkt_count - 1 - margin
            print("Sending {} packets on each of 2 streams to approach drop".format(short_of_drop_npkts),
                  file=sys.stderr)
            send_packet(self, self.src_port_id, pkt, short_of_drop_npkts)
            send_packet(self, self.src_port_2_id, pkt2, short_of_drop_npkts)
            # allow enough time for counters to update
            time.sleep(2)
            recv_counters, _ = sai_thrift_read_port_counters(self.src_client, self.asic_type,
                                                             port_list['src'][self.src_port_id])
            recv_counters_2, _ = sai_thrift_read_port_counters(self.src_client, self.asic_type,
                                                               port_list['src'][self.src_port_2_id])
            xmit_counters, _ = sai_thrift_read_port_counters(self.dst_client, self.asic_type,
                                                             port_list['dst'][self.dst_port_id])

            port_cnt_tbl = texttable.TextTable([''] + [port_counter_fields[idx] for idx in port_counter_indexes])
            port_cnt_tbl.add_row(['recv_counters_base'] + [recv_counters_base[idx] for idx in port_counter_indexes])
            port_cnt_tbl.add_row(['recv_counters'] + [recv_counters[idx] for idx in port_counter_indexes])
            port_cnt_tbl.add_row(['recv_counters_2_base'] + [recv_counters_2_base[idx] for idx in port_counter_indexes])
            port_cnt_tbl.add_row(['recv_counters_2'] + [recv_counters_2[idx] for idx in port_counter_indexes])
            port_cnt_tbl.add_row(['xmit_counters_base'] + [xmit_counters_base[idx] for idx in port_counter_indexes])
            port_cnt_tbl.add_row(['xmit_counters'] + [xmit_counters[idx] for idx in port_counter_indexes])
            sys.stderr.write('{}\n'.format(port_cnt_tbl))

            # recv port no pfc
            diff = recv_counters[self.pg] - recv_counters_base[self.pg]
            assert diff == 0, "Unexpected PFC frames {} on port {}".format(diff, self.src_port_id)
            diff = recv_counters_2[self.pg] - recv_counters_2_base[self.pg]
            assert diff == 0, "Unexpected PFC frames {} on port {}".format(diff, self.src_port_2_id)
            # recv port no ingress drop
            for cntr in ingress_counters:
                diff = recv_counters[cntr] - recv_counters_base[cntr]
                assert diff == 0, "Unexpected ingress drop {} on port {}".format(diff, self.src_port_id)
            for cntr in ingress_counters:
                diff = recv_counters_2[cntr] - recv_counters_2_base[cntr]
                assert diff == 0, "Unexpected ingress drop {} on port {}".format(diff, self.src_port_2_id)
            # xmit port no egress drop
            for cntr in egress_counters:
                diff = xmit_counters[cntr] - xmit_counters_base[cntr]
                assert diff == 0, "Unexpected TX drop {} on port {}".format(diff, self.dst_port_id)

            # send 1 packet to trigger egress drop
            npkts = 1 + 2 * margin
            print("Sending {} packets on 2 streams to trigger drop".format(npkts),
                  file=sys.stderr)
            send_packet(self, self.src_port_id, pkt, npkts)
            send_packet(self, self.src_port_2_id, pkt2, npkts)
            # allow enough time for counters to update
            time.sleep(2)
            recv_counters, _ = sai_thrift_read_port_counters(self.src_client,
                                                             self.asic_type,
                                                             port_list['src'][self.src_port_id])
            recv_counters_2, _ = sai_thrift_read_port_counters(self.src_client,
                                                               self.asic_type,
                                                               port_list['src'][self.src_port_2_id])
            xmit_counters, _ = sai_thrift_read_port_counters(self.dst_client,
                                                             self.asic_type,
                                                             port_list['dst'][self.dst_port_id])
            # recv port no pfc
            diff = recv_counters[self.pg] - recv_counters_base[self.pg]
            assert diff == 0, "Unexpected PFC frames {} on port {}".format(diff, self.src_port_id)
            diff = recv_counters_2[self.pg] - recv_counters_2_base[self.pg]
            assert diff == 0, "Unexpected PFC frames {} on port {}".format(diff, self.src_port_2_id)
            # recv port no ingress drop
            for cntr in ingress_counters:
                diff = recv_counters[cntr] - recv_counters_base[cntr]
                assert diff == 0, "Unexpected ingress drop {} on port {}".format(diff, self.src_port_id)
            for cntr in ingress_counters:
                diff = recv_counters_2[cntr] - recv_counters_2_base[cntr]
                assert diff == 0, "Unexpected ingress drop {} on port {}".format(diff, self.src_port_2_id)
            # xmit port egress drop
            for cntr in egress_counters:
                drops = xmit_counters[cntr] - xmit_counters_base[cntr]
                assert drops > 0, "Failed to detect egress drops ({})".format(drops)
            print("Successfully dropped {} packets".format(drops), file=sys.stderr)
        finally:
            self.sai_thrift_port_tx_enable(self.dst_client, self.asic_type, [self.dst_port_id])


class FullMeshTrafficSanity(sai_base_test.ThriftInterfaceDataPlane):
    def setUp(self):
        sai_base_test.ThriftInterfaceDataPlane.setUp(self)
        time.sleep(5)
        switch_init(self.clients)

        # Parse input parameters
        self.testbed_type = self.test_params['testbed_type']
        self.router_mac = self.test_params['router_mac']
        self.sonic_version = self.test_params['sonic_version']

        dscp_to_q_map = self.test_params['dscp_to_q_map']
        self.dscps = [int(key) for key in dscp_to_q_map.keys()]
        self.queues = [int(value) for value in dscp_to_q_map.values()]
        self.all_src_port_id_to_ip = self.test_params['all_src_port_id_to_ip']
        self.all_src_port_id_to_name = self.test_params['all_src_port_id_to_name']
        self.all_dst_port_id_to_ip = self.test_params['all_dst_port_id_to_ip']
        self.all_dst_port_id_to_name = self.test_params['all_dst_port_id_to_name']

        self.all_port_id_to_ip = dict()
        self.all_port_id_to_ip.update(self.all_src_port_id_to_ip)
        self.all_port_id_to_ip.update(self.all_dst_port_id_to_ip)

        self.all_port_id_to_name = dict()
        self.all_port_id_to_name.update(self.all_src_port_id_to_name)
        self.all_port_id_to_name.update(self.all_dst_port_id_to_name)

        self.src_port_ids = list(self.all_src_port_id_to_ip.keys())
        self.dst_port_ids = list(self.all_dst_port_id_to_ip.keys())
        self.all_port_ids = self.src_port_ids + list(set(self.dst_port_ids) - set(self.src_port_ids))

        self.asic_type = self.test_params['sonic_asic_type']
        self.packet_size = 100
        logging.info("Using packet size", self.packet_size)
        self.flows_per_port = 6

        self.all_port_id_to_mac = {port_id: self.dataplane.get_mac(0, port_id)
                                   for port_id in self.all_port_id_to_ip.keys()}

    def tearDown(self):
        sai_base_test.ThriftInterfaceDataPlane.tearDown(self)

    def config_traffic(self, dst_port_id, dscp, ecn_bit):
        if type(ecn_bit) == bool:
            ecn_bit = 1 if ecn_bit else 0
        self.dscp = dscp
        self.dst_port_id = dst_port_id
        self.tos = (dscp << 2) | ecn_bit
        self.ttl = 64
        logging.debug("Getting multiple flows to  {:>2}, dscp={}, dst_ip={}".format(
             self.dst_port_id, self.dscp, self.dst_port_ip)
            )
        self.pkt = get_multiple_flows(
                self,
                self.dst_port_mac,
                dst_port_id,
                self.dst_port_ip,
                None,
                dscp,
                ecn_bit,
                64,
                self.packet_size,
                [(src_port_id, src_port_ip) for src_port_id, src_port_ip in self.all_src_port_id_to_ip.items()],
                self.flows_per_port,
                False)
        logging.debug("Got multiple flows to  {:>2}, dscp={}, dst_ip={}".format(
             self.dst_port_id, self.dscp, self.dst_port_ip)
            )

    def runTest(self):
        failed_pairs = set()
        logging.info("Total traffic src_dst_pairs being tested {}".format(
              len(self.src_port_ids)*len(self.dst_port_ids))
            )
        pkt_count = 10

        # Split the src port list for concurrent pkt injection
        num_splits = 2
        split_points = [i * len(self.src_port_ids) // num_splits for i in range(1, num_splits)]
        parts = [self.src_port_ids[i:j] for i, j in zip([0] + split_points, split_points + [None])]

        def runTestPerSrcList(src_port_list, checkCounter=False):
            for src_port_id in src_port_list:
                logging.debug(
                          "Sending {} packets X {} flows with dscp/queue {}/{} from src {} -> dst {}".format(
                            pkt_count,
                            len(self.pkt[src_port_id]), dscp, queue,
                            self.all_port_id_to_name.get(src_port_id, 'Not Found'),
                            dst_port_name)
                          )
                if checkCounter:
                    port_cnt_base, q_cntrs_base = sai_thrift_read_port_counters(
                                              self.dst_client, self.asic_type,
                                              port_list['dst'][real_dst_port_id]
                                         )

                for pkt_tuple in self.pkt[src_port_id]:
                    logging.debug(
                       "Sending {} packets with dscp/queue {}/{} from src {} -> dst {} Pkt {}".format(
                          pkt_count, dscp, queue,
                          self.all_port_id_to_name.get(src_port_id, 'Not Found'),
                          dst_port_name, pkt_tuple[0])
                       )
                    send_packet(self, src_port_id, pkt_tuple[0], pkt_count)

                if checkCounter:
                    time.sleep(1)
                    port_cntrs, q_cntrs = sai_thrift_read_port_counters(
                                                  self.dst_client, self.asic_type,
                                                  port_list['dst'][real_dst_port_id]
                                                )
                    pkts_enqueued = q_cntrs[queue] - q_cntrs_base[queue]
                    if pkts_enqueued < self.flows_per_port*pkt_count:
                        logging.info("Faulty src/dst {}/{} pair on queue {}".format(
                                 self.all_port_id_to_name.get(src_port_id, 'Not Found'),
                                 dst_port_name, queue
                              ))
                        logging.info("q_cntrs_base {}".format(q_cntrs_base))
                        logging.info("q_cntrs      {}".format(q_cntrs))
                        logging.info("port_cnt_base {}".format(port_cnt_base))
                        logging.info("port_cntrs      {}".format(port_cntrs))
                        failed_pairs.add(
                              (
                                 self.all_port_id_to_name.get(src_port_id, 'Not Found'),
                                 dst_port_name, queue
                              )
                          )

        def findFaultySrcDstPair(dscp, queue):
            ecn_bit = 1 if queue in [3, 4] else 0
            self.config_traffic(real_dst_port_id, dscp, ecn_bit)
            runTestPerSrcList(self.src_port_ids, True)

        for dst_port_id in self.dst_port_ids:
            real_dst_port_id = dst_port_id
            dst_port_name = self.all_port_id_to_name.get(real_dst_port_id, 'Not Found')
            logging.info("Starting Test for dst {}".format(dst_port_name))
            dst_port_mac = self.all_port_id_to_mac[real_dst_port_id]
            self.dst_port_mac = self.router_mac if self.router_mac != '' else dst_port_mac
            self.dst_port_ip = self.all_port_id_to_ip[real_dst_port_id]

            for i, dscp in enumerate(self.dscps):
                queue = self.queues[i]  # Need queue for occupancy verification
                ecn_bit = 1 if queue in [3, 4] else 0
                self.config_traffic(real_dst_port_id, dscp, ecn_bit)

                port_cnt_base, q_cntrs_base = sai_thrift_read_port_counters(
                                          self.dst_client, self.asic_type,
                                          port_list['dst'][real_dst_port_id]
                                     )

                with concurrent.futures.ThreadPoolExecutor(max_workers=num_splits) as executor:
                    # Submit the tasks to the executor
                    futures = [executor.submit(runTestPerSrcList, part) for part in parts]

                    # Wait for all tasks to complete
                    concurrent.futures.wait(futures)

                time.sleep(1)
                port_cntrs, q_cntrs = sai_thrift_read_port_counters(
                                              self.dst_client, self.asic_type,
                                              port_list['dst'][real_dst_port_id]
                                            )
                pkts_enqueued = q_cntrs[queue] - q_cntrs_base[queue]
                logging.info("Enqueued on queue {} pkts {}".format(queue, pkts_enqueued))
                if pkts_enqueued < self.flows_per_port*pkt_count*len(self.src_port_ids):
                    logging.info("q_cntrs_base {}".format(q_cntrs_base))
                    logging.info("q_cntrs      {}".format(q_cntrs))
                    logging.info("port_cnt_base {}".format(port_cnt_base))
                    logging.info("port_cntrs      {}".format(port_cntrs))
                    # Craft pkt for given queue and
                    # inject from each src to find which src/dst pair is dropping pkt
                    findFaultySrcDstPair(dscp, queue)

        assert len(failed_pairs) == 0, "Traffic failed between {}".format(failed_pairs)<|MERGE_RESOLUTION|>--- conflicted
+++ resolved
@@ -1798,14 +1798,9 @@
                     xmit_counters, xmit_counters_base),
                 to_stderr=True)
             # recv port no pfc
-<<<<<<< HEAD
-            assert (recv_counters[pg] == recv_counters_base[pg]), \
-                'unexpectedly PFC counter increase, {}'.format(test_stage)
-=======
             qos_test_assert(
                 self, recv_counters[pg] == recv_counters_base[pg],
                 'unexpectedly PFC counter increase, {}'.format(test_stage))
->>>>>>> c03aec5f
             # recv port no ingress drop
             # For dnx few extra ipv6 NS/RA pkt received from VM, adding to counter value
             # & may give inconsistent test results
@@ -1816,14 +1811,6 @@
                         self, recv_counters[cntr] <= recv_counters_base[cntr] + COUNTER_MARGIN,
                         'unexpectedly RX drop counter increase, {}'.format(test_stage))
                 else:
-<<<<<<< HEAD
-                    assert (recv_counters[cntr] == recv_counters_base[cntr]),\
-                        'unexpectedly RX drop counter increase, {}'.format(test_stage)
-            # xmit port no egress drop
-            for cntr in egress_counters:
-                assert (xmit_counters[cntr] == xmit_counters_base[cntr]), \
-                    'unexpectedly TX drop counter increase, {}'.format(test_stage)
-=======
                     qos_test_assert(
                         self, recv_counters[cntr] == recv_counters_base[cntr],
                         'unexpectedly RX drop counter increase, {}'.format(test_stage))
@@ -1832,7 +1819,6 @@
                 qos_test_assert(
                     self, xmit_counters[cntr] == xmit_counters_base[cntr],
                     'unexpectedly TX drop counter increase, {}'.format(test_stage))
->>>>>>> c03aec5f
 
             # send 1 packet to trigger pfc
             send_packet(self, src_port_id, pkt, 1 + 2 * margin)
@@ -1853,14 +1839,9 @@
                 'xmit_counters {}\n\txmit_counters_base {}\n'.format(
                     test_stage, recv_counters, recv_counters_base, xmit_counters, xmit_counters_base), to_stderr=True)
             # recv port pfc
-<<<<<<< HEAD
-            assert (recv_counters[pg] > recv_counters_base[pg]), \
-                'unexpectedly PFC counter not increase, {}'.format(test_stage)
-=======
             qos_test_assert(
                 self, recv_counters[pg] > recv_counters_base[pg],
                 'unexpectedly PFC counter not increase, {}'.format(test_stage))
->>>>>>> c03aec5f
             # recv port no ingress drop
             # For dnx few extra ipv6 NS/RA pkt received from VM, adding to counter value
             # & may give inconsistent test results
@@ -1871,14 +1852,6 @@
                         self, recv_counters[cntr] <= recv_counters_base[cntr] + COUNTER_MARGIN,
                         'unexpectedly RX drop counter increase, {}'.format(test_stage))
                 else:
-<<<<<<< HEAD
-                    assert (recv_counters[cntr] == recv_counters_base[cntr]),\
-                        'unexpectedly RX drop counter increase, {}'.format(test_stage)
-            # xmit port no egress drop
-            for cntr in egress_counters:
-                assert (xmit_counters[cntr] == xmit_counters_base[cntr]), \
-                    'unexpectedly TX drop counter increase, {}'.format(test_stage)
-=======
                     qos_test_assert(
                         self, recv_counters[cntr] == recv_counters_base[cntr],
                         'unexpectedly RX drop counter increase, {}'.format(test_stage))
@@ -1887,7 +1860,6 @@
                 qos_test_assert(
                     self, xmit_counters[cntr] == xmit_counters_base[cntr],
                     'unexpectedly TX drop counter increase, {}'.format(test_stage))
->>>>>>> c03aec5f
 
             # send packets short of ingress drop
             send_packet(self, src_port_id, pkt, (pkts_num_trig_ingr_drp -
@@ -1909,14 +1881,9 @@
                 'xmit_counters {}\n\txmit_counters_base {}\n'.format(
                     test_stage, recv_counters, recv_counters_base, xmit_counters, xmit_counters_base), to_stderr=True)
             # recv port pfc
-<<<<<<< HEAD
-            assert (recv_counters[pg] > recv_counters_base[pg]), \
-                'unexpectedly PFC counter not increase, {}'.format(test_stage)
-=======
             qos_test_assert(
                 self, recv_counters[pg] > recv_counters_base[pg],
                 'unexpectedly PFC counter not increase, {}'.format(test_stage))
->>>>>>> c03aec5f
             # recv port no ingress drop
             # For dnx few extra ipv6 NS/RA pkt received from VM, adding to counter value
             # & may give inconsistent test results
@@ -1927,14 +1894,6 @@
                         self, recv_counters[cntr] <= recv_counters_base[cntr] + COUNTER_MARGIN,
                         'unexpectedly RX drop counter increase, {}'.format(test_stage))
                 else:
-<<<<<<< HEAD
-                    assert (recv_counters[cntr] == recv_counters_base[cntr]),\
-                        'unexpectedly RX drop counter increase, {}'.format(test_stage)
-            # xmit port no egress drop
-            for cntr in egress_counters:
-                assert (xmit_counters[cntr] == xmit_counters_base[cntr]), \
-                    'unexpectedly TX drop counter increase, {}'.format(test_stage)
-=======
                     qos_test_assert(
                         self, recv_counters[cntr] == recv_counters_base[cntr],
                         'unexpectedly RX drop counter increase, {}'.format(test_stage))
@@ -1943,7 +1902,6 @@
                 qos_test_assert(
                     self, xmit_counters[cntr] == xmit_counters_base[cntr],
                     'unexpectedly TX drop counter increase, {}'.format(test_stage))
->>>>>>> c03aec5f
 
             # send 1 packet to trigger ingress drop
             send_packet(self, src_port_id, pkt, 1 + 2 * margin)
@@ -1964,30 +1922,14 @@
                 'xmit_counters {}\n\txmit_counters_base {}\n'.format(
                     test_stage, recv_counters, recv_counters_base, xmit_counters, xmit_counters_base), to_stderr=True)
             # recv port pfc
-<<<<<<< HEAD
-            assert (recv_counters[pg] > recv_counters_base[pg]), \
-                'unexpectedly PFC counter not increase, {}'.format(test_stage)
-=======
             qos_test_assert(
                 self, recv_counters[pg] > recv_counters_base[pg],
                 'unexpectedly PFC counter not increase, {}'.format(test_stage))
->>>>>>> c03aec5f
             # recv port ingress drop
             if self.hwsku not in ['Cisco-8800-LC-48H-C48']:
                 for cntr in ingress_counters:
                     if platform_asic and platform_asic == "broadcom-dnx":
                         if cntr == 1:
-<<<<<<< HEAD
-                            assert (recv_counters[cntr] > recv_counters_base[cntr]), \
-                                'unexpectedly RX drop counter not increase, {}'.format(test_stage)
-                    else:
-                        assert (recv_counters[cntr] > recv_counters_base[cntr]), 'unexpectedly RX drop counter' \
-                                                                            ' not increase, {}'.format(test_stage)
-            # xmit port no egress drop
-            for cntr in egress_counters:
-                assert (xmit_counters[cntr] == xmit_counters_base[cntr]),\
-                    'unexpectedly TX drop counter increase, {}'.format(test_stage)
-=======
                             qos_test_assert(
                                 self, recv_counters[cntr] > recv_counters_base[cntr],
                                 'unexpectedly RX drop counter not increase, {}'.format(test_stage))
@@ -2000,7 +1942,6 @@
                 qos_test_assert(
                     self, xmit_counters[cntr] == xmit_counters_base[cntr],
                     'unexpectedly TX drop counter increase, {}'.format(test_stage))
->>>>>>> c03aec5f
 
             if '201811' not in sonic_version and 'mellanox' in asic_type:
                 pg_dropped_cntrs = sai_thrift_read_pg_drop_counters(
@@ -2756,12 +2697,8 @@
                         'unexpectedly ingress drop on recv port (counter: {}), at step {} {}'.format(
                             port_counter_fields[cntr], step_id, step_desc))
                 else:
-<<<<<<< HEAD
-                    assert (recv_counters[cntr] == recv_counters_base[cntr]),\
-=======
                     qos_test_assert(
                         self, recv_counters[cntr] == recv_counters_base[cntr],
->>>>>>> c03aec5f
                         'unexpectedly ingress drop on recv port (counter: {}), at step {} {}'.format(
                             port_counter_fields[cntr], step_id, step_desc))
             # xmit port no egress drop
@@ -2859,17 +2796,10 @@
                 self.dst_client, asic_type, port_list['dst'][dst_port_3_id])
 
             # recv port no pfc
-<<<<<<< HEAD
-            assert (
-                recv_counters[pg] == recv_counters_base[pg]
-                ), 'unexpectedly trigger PFC for PG {} (counter: {}), at step {} {}'.format(
-                pg, port_counter_fields[pg], step_id, step_desc)
-=======
             qos_test_assert(
                 self, recv_counters[pg] == recv_counters_base[pg],
                 'unexpectedly trigger PFC for PG {} (counter: {}), at step {} {}'.format(
                     pg, port_counter_fields[pg], step_id, step_desc))
->>>>>>> c03aec5f
             # recv port no ingress drop
             for cntr in ingress_counters:
                 qos_test_assert(
@@ -4055,19 +3985,11 @@
             for cntr in ingress_counters:
                 if platform_asic and platform_asic == "broadcom-dnx":
                     if cntr == 1:
-<<<<<<< HEAD
-                        print("recv_counters_base: %d, recv_counters: %d" % (recv_counters_base[cntr],
-                                                                             recv_counters[cntr]), file=sys.stderr)
-                        assert (recv_counters[cntr] <= recv_counters_base[cntr] + COUNTER_MARGIN)
-                else:
-                    assert (recv_counters[cntr] == recv_counters_base[cntr])
-=======
                         log_message("recv_counters_base: {}, recv_counters: {}".format(
                             recv_counters_base[cntr], recv_counters[cntr]), to_stderr=True)
                         qos_test_assert(self, recv_counters[cntr] <= recv_counters_base[cntr] + COUNTER_MARGIN)
                 else:
                     qos_test_assert(self, recv_counters[cntr] == recv_counters_base[cntr])
->>>>>>> c03aec5f
             # xmit port no egress drop
             for cntr in egress_counters:
                 qos_test_assert(self, xmit_counters[cntr] == xmit_counters_base[cntr])
@@ -5448,12 +5370,7 @@
                       ),
                       file=sys.stderr,
                 )
-<<<<<<< HEAD
-                assert (buffer_pool_wm <= (expected_wm +
-                                           upper_bound_margin) * cell_size)
-=======
                 assert (buffer_pool_wm <= (expected_wm + upper_bound_margin) * cell_size)
->>>>>>> c03aec5f
                 assert ((expected_wm - lower_bound_margin)
                        * cell_size <= buffer_pool_wm)
 
