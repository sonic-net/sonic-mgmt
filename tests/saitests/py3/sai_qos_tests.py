--- conflicted
+++ resolved
@@ -808,11 +808,7 @@
                 assert(pg_shared_wm_res[pg] - pg_shared_wm_res_base[pg] >= (PKT_NUM - ERROR_TOLERANCE[pg]) * cell_size)
         finally:
             # Enable tx on dest port
-<<<<<<< HEAD
-            sai_thrift_port_tx_enable(self.client, asic_type, [dst_port_id])
-=======
             self.sai_thrift_port_tx_enable(self.client, asic_type, [dst_port_id])
->>>>>>> 57a0fb51
 
 
 # DOT1P to pg mapping
@@ -4240,8 +4236,4 @@
             assert(rx_counters[pg] > rx_counters_base[pg])
         finally:
             # Enable tx on dest port
-<<<<<<< HEAD
-            sai_thrift_port_tx_enable(self.client, asic_type, [dst_port_id])
-=======
             self.sai_thrift_port_tx_enable(self.client, asic_type, [dst_port_id])
->>>>>>> 57a0fb51
