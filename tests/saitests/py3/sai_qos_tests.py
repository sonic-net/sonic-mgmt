--- conflicted
+++ resolved
@@ -4716,7 +4716,6 @@
                                               dst_ip=dst_port_ip,
                                               ecn=ecn,
                                               packet_size=packet_size)
-<<<<<<< HEAD
 
             # Send packets short of triggering pfc while compensating for leakout
             if 'cisco-8000' in asic_type:
@@ -4732,26 +4731,15 @@
                 send_packet(self, src_port_id, pkt, pkts_num_trig_pfc // cell_occupancy - 1 - pkts_num_margin)
                 time.sleep(8)
                 # Read TX_OK again to calculate leaked packet number
-                tx_counters, _ = sai_thrift_read_port_counters(
-                    self.dst_client, asic_type, port_list['dst'][dst_port_id])
-                leaked_packet_number = tx_counters[TRANSMITTED_PKTS] - tx_counters_base[TRANSMITTED_PKTS]
+                if 'mellanox' == asic_type:
+                    # There are not leaked packets on Nvidia dualtor devices
+                    leaked_packet_number = 0
+                else:
+                    tx_counters, _ = sai_thrift_read_port_counters(self.dst_client,
+                                                                   asic_type, port_list['dst'][dst_port_id])
+                    leaked_packet_number = tx_counters[TRANSMITTED_PKTS] - tx_counters_base[TRANSMITTED_PKTS]
                 # Send packets to compensate the leaked packets
                 send_packet(self, src_port_id, pkt, leaked_packet_number)
-=======
-            # Send packets short of triggering pfc
-            send_packet(self, src_port_id, pkt, pkts_num_trig_pfc // cell_occupancy - 1 - pkts_num_margin)
-            time.sleep(8)
-            # Read TX_OK again to calculate leaked packet number
-            if 'mellanox' == asic_type:
-                # There are not leaked packets on Nvidia dualtor devices
-                leaked_packet_number = 0
-            else:
-                tx_counters, _ = sai_thrift_read_port_counters(self.dst_client,
-                                                               asic_type, port_list['dst'][dst_port_id])
-                leaked_packet_number = tx_counters[TRANSMITTED_PKTS] - tx_counters_base[TRANSMITTED_PKTS]
-            # Send packets to compensate the leaked packets
-            send_packet(self, src_port_id, pkt, leaked_packet_number)
->>>>>>> 431747b6
             time.sleep(8)
             # Read rx counter again. No PFC pause frame should be triggered
             rx_counters, _ = sai_thrift_read_port_counters(self.src_client, asic_type, port_list['src'][src_port_id])
