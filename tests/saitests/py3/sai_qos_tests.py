--- conflicted
+++ resolved
@@ -1182,15 +1182,6 @@
     def _build_testing_pkt(self, active_tor_mac, standby_tor_mac, active_tor_ip, standby_tor_ip, inner_dscp,
                            outer_dscp, dst_ip, packet_size, ecn=1):
         pkt = simple_tcp_packet(
-<<<<<<< HEAD
-                eth_dst=standby_tor_mac,
-                ip_src='1.1.1.1',
-                ip_dst=dst_ip,
-                ip_dscp=inner_dscp,
-                ip_ecn=ecn,
-                ip_ttl=64
-                )
-=======
             eth_dst=standby_tor_mac,
             ip_src='1.1.1.1',
             ip_dst=dst_ip,
@@ -1199,7 +1190,6 @@
             ip_ttl=64,
             pktlen=packet_size
         )
->>>>>>> ded2afc9
 
         ipinip_packet = simple_ipv4ip_packet(
                             eth_dst=active_tor_mac,
@@ -1313,20 +1303,12 @@
                     packet_size=packet_size
                 )
                 pg_shared_wm_res_base = sai_thrift_read_pg_shared_watermark(
-                    self.client, asic_type, port_list[src_port_id])
+                    self.client, asic_type, port_list['src'][src_port_id])
                 logging.info(pg_shared_wm_res_base)
                 send_packet(self, src_port_id, pkt, PKT_NUM)
                 # validate pg counters increment by the correct pkt num
                 time.sleep(8)
-<<<<<<< HEAD
-                pg_shared_wm_res = sai_thrift_read_pg_shared_watermark(
-                    self.client, asic_type, port_list[src_port_id])
-                logging.info(pg_shared_wm_res)
-                assert (pg_shared_wm_res[pg] - pg_shared_wm_res_base[pg]
-                        <= (PKT_NUM + ERROR_TOLERANCE[pg]) * cell_size)
-                assert (pg_shared_wm_res[pg] - pg_shared_wm_res_base[pg]
-                        >= (PKT_NUM - ERROR_TOLERANCE[pg]) * cell_size)
-=======
+
                 pg_shared_wm_res = sai_thrift_read_pg_shared_watermark(self.src_client, asic_type,
                                                                        port_list['src'][src_port_id])
                 pg_wm_inc = pg_shared_wm_res[pg] - pg_shared_wm_res_base[pg]
@@ -1335,7 +1317,7 @@
                 print("DSCP {}, PG {}, expectation: {} <= {} <= {}".format(
                     dscp, pg, lower_bounds, pg_wm_inc, upper_bounds), file=sys.stderr)
                 assert lower_bounds <= pg_wm_inc <= upper_bounds
->>>>>>> ded2afc9
+
         finally:
             # Enable tx on dest port
             self.sai_thrift_port_tx_enable(self.dst_client, asic_type, [dst_port_id])
