"""
SONiC Dataplane Qos tests
"""
import time
import logging
import ptf.packet as scapy
import socket
import ptf.dataplane as dataplane
import sai_base_test
import operator
import sys
import texttable
import math
from ptf.testutils import (ptf_ports,
                           simple_arp_packet,
                           send_packet,
                           simple_tcp_packet,
                           simple_udp_packet,
                           simple_qinq_tcp_packet,
                           simple_ip_packet,
                           simple_ipv4ip_packet)
from ptf.mask import Mask
from switch import (switch_init,
                    sai_thrift_create_scheduler_profile,
                    sai_thrift_clear_all_counters,
                    sai_thrift_read_port_counters,
                    sai_port_list,
                    port_list,
                    sai_thrift_read_port_watermarks,
                    sai_thrift_read_pg_counters,
                    sai_thrift_read_pg_drop_counters,
                    sai_thrift_read_pg_shared_watermark,
                    sai_thrift_read_buffer_pool_watermark,
                    sai_thrift_read_headroom_pool_watermark,
                    sai_thrift_read_queue_occupancy,
                    sai_thrift_read_pg_occupancy)
from switch_sai_thrift.ttypes import (sai_thrift_attribute_value_t,
                                      sai_thrift_attribute_t)
from switch_sai_thrift.sai_headers import (SAI_PORT_ATTR_QOS_SCHEDULER_PROFILE_ID,
                                           SAI_PORT_ATTR_PKT_TX_ENABLE)

# Counters
# The index number comes from the append order in sai_thrift_read_port_counters
EGRESS_DROP = 0
INGRESS_DROP = 1
PFC_PRIO_0 = 2
PFC_PRIO_1 = 3
PFC_PRIO_2 = 4
PFC_PRIO_3 = 5
PFC_PRIO_4 = 6
PFC_PRIO_5 = 7
PFC_PRIO_6 = 8
PFC_PRIO_7 = 9
TRANSMITTED_OCTETS = 10
TRANSMITTED_PKTS = 11
INGRESS_PORT_BUFFER_DROP = 12
EGRESS_PORT_BUFFER_DROP = 13
RECEIVED_PKTS = 14
RECEIVED_NON_UC_PKTS = 15
TRANSMITTED_NON_UC_PKTS = 16
EGRESS_PORT_QLEN = 17
port_counter_fields = ['0 OutDiscard',
                       '1 InDiscard',
                       '2 Pfc0TxPkt',
                       '3 Pfc1TxPkt',
                       '4 Pfc2TxPkt',
                       '5 Pfc3TxPkt',
                       '6 Pfc4TxPkt',
                       '7 Pfc5TxPkt',
                       '8 Pfc6TxPkt',
                       '9 Pfc7TxPkt',
                       '10 OutOct',
                       '11 OutUcPkt',
                       '12 InDropPkt',
                       '13 OutDropPkt',
                       '14 InUcPkt',
                       '15 InNonUcPkt',
                       '16 OutNonUcPkt',
                       '17 OutQlen']
QUEUE_0 = 0
QUEUE_1 = 1
QUEUE_2 = 2
QUEUE_3 = 3
QUEUE_4 = 4
QUEUE_5 = 5
QUEUE_6 = 6
QUEUE_7 = 7
PG_NUM = 8
QUEUE_NUM = 8

# Constants
STOP_PORT_MAX_RATE = 1
RELEASE_PORT_MAX_RATE = 0
ECN_INDEX_IN_HEADER = 53  # Fits the ptf hex_dump_buffer() parse function
DSCP_INDEX_IN_HEADER = 52  # Fits the ptf hex_dump_buffer() parse function
COUNTER_MARGIN = 2  # Margin for counter check


def check_leackout_compensation_support(asic, hwsku):
    if 'broadcom' in asic.lower():
        return True
    return False


def get_ip_addr():
    val = 1
    while True:
        val = max(val, (val+1)%250)
        yield "192.0.0.{}".format(val)


def get_tcp_port():
    val = 1234
    while True:
        if val == 65535:
            raise RuntimeError("We ran out of tcp ports!")
        val = max(val, (val+10)%65535)
        yield val


TCP_PORT_GEN = get_tcp_port()
IP_ADDR = get_ip_addr()

def construct_tcp_pkt(pkt_len, dst_mac, src_mac, src_ip, dst_ip, dscp, src_vlan, tcp_sport, tcp_dport, **kwargs):
    ecn = kwargs.get('ecn', 1)
    ip_id = kwargs.get('ip_id', None)
    ttl = kwargs.get('ttl', None)
    exp_pkt = kwargs.get('exp_pkt', False)

    tos = (dscp << 2) | ecn
    pkt_args = {
        'pktlen': pkt_len,
        'eth_dst': dst_mac,
        'eth_src': src_mac,
        'ip_src': src_ip,
        'ip_dst': dst_ip,
        'ip_tos': tos,
        'tcp_sport':tcp_sport,
        'tcp_dport':tcp_dport
    }
    if ip_id is not None:
        pkt_args['ip_id'] = ip_id

    if ttl is not None:
        pkt_args['ip_ttl'] = ttl

    if src_vlan is not None:
        pkt_args['dl_vlan_enable'] = True
        pkt_args['vlan_vid'] = int(src_vlan)
        pkt_args['vlan_pcp'] = dscp

    pkt = simple_tcp_packet(**pkt_args)

    if exp_pkt:
        masked_exp_pkt = Mask(pkt, ignore_extra_bytes=True)
        masked_exp_pkt.set_do_not_care_scapy(scapy.Ether, "dst")
        masked_exp_pkt.set_do_not_care_scapy(scapy.Ether, "src")
        masked_exp_pkt.set_do_not_care_scapy(scapy.IP, "chksum")
        masked_exp_pkt.set_do_not_care_scapy(scapy.IP, "ttl")
        masked_exp_pkt.set_do_not_care_scapy(scapy.IP, "len")
        masked_exp_pkt.set_do_not_care_scapy(scapy.IP, "len")
        if src_vlan is not None:
            masked_exp_pkt.set_do_not_care_scapy(scapy.Dot1Q, "vlan")
        return masked_exp_pkt
    else:
        return pkt


def get_multiple_flows(dp, dst_mac, dst_id, dst_ip, src_vlan, dscp, ecn, ttl, pkt_len, src_details, packets_per_port=1, queue=None):
    '''
        Returns a dict of format:
        src_id : [list of (pkt, exp_pkt) pairs that go to the given dst_id]
    '''

    def get_rx_port_pkt(dp, src_port_id, pkt, exp_pkt):
        send_packet(dp, src_port_id, pkt, 1)

        result = dp.dataplane.poll(
            device_number=0, exp_pkt=exp_pkt, timeout=3)
        if isinstance(result, dp.dataplane.PollFailure):
            dp.fail("Expected packet was not received. Received on port:{} {}".format(
                result.port, result.format()))

        return result.port


    def is_rx_port(dp, src_port_id, dst_port_id, pkt, queue):
        asic_type = dp.test_params['sonic_asic_type']
        if queue == None:
            if "queue" in dp.test_params:
                queue = dp.test_params["queue"]
            else:
                queue = dp.test_params["pg"]
        _, base_queue_counters = sai_thrift_read_port_counters(dp.dst_client, asic_type, port_list['dst'][dst_port_id])
        send_packet(dp, src_port_id, pkt, 10)
        time.sleep(8)
        _, queue_counters = sai_thrift_read_port_counters(dp.dst_client, asic_type, port_list['dst'][dst_port_id])
        if queue_counters[queue] - base_queue_counters[queue] == 10:
            print("base_queue_counters: {}".format(base_queue_counters))
            print("queue_counters: {}".format(queue_counters))
            return True
        return False


    print ("Need : {} flows total, {} sources, {} packets per port".format(
        len(src_details)*packets_per_port, len(src_details), packets_per_port))
    all_pkts = {}
    for src_tuple in src_details:
        num_of_pkts = 0
<<<<<<< HEAD
        num_of_attempts = 0
        while (num_of_pkts < packets_per_port and num_of_attempts < 200):
            num_of_attempts += 1
            ip_Addr = next(IP_ADDR)
            pkt_args = {
                'ip_ecn':ecn,
                'ip_ttl':ttl,
                'pktlen':pkt_len,
                'eth_dst':dst_mac or dp.dataplane.get_mac(0, dst_id),
                'eth_src':dp.dataplane.get_mac(0, src_tuple[0]),
                'ip_src':ip_Addr,
                'ip_dst':dst_ip,
                'ip_dscp':dscp,
                'tcp_sport':1234,
                'tcp_dport':next(TCP_PORT_GEN)}
            if src_vlan:
                pkt_args.update({dl_vlan_enable:True})
                pkt_args.update({vlan_vid:int(src_vlan)})
            pkt = simple_tcp_packet(**pkt_args)

            masked_exp_pkt = Mask(pkt, ignore_extra_bytes=True)
            masked_exp_pkt.set_do_not_care_scapy(scapy.Ether, "dst")
            masked_exp_pkt.set_do_not_care_scapy(scapy.Ether, "src")
            masked_exp_pkt.set_do_not_care_scapy(scapy.IP, "chksum")
            masked_exp_pkt.set_do_not_care_scapy(scapy.IP, "ttl")
            masked_exp_pkt.set_do_not_care_scapy(scapy.IP, "len")

            if src_vlan is not None:
                masked_exp_pkt.set_do_not_care_scapy(scapy.Dot1Q, "vlan")
            pkt_found = False
            if pkt_len > 1518:
                pkt_found = is_rx_port(dp, src_tuple[0], dst_id, pkt, queue)
            else:
                pkt_found = (get_rx_port_pkt(dp, src_tuple[0], pkt, masked_exp_pkt) == dst_id)
            if pkt_found:
=======
        while (num_of_pkts < packets_per_port):
            attempts = 0
            while attempts < 20:
                ip_Addr = next(IP_ADDR)
                pkt_args = {
                    'ip_ecn':ecn,
                    'ip_ttl':ttl,
                    'pktlen':pkt_len,
                    'eth_dst':dst_mac or dp.dataplane.get_mac(0, dst_id),
                    'eth_src':dp.dataplane.get_mac(0, src_tuple[0]),
                    'ip_src':ip_Addr,
                    'ip_dst':dst_ip,
                    'ip_dscp':dscp,
                    'tcp_sport':1234,
                    'tcp_dport':next(TCP_PORT_GEN)}
                if src_vlan:
                    pkt_args.update({"dl_vlan_enable":True})
                    pkt_args.update({"vlan_vid":int(src_vlan)})
                pkt = simple_tcp_packet(**pkt_args)

                masked_exp_pkt = Mask(pkt, ignore_extra_bytes=True)
                masked_exp_pkt.set_do_not_care_scapy(scapy.Ether, "dst")
                masked_exp_pkt.set_do_not_care_scapy(scapy.Ether, "src")
                masked_exp_pkt.set_do_not_care_scapy(scapy.IP, "chksum")
                masked_exp_pkt.set_do_not_care_scapy(scapy.IP, "ttl")
                masked_exp_pkt.set_do_not_care_scapy(scapy.IP, "len")

>>>>>>> 45241db0
                try:
                    all_pkts[src_tuple[0]]
                except KeyError:
                    all_pkts[src_tuple[0]] = []
                actual_dst_id =  get_rx_port_pkt(dp, src_tuple[0], pkt, masked_exp_pkt)
                if actual_dst_id == dst_id:
                    all_pkts[src_tuple[0]].append((pkt, masked_exp_pkt, dst_id))
                    num_of_pkts+=1
<<<<<<< HEAD
    if num_of_pkts < packets_per_port:
        dp.fail("No packet was sent to expected egress port")
=======
                    break
                else:
                    attempts += 1
                    if attempts > 20:
                        # We exceeded the number of attempts to get a
                        # packet for this particular dest port. This
                        # means the packets are going to a different port
                        # consistently. Lets use that other port as dest
                        # port.
                        print("Warn: The packets are not going to the dst_port_id.")
                        all_pkts[src_tuple[0]].append((
                            pkt, masked_exp_pkt, actual_dst_id))

>>>>>>> 45241db0
    return all_pkts


def dynamically_compensate_leakout(thrift_client, asic_type, counter_checker, check_port, check_field, base, ptf_test, compensate_port, compensate_pkt, max_retry):
    prev = base
    time.sleep(1.5)
    curr, _ = counter_checker(thrift_client, asic_type, check_port)
    leakout_num = curr[check_field] - prev[check_field]
    retry = 0
    num = 0
    while leakout_num > 0 and retry < max_retry:
        send_packet(ptf_test, compensate_port, compensate_pkt, leakout_num)
        num += leakout_num
        prev = curr
        curr, _ = counter_checker(thrift_client, asic_type, check_port)
        leakout_num = curr[check_field] - prev[check_field]
        retry += 1
    sys.stderr.write('Compensate {} packets to port {}, and retry {} times\n'.format(num, compensate_port, retry))
    return num

def construct_ip_pkt(pkt_len, dst_mac, src_mac, src_ip, dst_ip, dscp, src_vlan, **kwargs):
    ecn = kwargs.get('ecn', 1)
    ip_id = kwargs.get('ip_id', None)
    ttl = kwargs.get('ttl', None)
    exp_pkt = kwargs.get('exp_pkt', False)

    tos = (dscp << 2) | ecn
    pkt_args = {
        'pktlen': pkt_len,
        'eth_dst': dst_mac,
        'eth_src': src_mac,
        'ip_src': src_ip,
        'ip_dst': dst_ip,
        'ip_tos': tos
    }
    if ip_id is not None:
        pkt_args['ip_id'] = ip_id

    if ttl is not None:
        pkt_args['ip_ttl'] = ttl

    if src_vlan is not None:
        pkt_args['dl_vlan_enable'] = True
        pkt_args['vlan_vid'] = int(src_vlan)
        pkt_args['vlan_pcp'] = dscp

    pkt = simple_ip_packet(**pkt_args)

    if exp_pkt:
        masked_exp_pkt = Mask(pkt, ignore_extra_bytes=True)
        masked_exp_pkt.set_do_not_care_scapy(scapy.Ether, "dst")
        masked_exp_pkt.set_do_not_care_scapy(scapy.Ether, "src")
        masked_exp_pkt.set_do_not_care_scapy(scapy.IP, "chksum")
        masked_exp_pkt.set_do_not_care_scapy(scapy.IP, "ttl")
        masked_exp_pkt.set_do_not_care_scapy(scapy.IP, "len")

        if src_vlan is not None:
            masked_exp_pkt.set_do_not_care_scapy(scapy.Dot1Q, "vlan")
        return masked_exp_pkt
    else:
        return pkt


def construct_arp_pkt(eth_dst, eth_src, arp_op, src_ip, dst_ip, hw_dst, src_vlan):
    pkt_args = {
        'eth_dst': eth_dst,
        'eth_src': eth_src,
        'arp_op': arp_op,
        'ip_snd': src_ip,
        'ip_tgt': dst_ip,
        'hw_snd': eth_src,
        'hw_tgt': hw_dst
    }

    if src_vlan is not None:
        pkt_args['vlan_vid'] = int(src_vlan)
        pkt_args['vlan_pcp'] = 0

    pkt = simple_arp_packet(**pkt_args)
    return pkt


def get_rx_port(dp, device_number, src_port_id, dst_mac, dst_ip, src_ip, src_vlan=None):
    ip_id = 0xBABE
    src_port_mac = dp.dataplane.get_mac(device_number, src_port_id)
    pkt = construct_ip_pkt(64, dst_mac, src_port_mac,
                           src_ip, dst_ip, 0, src_vlan, ip_id=ip_id)
    # Send initial packet for any potential ARP resolution, which may cause the LAG
    # destination to change. Can occur especially when running tests in isolation on a
    # first test attempt.
    send_packet(dp, src_port_id, pkt, 1)
    # Observed experimentally this sleep needs to be at least 0.02 seconds. Setting higher.
    time.sleep(1)
    send_packet(dp, src_port_id, pkt, 1)

    masked_exp_pkt = construct_ip_pkt(
        48, dst_mac, src_port_mac, src_ip, dst_ip, 0, src_vlan, ip_id=ip_id, exp_pkt=True)

    pre_result = dp.dataplane.poll(
        device_number=0, exp_pkt=masked_exp_pkt, timeout=3)
    result = dp.dataplane.poll(
        device_number=0, exp_pkt=masked_exp_pkt, timeout=3)
    if pre_result.port != result.port:
        logging.debug("During get_rx_port, corrected LAG destination from {} to {}".format(
            pre_result.port, result.port))
    if isinstance(result, dp.dataplane.PollFailure):
        dp.fail("Expected packet was not received. Received on port:{} {}".format(
            result.port, result.format()))

    return result.port


def get_counter_names(sonic_version):
    ingress_counters = [INGRESS_DROP]
    egress_counters = [EGRESS_DROP]

    if '201811' not in sonic_version:
        ingress_counters.append(INGRESS_PORT_BUFFER_DROP)
        egress_counters.append(EGRESS_PORT_BUFFER_DROP)

    return ingress_counters, egress_counters


def fill_leakout_plus_one(
        test_case, src_port_id, dst_port_id, pkt, queue, asic_type,
        pkts_num_egr_mem=None):
    # Attempts to queue 1 packet while compensating for a varying packet leakout.
    # Returns whether 1 packet was successfully enqueued.
    if pkts_num_egr_mem is not None:
        if test_case.clients['dst'] != test_case.clients['src']:
            fill_egress_plus_one(test_case, src_port_id, pkt, queue,
                asic_type, int(pkts_num_egr_mem))
        return

    if asic_type in ['cisco-8000']:
        queue_counters_base = sai_thrift_read_queue_occupancy(
            test_case.dst_client, "dst", dst_port_id)
        max_packets = 500
        for packet_i in range(max_packets):
            send_packet(test_case, src_port_id, pkt, 1)
            queue_counters = sai_thrift_read_queue_occupancy(
                test_case.clients['dst'], "dst", dst_port_id)
            if queue_counters[queue] > queue_counters_base[queue]:
                print("fill_leakout_plus_one: Success, sent %d packets, "
                      "queue occupancy bytes rose from %d to %d" % (
                       packet_i + 1,
                       queue_counters_base[queue], queue_counters[queue]),
                       file=sys.stderr)
                return True
        raise RuntimeError("fill_leakout_plus_one: Fail: src_port_id:{}"
            " dst_port_id:{}, pkt:{}, queue:{}".format(
            src_port_id, dst_port_id, pkt.__repr__()[0:180], queue))
    return False


def fill_egress_plus_one(test_case, src_port_id, pkt, queue, asic_type, pkts_num_egr_mem=0, dst_port_id=None, pkt2=None):
    # Attempts to queue 1 packet while compensating for a varying packet leakout and egress queues.
    # pkts_num_egr_mem is the number of packets in full egress queues, to provide an initial filling boost
    # Returns whether 1 packet was successfully enqueued.
    #
    # pkts_num_egr_mem=0 is not applicable for multi-src-port cases
    # for multi-src-port case, get pkts_num_egr_mem via overflow_egress(),
    # then call fill_egress_plus_one() with pkts_num_egr_mem
    if asic_type in ['cisco-8000']:
        # if pkts_num_egr_mem unknown, get estimated pkts_num_egr_mem
        if pkts_num_egr_mem == 0:
            if dst_port_id == None:
                raise RuntimeError("fill_egress_plus_one: please input pkts_num_egr_mem or dst_port_id", file=sys.stderr)
            pkts_num_egr_mem, extra_bytes_occupied = overflow_egress(test_case,
                                                    src_port_id, pkt, queue, asic_type)
            # tx enable
            test_case.sai_thrift_port_tx_enable(test_case.dst_client, asic_type, [dst_port_id])
            # tx disable
            test_case.sai_thrift_port_tx_disable(test_case.dst_client, asic_type, [dst_port_id])

        pkt_list = [pkt]
        if pkt2:
            pkt_list.append(pkt2)
        for packet in pkt_list:
            # send 1 packet, if pg occupancy increases, return
            pg_cntrs_base=sai_thrift_read_pg_occupancy(
                test_case.src_client, port_list['src'][src_port_id])
            send_packet(test_case, src_port_id, packet, 1)
            pg_cntrs=sai_thrift_read_pg_occupancy(
                test_case.src_client, port_list['src'][src_port_id])
            if pg_cntrs[queue] > pg_cntrs_base[queue]:
                print("fill_egress_plus_one: Success, sent 1 packets, SQ occupancy bytes rose from %d to %d" % (
                    pg_cntrs_base[queue], pg_cntrs[queue]), file=sys.stderr)
                continue

            # fill egress plus one
            pg_cntrs_base=sai_thrift_read_pg_occupancy(
                test_case.src_client, port_list['src'][src_port_id])
            send_packet(test_case, src_port_id, packet, pkts_num_egr_mem)
            max_packets = 1000
            for packet_i in range(max_packets):
                send_packet(test_case, src_port_id, packet, 1)
                pg_cntrs=sai_thrift_read_pg_occupancy(
                    test_case.src_client, port_list['src'][src_port_id])
                if pg_cntrs[queue] > pg_cntrs_base[queue]:
                    print("fill_egress_plus_one: Success, sent %d packets, SQ occupancy bytes rose from %d to %d" % (
                        pkts_num_egr_mem + packet_i + 1, pg_cntrs_base[queue], pg_cntrs[queue]), file=sys.stderr)
                    break
            if pg_cntrs[queue] <= pg_cntrs_base[queue]:
                test_case.fail("fill_egress_plus_one: Failure, sent %d packets, SQ occupancy bytes rose from %d to %d" % (
                        pkts_num_egr_mem + max_packets, pg_cntrs_base[queue], pg_cntrs[queue]))
                return False

    return True


def overflow_egress(test_case, src_port_id, pkt, queue, asic_type):
    # Attempts to queue 1 packet while compensating for a varying packet
    # leakout and egress queues. Returns pkts_num_egr_mem: number of packets
    # short of filling egress memory and leakout.
    # Returns extra_bytes_occupied:
    #    extra number of bytes occupied in source port
    pkts_num_egr_mem = 0
    extra_bytes_occupied = 0
    if asic_type not in ['cisco-8000']:
        return pkts_num_egr_mem, extra_bytes_occupied

    pg_cntrs_base=sai_thrift_read_pg_occupancy(
        test_case.src_client, port_list['src'][src_port_id])
    max_cycles = 1000
    for cycle_i in range(max_cycles):
        send_packet(test_case, src_port_id, pkt, 1000)
        pg_cntrs=sai_thrift_read_pg_occupancy(
            test_case.src_client, port_list['src'][src_port_id])
        if pg_cntrs[queue] > pg_cntrs_base[queue]:
            print("get_pkts_num_egr_mem: Success, sent %d packets, "
                "SQ occupancy bytes rose from %d to %d" % (
                (cycle_i + 1) * 1000, pg_cntrs_base[queue],
                    pg_cntrs[queue]), file=sys.stderr)
            pkts_num_egr_mem = cycle_i * 1000
            extra_bytes_occupied = pg_cntrs[queue] - pg_cntrs_base[queue]
            print("overflow_egress:pkts_num_egr_mem:{}, extra_bytes_occupied:{}".format(
                pkts_num_egr_mem, extra_bytes_occupied))
            return pkts_num_egr_mem, extra_bytes_occupied
    raise RuntimeError("Couldn't overflow the egress memory after 1000 iterations.")


def get_peer_addresses(data):
    def get_peer_addr(data, addr):
        if isinstance(data, dict) and 'peer_addr' in data:
            addr.add(data['peer_addr'])
        elif isinstance(data, dict):
            for val in data.values():
                get_peer_addr(val, addr)
    addresses = set()
    get_peer_addr(data, addresses)
    return list(addresses)

class ARPpopulate(sai_base_test.ThriftInterfaceDataPlane):
    def setUp(self):
        sai_base_test.ThriftInterfaceDataPlane.setUp(self)
        time.sleep(5)
        switch_init(self.clients)

        # Parse input parameters
        self.router_mac = self.test_params['router_mac']
        self.dst_port_id = int(self.test_params['dst_port_id'])
        self.dst_port_ip = self.test_params['dst_port_ip']
        self.dst_port_mac = self.dataplane.get_mac(0, self.dst_port_id)
        self.dst_vlan = self.test_params['dst_port_vlan']
        self.src_port_id = int(self.test_params['src_port_id'])
        self.src_port_ip = self.test_params['src_port_ip']
        self.src_port_mac = self.dataplane.get_mac(0, self.src_port_id)
        self.src_vlan = self.test_params['src_port_vlan']
        self.dst_port_2_id = int(self.test_params['dst_port_2_id'])
        self.dst_port_2_ip = self.test_params['dst_port_2_ip']
        self.dst_port_2_mac = self.dataplane.get_mac(0, self.dst_port_2_id)
        self.dst_vlan_2 = self.test_params['dst_port_2_vlan']
        self.dst_port_3_id = int(self.test_params['dst_port_3_id'])
        self.dst_port_3_ip = self.test_params['dst_port_3_ip']
        self.dst_port_3_mac = self.dataplane.get_mac(0, self.dst_port_3_id)
        self.dst_vlan_3 = self.test_params['dst_port_3_vlan']
        self.test_port_ids = self.test_params.get("testPortIds", None)
        self.test_port_ips = self.test_params.get("testPortIps", None)

    def tearDown(self):
        sai_base_test.ThriftInterfaceDataPlane.tearDown(self)

    def runTest(self):
         # ARP Populate
        arpreq_pkt = construct_arp_pkt('ff:ff:ff:ff:ff:ff', self.src_port_mac,
                                       1, self.src_port_ip, '192.168.0.1', '00:00:00:00:00:00', self.src_vlan)

        send_packet(self, self.src_port_id, arpreq_pkt)
        arpreq_pkt = construct_arp_pkt('ff:ff:ff:ff:ff:ff', self.dst_port_mac,
                                       1, self.dst_port_ip, '192.168.0.1', '00:00:00:00:00:00', self.dst_vlan)
        send_packet(self, self.dst_port_id, arpreq_pkt)
        arpreq_pkt = construct_arp_pkt('ff:ff:ff:ff:ff:ff', self.dst_port_2_mac, 1,
                                       self.dst_port_2_ip, '192.168.0.1', '00:00:00:00:00:00', self.dst_vlan_2)
        send_packet(self, self.dst_port_2_id, arpreq_pkt)
        arpreq_pkt = construct_arp_pkt('ff:ff:ff:ff:ff:ff', self.dst_port_3_mac, 1,
                                       self.dst_port_3_ip, '192.168.0.1', '00:00:00:00:00:00', self.dst_vlan_3)
        send_packet(self, self.dst_port_3_id, arpreq_pkt)

        # ptf don't know the address of neighbor, use ping to learn relevant arp entries instead of send arp request
        if self.test_port_ips:
            for ip in get_peer_addresses(self.test_port_ips):
                self.exec_cmd_on_dut(self.server, self.test_params['dut_username'], self.test_params['dut_password'],
                    'ping -q -c 3 {}'.format(ip))

        time.sleep(8)


class ARPpopulatePTF(sai_base_test.ThriftInterfaceDataPlane):
    def runTest(self):
        # ARP Populate
        index = 0
        for port in ptf_ports():
            arpreq_pkt = simple_arp_packet(
                          eth_dst='ff:ff:ff:ff:ff:ff',
                          eth_src=self.dataplane.get_mac(port[0], port[1]),
                          arp_op=1,
                          ip_snd='10.0.0.%d' % (index * 2 + 1),
                          ip_tgt='10.0.0.%d' % (index * 2),
                          hw_snd=self.dataplane.get_mac(port[0], port[1]),
                          hw_tgt='ff:ff:ff:ff:ff:ff')
            send_packet(self, port[1], arpreq_pkt)
            index += 1


class ReleaseAllPorts(sai_base_test.ThriftInterfaceDataPlane):
    def runTest(self):
        switch_init(self.clients)

        asic_type = self.test_params['sonic_asic_type']

        for target, a_client in self.clients.items():
            self.sai_thrift_port_tx_enable(a_client, asic_type, list(port_list[target].keys()), target=target)

# DSCP to queue mapping


class DscpMappingPB(sai_base_test.ThriftInterfaceDataPlane):

    def get_port_id(self, client, port_name):
        sai_port_id = client.sai_thrift_get_port_id_by_front_port(
            port_name
        )
        print("Port name {}, SAI port id {}".format(
            port_name, sai_port_id
        ), file=sys.stderr)
        return sai_port_id

    def runTest(self):
        switch_init(self.clients)

        router_mac = self.test_params['router_mac']
        dst_port_id = int(self.test_params['dst_port_id'])
        dst_port_ip = self.test_params['dst_port_ip']
        dst_port_mac = self.dataplane.get_mac(0, dst_port_id)
        src_port_id = int(self.test_params['src_port_id'])
        src_port_ip = self.test_params['src_port_ip']
        src_port_mac = self.dataplane.get_mac(0, src_port_id)
        dual_tor_scenario = self.test_params.get('dual_tor_scenario', None)
        dual_tor = self.test_params.get('dual_tor', None)
        leaf_downstream = self.test_params.get('leaf_downstream', None)
        asic_type = self.test_params['sonic_asic_type']
        exp_ip_id = 101
        exp_ttl = 63
        pkt_dst_mac = router_mac if router_mac != '' else dst_port_mac
        print("dst_port_id: %d, src_port_id: %d" %
              (dst_port_id, src_port_id), file=sys.stderr)

        # in case dst_port_id is part of LAG, find out the actual dst port
        # for given IP parameters
        dst_port_id = get_rx_port(
            self, 0, src_port_id, pkt_dst_mac, dst_port_ip, src_port_ip
        )
        print("actual dst_port_id: %d" % (dst_port_id), file=sys.stderr)
        print("dst_port_mac: %s, src_port_mac: %s, src_port_ip: %s, dst_port_ip: %s" % (
            dst_port_mac, src_port_mac, src_port_ip, dst_port_ip), file=sys.stderr)
        print("port list {}".format(port_list), file=sys.stderr)
        # Get a snapshot of counter values

        # Destination port on a backend ASIC is provide as a port name
        test_dst_port_name = self.test_params.get("test_dst_port_name")
        sai_dst_port_id = None
        if test_dst_port_name is not None:
            sai_dst_port_id = self.get_port_id(self.dst_client, test_dst_port_name)
        else:
            sai_dst_port_id = port_list['dst'][dst_port_id]

        time.sleep(10)
        # port_results is not of our interest here
        port_results, queue_results_base = sai_thrift_read_port_counters(self.dst_client, asic_type, sai_dst_port_id)
        masic = self.clients['src'] != self.clients['dst']

        # DSCP Mapping test
        try:
            ip_ttl = exp_ttl + 1 if router_mac != '' else exp_ttl
            # TTL changes on multi ASIC platforms,
            # add 2 for additional backend and frontend routing
            ip_ttl = ip_ttl if test_dst_port_name is None else ip_ttl + 2
            if asic_type in ["cisco-8000"] and masic:
                ip_ttl = ip_ttl + 1 if masic else ip_ttl

            for dscp in range(0, 64):
                tos = (dscp << 2)
                tos |= 1
                pkt = simple_ip_packet(pktlen=64,
                                        eth_dst=pkt_dst_mac,
                                        eth_src=src_port_mac,
                                        ip_src=src_port_ip,
                                        ip_dst=dst_port_ip,
                                        ip_tos=tos,
                                        ip_id=exp_ip_id,
                                        ip_ttl=ip_ttl)
                send_packet(self, src_port_id, pkt, 1)
                print("dscp: %d, calling send_packet()" %
                      (tos >> 2), file=sys.stderr)

                cnt = 0
                dscp_received = False
                while not dscp_received:
                    result = self.dataplane.poll(
                        device_number=0, port_number=dst_port_id, timeout=3)
                    if isinstance(result, self.dataplane.PollFailure):
                        self.fail("Expected packet was not received on port %d. Total received: %d.\n%s" % (
                            dst_port_id, cnt, result.format()))

                    recv_pkt = scapy.Ether(result.packet)
                    cnt += 1

                    # Verify dscp flag
                    try:
                        if (recv_pkt.payload.tos == tos and
                            recv_pkt.payload.src == src_port_ip and
                            recv_pkt.payload.dst == dst_port_ip and
                            recv_pkt.payload.ttl == exp_ttl and
                            recv_pkt.payload.id == exp_ip_id):
                            dscp_received = True
                            print("dscp: %d, total received: %d" %
                                  (tos >> 2, cnt), file=sys.stderr)
                    except AttributeError:
                        print("dscp: %d, total received: %d, attribute error!" % (
                            tos >> 2, cnt), file=sys.stderr)
                        continue

            # Read Counters
            time.sleep(3)
            port_results, queue_results = sai_thrift_read_port_counters(self.dst_client, asic_type, sai_dst_port_id)

            print(list(map(operator.sub, queue_results,
                  queue_results_base)), file=sys.stderr)
            # dual_tor_scenario: represents whether the device is deployed into a dual ToR scenario
            # dual_tor: represents whether the source and destination ports are configured with additional lossless queues
            # According to SONiC configuration all dscp are classified to queue 1 except:
            #            Normal scenario   Dual ToR scenario                                               Leaf router with separated DSCP_TO_TC_MAP
            #            All ports         Normal ports    Ports with additional lossless queues           downstream (source is T2)                upstream (source is T0)
            # dscp  8 -> queue 0           queue 0         queue 0                                         queue 0                                  queue 0
            # dscp  5 -> queue 2           queue 1         queue 1                                         queue 1                                  queue 1
            # dscp  3 -> queue 3           queue 3         queue 3                                         queue 3                                  queue 3
            # dscp  4 -> queue 4           queue 4         queue 4                                         queue 4                                  queue 4
            # dscp 46 -> queue 5           queue 5         queue 5                                         queue 5                                  queue 5
            # dscp 48 -> queue 6           queue 7         queue 7                                         queue 7                                  queue 7
            # dscp  2 -> queue 1           queue 1         queue 2                                         queue 1                                  queue 2
            # dscp  6 -> queue 1           queue 1         queue 6                                         queue 1                                  queue 6
            # rest 56 dscps -> queue 1
            # So for the 64 pkts sent the mapping should be the following:
            # queue 1    56 + 2 = 58       56 + 3 = 59     56 + 1 = 57                                     59                                        57                         # noqa E501
            # queue 2/6  1                 0               1                                                0                                         0                         # noqa E501
            # queue 3/4  1                 1               1                                                1                                         1                         # noqa E501
            # queue 5    1                 1               1                                                1                                         1                         # noqa E501
            # queue 7    0                 1               1                                                1                                         1                         # noqa E501
            assert (queue_results[QUEUE_0] == 1 + queue_results_base[QUEUE_0])
            assert (queue_results[QUEUE_3] == 1 + queue_results_base[QUEUE_3])
            assert (queue_results[QUEUE_4] == 1 + queue_results_base[QUEUE_4])
            assert (queue_results[QUEUE_5] == 1 + queue_results_base[QUEUE_5])
            if dual_tor or (dual_tor_scenario is False) or (leaf_downstream is False):
                assert (queue_results[QUEUE_2] == 1 +
                        queue_results_base[QUEUE_2])
                assert (queue_results[QUEUE_6] == 1 +
                        queue_results_base[QUEUE_6])
            else:
                assert(queue_results[QUEUE_2] == queue_results_base[QUEUE_2])
                assert(queue_results[QUEUE_6] == queue_results_base[QUEUE_6])
            if dual_tor_scenario:
                if (dual_tor == False) or leaf_downstream:
                    assert(queue_results[QUEUE_1] == 59 + queue_results_base[QUEUE_1])
                else:
                    assert (queue_results[QUEUE_1] ==
                            57 + queue_results_base[QUEUE_1])
                # LAG ports can have LACP packets on queue 7, hence using >= comparison
                assert (queue_results[QUEUE_7] >= 1 +
                        queue_results_base[QUEUE_7])
            else:
                assert (queue_results[QUEUE_1] == 58 +
                        queue_results_base[QUEUE_1])
                # LAG ports can have LACP packets on queue 7, hence using >= comparison
                assert (queue_results[QUEUE_7] >= queue_results_base[QUEUE_7])

        finally:
            print("END OF TEST", file=sys.stderr)

# DOT1P to queue mapping


class Dot1pToQueueMapping(sai_base_test.ThriftInterfaceDataPlane):
    def runTest(self):
        switch_init(self.clients)

        # Parse input parameters
        router_mac = self.test_params['router_mac']
        print("router_mac: %s" % (router_mac), file=sys.stderr)

        dst_port_id = int(self.test_params['dst_port_id'])
        dst_port_ip = self.test_params['dst_port_ip']
        dst_port_mac = self.dataplane.get_mac(0, dst_port_id)
        src_port_id = int(self.test_params['src_port_id'])
        src_port_ip = self.test_params['src_port_ip']
        src_port_mac = self.dataplane.get_mac(0, src_port_id)
        print("dst_port_id: %d, src_port_id: %d" %
              (dst_port_id, src_port_id), file=sys.stderr)
        print("dst_port_mac: %s, src_port_mac: %s, src_port_ip: %s, dst_port_ip: %s" % (
            dst_port_mac, src_port_mac, src_port_ip, dst_port_ip), file=sys.stderr)
        vlan_id = int(self.test_params['vlan_id'])
        asic_type = self.test_params['sonic_asic_type']

        exp_ip_id = 102
        exp_ttl = 63

        # According to SONiC configuration dot1ps are classified as follows:
        # dot1p 0 -> queue 1
        # dot1p 1 -> queue 0
        # dot1p 2 -> queue 2
        # dot1p 3 -> queue 3
        # dot1p 4 -> queue 4
        # dot1p 5 -> queue 5
        # dot1p 6 -> queue 6
        # dot1p 7 -> queue 7
        queue_dot1p_map = {
            0: [1],
            1: [0],
            2: [2],
            3: [3],
            4: [4],
            5: [5],
            6: [6],
            7: [7]
        }
        print(queue_dot1p_map, file=sys.stderr)

        try:
            for queue, dot1ps in list(queue_dot1p_map.items()):
                port_results, queue_results_base = sai_thrift_read_port_counters(
                    self.dst_client, asic_type, port_list['dst'][dst_port_id])

                # send pkts with dot1ps that map to the same queue
                for dot1p in dot1ps:
                    # ecn marked
                    tos = 1
                    # Note that vlan tag can be stripped by a switch.
                    # To embrace this situation, we assemble a q-in-q double-tagged packet,
                    # and write the dot1p info into both vlan tags so that
                    # when we receive the packet we do not need to make any assumption
                    # on whether the outer tag is stripped by the switch or not, or
                    # more importantly, we do not need to care about, as in the single-tagged
                    # case, whether the immediate payload is the vlan tag or the ip
                    # header to determine the valid fields for receive validation
                    # purpose. With a q-in-q packet, we are sure that the next layer of
                    # header in either switching behavior case is still a vlan tag
                    pkt = simple_qinq_tcp_packet(pktlen=64,
                                            eth_dst=router_mac if router_mac != '' else dst_port_mac,
                                            eth_src=src_port_mac,
                                            dl_vlan_outer=vlan_id,
                                            dl_vlan_pcp_outer=dot1p,
                                            vlan_vid=vlan_id,
                                            vlan_pcp=dot1p,
                                            ip_src=src_port_ip,
                                            ip_dst=dst_port_ip,
                                            ip_tos=tos,
                                            ip_ttl=exp_ttl + 1 if router_mac != '' else exp_ttl)
                    send_packet(self, src_port_id, pkt, 1)
                    print("dot1p: %d, calling send_packet" %
                          (dot1p), file=sys.stderr)

                # validate queue counters increment by the correct pkt num
                time.sleep(8)
                port_results, queue_results = sai_thrift_read_port_counters(
                    self.dst_client, asic_type, port_list['dst'][dst_port_id])
                print(queue_results_base, file=sys.stderr)
                print(queue_results, file=sys.stderr)
                print(list(map(operator.sub, queue_results,
                      queue_results_base)), file=sys.stderr)
                for i in range(0, QUEUE_NUM):
                    if i == queue:
                        assert(
                            queue_results[queue] == queue_results_base[queue] + len(dot1ps))
                    else:
                        assert(queue_results[i] == queue_results_base[i])

                # confirm that dot1p pkts sent are received
                total_recv_cnt = 0
                dot1p_recv_cnt = 0
                while dot1p_recv_cnt < len(dot1ps):
                    result = self.dataplane.poll(
                        device_number=0, port_number=dst_port_id, timeout=3)
                    if isinstance(result, self.dataplane.PollFailure):
                        self.fail("Expected packet was not received on port %d. Total received: %d.\n%s" % (
                            dst_port_id, total_recv_cnt, result.format()))
                    recv_pkt = scapy.Ether(result.packet)
                    total_recv_cnt += 1

                    # verify dot1p priority
                    dot1p = dot1ps[dot1p_recv_cnt]
                    try:
                        if (recv_pkt.payload.prio == dot1p) and (recv_pkt.payload.vlan == vlan_id):

                            dot1p_recv_cnt += 1
                            print("dot1p: %d, total received: %d" %
                                  (dot1p, total_recv_cnt), file=sys.stderr)

                    except AttributeError:
                        print("dot1p: %d, total received: %d, attribute error!" % (
                            dot1p, total_recv_cnt), file=sys.stderr)
                        continue

        finally:
            print("END OF TEST", file=sys.stderr)

# DSCP to pg mapping


class DscpToPgMapping(sai_base_test.ThriftInterfaceDataPlane):
    def runTest(self):
        switch_init(self.clients)

        # Parse input parameters
        router_mac = self.test_params['router_mac']
        print("router_mac: %s" % (router_mac), file=sys.stderr)

        dst_port_id = int(self.test_params['dst_port_id'])
        dst_port_ip = self.test_params['dst_port_ip']
        dst_port_mac = self.dataplane.get_mac(0, dst_port_id)
        src_port_id = int(self.test_params['src_port_id'])
        src_port_ip = self.test_params['src_port_ip']
        src_port_mac = self.dataplane.get_mac(0, src_port_id)
        dscp_to_pg_map = self.test_params.get('dscp_to_pg_map', None)
        pkt_dst_mac = router_mac if router_mac != '' else dst_port_mac
        asic_type = self.test_params.get("sonic_asic_type")

        print("dst_port_id: %d, src_port_id: %d" %
              (dst_port_id, src_port_id), file=sys.stderr)
        print("dst_port_mac: %s, src_port_mac: %s, src_port_ip: %s, dst_port_ip: %s" % (
            dst_port_mac, src_port_mac, src_port_ip, dst_port_ip), file=sys.stderr)

        exp_ip_id = 100
        exp_ttl = 63

        if not dscp_to_pg_map:
            # According to SONiC configuration all dscps are classified to pg 0 except:
            # dscp  3 -> pg 3
            # dscp  4 -> pg 4
            # So for the 64 pkts sent the mapping should be -> 62 pg 0, 1 for pg 3, and 1 for pg 4
            lossy_dscps = list(range(0, 64))
            lossy_dscps.remove(3)
            lossy_dscps.remove(4)
            pg_dscp_map = {
                3: [3],
                4: [4],
                0: lossy_dscps
            }
        else:
            pg_dscp_map = {}
            for dscp, pg in dscp_to_pg_map.items():
                if pg in pg_dscp_map:
                    pg_dscp_map[int(pg)].append(int(dscp))
                else:
                    pg_dscp_map[int(pg)] = [int(dscp)]

        print(pg_dscp_map, file=sys.stderr)
        ttl = exp_ttl + 1 if router_mac != '' else exp_ttl
        if asic_type == "cisco-8000" and self.src_client != self.dst_client:
            ttl = exp_ttl + 2
        dst_port_id = get_rx_port(
            self, 0, src_port_id, pkt_dst_mac, dst_port_ip, src_port_ip)
        print("actual dst_port_id: %d" % (dst_port_id), file=sys.stderr)

        try:
            for pg, dscps in list(pg_dscp_map.items()):
                pg_cntrs_base = sai_thrift_read_pg_counters(
                    self.src_client, port_list['src'][src_port_id])

                # send pkts with dscps that map to the same pg
                for dscp in dscps:
                    tos = (dscp << 2)
                    tos |= 1
                    pkt = simple_ip_packet(pktlen=64,
                                            eth_dst=pkt_dst_mac,
                                            eth_src=src_port_mac,
                                            ip_src=src_port_ip,
                                            ip_dst=dst_port_ip,
                                            ip_tos=tos,
                                            ip_id=exp_ip_id,
                                            ip_ttl=ttl)
                    send_packet(self, src_port_id, pkt, 1)
                    print("dscp: %d, calling send_packet" %
                          (tos >> 2), file=sys.stderr)

                # validate pg counters increment by the correct pkt num
                time.sleep(8)
                pg_cntrs = sai_thrift_read_pg_counters(
                    self.src_client, port_list['src'][src_port_id])
                print(pg_cntrs_base, file=sys.stderr)
                print(pg_cntrs, file=sys.stderr)
                print(list(map(operator.sub, pg_cntrs, pg_cntrs_base)),
                      file=sys.stderr)
                for i in range(0, PG_NUM):
                    if i == pg:
                        if i == 0 or i == 4:
                            assert (pg_cntrs[pg] >= pg_cntrs_base[pg] + len(dscps))
                        else:
                            assert (pg_cntrs[pg] == pg_cntrs_base[pg] + len(dscps))
                    else:
                        # LACP packets are mapped to queue0 and tcp syn packets for BGP to queue4
                        # So for those queues the count could be more
                        if i == 0 or i == 4:
                            assert(pg_cntrs[i] >= pg_cntrs_base[i])
                        else:
                            assert (pg_cntrs[i] == pg_cntrs_base[i])

                # confirm that dscp pkts are received
                total_recv_cnt = 0
                dscp_recv_cnt = 0
                while dscp_recv_cnt < len(dscps):
                    result = self.dataplane.poll(
                        device_number=0, port_number=dst_port_id, timeout=3)
                    if isinstance(result, self.dataplane.PollFailure):
                        self.fail("Expected packet was not received on port %d. Total received: %d.\n%s" % (
                            dst_port_id, total_recv_cnt, result.format()))
                    recv_pkt = scapy.Ether(result.packet)
                    total_recv_cnt += 1

                    # verify dscp flag
                    tos = dscps[dscp_recv_cnt] << 2
                    tos |= 1
                    try:
                        if (recv_pkt.payload.tos == tos) and (recv_pkt.payload.src == src_port_ip) and \
                            (recv_pkt.payload.dst == dst_port_ip) and \
                           (recv_pkt.payload.ttl == exp_ttl) and (recv_pkt.payload.id == exp_ip_id):

                            dscp_recv_cnt += 1
                            print("dscp: %d, total received: %d" %
                                  (tos >> 2, total_recv_cnt), file=sys.stderr)

                    except AttributeError:
                        print("dscp: %d, total received: %d, attribute error!" % (
                            tos >> 2, total_recv_cnt), file=sys.stderr)
                        continue

        finally:
            print("END OF TEST", file=sys.stderr)


# Tunnel DSCP to PG mapping test
class TunnelDscpToPgMapping(sai_base_test.ThriftInterfaceDataPlane):

    def _build_testing_pkt(self, active_tor_mac, standby_tor_mac, active_tor_ip, standby_tor_ip, inner_dscp,
                           outer_dscp, dst_ip, ecn=1):
        pkt = simple_tcp_packet(
                eth_dst=standby_tor_mac,
                ip_src='1.1.1.1',
                ip_dst=dst_ip,
                ip_dscp=inner_dscp,
                ip_ecn=ecn,
                ip_ttl=64
                )

        ipinip_packet = simple_ipv4ip_packet(
                            eth_dst=active_tor_mac,
                            eth_src=standby_tor_mac,
                            ip_src=standby_tor_ip,
                            ip_dst=active_tor_ip,
                            ip_dscp=outer_dscp,
                            ip_ecn=ecn,
                            inner_frame=pkt[scapy.IP]
                            )
        return ipinip_packet

    def runTest(self):
        """
        This test case is to tx some ip_in_ip packet from Mux tunnel, and check if the traffic is
        mapped to expected PGs.
        """
        switch_init(self.clients)

        # Parse input parameters
        active_tor_mac = self.test_params['active_tor_mac']
        active_tor_ip = self.test_params['active_tor_ip']
        standby_tor_mac = self.test_params['standby_tor_mac']
        standby_tor_ip = self.test_params['standby_tor_ip']
        src_port_id = self.test_params['src_port_id']
        dst_port_id = self.test_params['dst_port_id']
        dst_port_ip = self.test_params['dst_port_ip']

        dscp_to_pg_map = self.test_params['inner_dscp_to_pg_map']
        asic_type = self.test_params['sonic_asic_type']
        cell_size = self.test_params['cell_size']
        PKT_NUM = 100
        # There is background traffic during test, so we need to add error tolerance to ignore such pakcets
        # and we send 100 packets every 10 seconds, if no backgound traffic impact counter value, and watermark is very
        #   accurate, expected wartermark increasing value is 100.
        # So for PG0, we increaset tolerance to 20, make sure it can work well even though background traffic, such as
        #   LACP, LLDP, is 2 packet per second.
        # For PG2/3/4/6, usually no background traffic, but watermark value's updating is a little bit inaccurate
        #   according to previously experiments: after send 100 packets, sometime watermark value is 99, sometime
        #   is 101. Since worry about worser scenario, we set tolerance to 10 for PG2/3/4/6. When figure out rootcause
        #   of this symptom, will change to more reasonable value.
        ERROR_TOLERANCE = {
            0: 20,
            1: 0,
            2: 10,
            3: 10,
            4: 10,
            5: 0,
            6: 10,
            7: 0
        }

        try:
            # Disable tx on EGRESS port so that headroom buffer cannot be free
            self.sai_thrift_port_tx_disable(self.dst_client, asic_type, [dst_port_id])

            # There are packet leak even port tx is disabled (18 packets leak on TD3 found)
            # Hence we send some packet to fill the leak before testing
            if asic_type != 'mellanox':
                for dscp, _ in dscp_to_pg_map.items():
                    pkt = self._build_testing_pkt(
                        active_tor_mac=active_tor_mac,
                        standby_tor_mac=standby_tor_mac,
                        active_tor_ip=active_tor_ip,
                        standby_tor_ip=standby_tor_ip,
                        inner_dscp=dscp,
                        outer_dscp=0,
                        dst_ip=dst_port_ip
                    )
                    send_packet(self, src_port_id, pkt, 20)
                time.sleep(10)

            for inner_dscp, pg in dscp_to_pg_map.items():
                logging.info("Iteration: inner_dscp:{}, pg: {}".format(inner_dscp, pg))
                # Build and send packet to active tor.
                # The inner DSCP is set to testing value,
                # and the outer DSCP is set to 0 as it has no impact on remapping
                # On Nvidia platforms, the dscp mode is pipe and the PG is determined by the outer dscp before decap
                outer_dscp = inner_dscp if asic_type == 'mellanox' else 0
                pkt = self._build_testing_pkt(
                    active_tor_mac=active_tor_mac,
                    standby_tor_mac=standby_tor_mac,
                    active_tor_ip=active_tor_ip,
                    standby_tor_ip=standby_tor_ip,
                    inner_dscp=inner_dscp,
                    outer_dscp=outer_dscp,
                    dst_ip=dst_port_ip
                )
                pg_shared_wm_res_base = sai_thrift_read_pg_shared_watermark(
                    self.client, asic_type, port_list[src_port_id])
                logging.info(pg_shared_wm_res_base)
                send_packet(self, src_port_id, pkt, PKT_NUM)
                # validate pg counters increment by the correct pkt num
                time.sleep(8)
                pg_shared_wm_res = sai_thrift_read_pg_shared_watermark(
                    self.client, asic_type, port_list[src_port_id])
                logging.info(pg_shared_wm_res)
                assert (pg_shared_wm_res[pg] - pg_shared_wm_res_base[pg]
                        <= (PKT_NUM + ERROR_TOLERANCE[pg]) * cell_size)
                assert (pg_shared_wm_res[pg] - pg_shared_wm_res_base[pg]
                        >= (PKT_NUM - ERROR_TOLERANCE[pg]) * cell_size)
        finally:
            # Enable tx on dest port
            self.sai_thrift_port_tx_enable(self.dst_client, asic_type, [dst_port_id])


# DOT1P to pg mapping
class Dot1pToPgMapping(sai_base_test.ThriftInterfaceDataPlane):
    def runTest(self):
        switch_init(self.clients)

        # Parse input parameters
        router_mac = self.test_params['router_mac']
        print("router_mac: %s" % (router_mac), file=sys.stderr)

        dst_port_id = int(self.test_params['dst_port_id'])
        dst_port_ip = self.test_params['dst_port_ip']
        dst_port_mac = self.dataplane.get_mac(0, dst_port_id)
        src_port_id = int(self.test_params['src_port_id'])
        src_port_ip = self.test_params['src_port_ip']
        src_port_mac = self.dataplane.get_mac(0, src_port_id)
        print("dst_port_id: %d, src_port_id: %d" %
              (dst_port_id, src_port_id), file=sys.stderr)
        print("dst_port_mac: %s, src_port_mac: %s, src_port_ip: %s, dst_port_ip: %s" % (
            dst_port_mac, src_port_mac, src_port_ip, dst_port_ip), file=sys.stderr)
        vlan_id = int(self.test_params['vlan_id'])

        # exp_ip_id = 103 # not used
        exp_ttl = 63

        # According to SONiC configuration dot1ps are classified as follows:
        # dot1p 0 -> pg 0
        # dot1p 1 -> pg 0
        # dot1p 2 -> pg 0
        # dot1p 3 -> pg 3
        # dot1p 4 -> pg 4
        # dot1p 5 -> pg 0
        # dot1p 6 -> pg 0
        # dot1p 7 -> pg 7
        pg_dot1p_map = {
            0: [0, 1, 2, 5, 6],
            3: [3],
            4: [4],
            7: [7]
        }
        print(pg_dot1p_map, file=sys.stderr)

        try:
            for pg, dot1ps in list(pg_dot1p_map.items()):
                pg_cntrs_base = sai_thrift_read_pg_counters(
                    self.src_client, port_list['src'][src_port_id])

                # send pkts with dot1ps that map to the same pg
                for dot1p in dot1ps:
                    # ecn marked
                    tos = 1
                    # Note that vlan tag can be stripped by a switch.
                    # To embrace this situation, we assemble a q-in-q double-tagged packet,
                    # and write the dot1p info into both vlan tags so that
                    # when we receive the packet we do not need to make any assumption
                    # on whether the outer tag is stripped by the switch or not, or
                    # more importantly, we do not need to care about, as in the single-tagged
                    # case, whether the immediate payload is the vlan tag or the ip
                    # header to determine the valid fields for receive validation
                    # purpose. With a q-in-q packet, we are sure that the next layer of
                    # header in either switching behavior case is still a vlan tag
                    pkt = simple_qinq_tcp_packet(pktlen=64,
                                            eth_dst=router_mac if router_mac != '' else dst_port_mac,
                                            eth_src=src_port_mac,
                                            dl_vlan_outer=vlan_id,
                                            dl_vlan_pcp_outer=dot1p,
                                            vlan_vid=vlan_id,
                                            vlan_pcp=dot1p,
                                            ip_src=src_port_ip,
                                            ip_dst=dst_port_ip,
                                            ip_tos=tos,
                                            ip_ttl=exp_ttl + 1 if router_mac != '' else exp_ttl)
                    send_packet(self, src_port_id, pkt, 1)
                    print("dot1p: %d, calling send_packet" %
                          (dot1p), file=sys.stderr)

                # validate pg counters increment by the correct pkt num
                time.sleep(8)
                pg_cntrs = sai_thrift_read_pg_counters(
                    self.src_client, port_list['src'][src_port_id])
                print(pg_cntrs_base, file=sys.stderr)
                print(pg_cntrs, file=sys.stderr)
                print(list(map(operator.sub, pg_cntrs, pg_cntrs_base)),
                      file=sys.stderr)
                for i in range(0, PG_NUM):
                    if i == pg:
                        assert(pg_cntrs[pg] == pg_cntrs_base[pg] + len(dot1ps))
                    else:
                        assert(pg_cntrs[i] == pg_cntrs_base[i])

                # confirm that dot1p pkts sent are received
                total_recv_cnt = 0
                dot1p_recv_cnt = 0
                while dot1p_recv_cnt < len(dot1ps):
                    result = self.dataplane.poll(
                        device_number=0, port_number=dst_port_id, timeout=3)
                    if isinstance(result, self.dataplane.PollFailure):
                        self.fail("Expected packet was not received on port %d. Total received: %d.\n%s" % (
                            dst_port_id, total_recv_cnt, result.format()))
                    recv_pkt = scapy.Ether(result.packet)
                    total_recv_cnt += 1

                    # verify dot1p priority
                    dot1p = dot1ps[dot1p_recv_cnt]
                    try:
                        if (recv_pkt.payload.prio == dot1p) and (recv_pkt.payload.vlan == vlan_id):

                            dot1p_recv_cnt += 1
                            print("dot1p: %d, total received: %d" %
                                  (dot1p, total_recv_cnt), file=sys.stderr)

                    except AttributeError:
                        print("dot1p: %d, total received: %d, attribute error!" % (
                            dot1p, total_recv_cnt), file=sys.stderr)
                        continue

        finally:
            print("END OF TEST", file=sys.stderr)

# This test is to measure the Xoff threshold, and buffer limit


class PFCtest(sai_base_test.ThriftInterfaceDataPlane):
    def runTest(self):
        time.sleep(5)
        switch_init(self.clients)

        # Parse input parameters
        dscp = int(self.test_params['dscp'])
        ecn = int(self.test_params['ecn'])
        router_mac = self.test_params['router_mac']
        sonic_version = self.test_params['sonic_version']
        # The pfc counter index starts from index 2 in sai_thrift_read_port_counters
        pg = int(self.test_params['pg']) + 2
        dst_port_id = int(self.test_params['dst_port_id'])
        dst_port_ip = self.test_params['dst_port_ip']
        dst_port_mac = self.dataplane.get_mac(0, dst_port_id)
        max_buffer_size = int(self.test_params['buffer_max_size'])
        max_queue_size = int(self.test_params['queue_max_size'])
        src_port_id = int(self.test_params['src_port_id'])
        src_port_ip = self.test_params['src_port_ip']
        src_port_vlan = self.test_params['src_port_vlan']
        src_port_mac = self.dataplane.get_mac(0, src_port_id)
        asic_type = self.test_params['sonic_asic_type']
        pkts_num_leak_out = int(self.test_params['pkts_num_leak_out'])
        pkts_num_trig_pfc = int(self.test_params['pkts_num_trig_pfc'])
        pkts_num_trig_ingr_drp = int(
            self.test_params['pkts_num_trig_ingr_drp'])
        hwsku = self.test_params['hwsku']
        platform_asic = self.test_params['platform_asic']

        pkt_dst_mac = router_mac if router_mac != '' else dst_port_mac
        # get counter names to query
        ingress_counters, egress_counters = get_counter_names(sonic_version)

        # get a snapshot of PG drop packets counter
        if '201811' not in sonic_version and ('mellanox' in asic_type or 'cisco-8000' in asic_type):
            # According to SONiC configuration lossless dscps are classified as follows:
            # dscp  3 -> pg 3
            # dscp  4 -> pg 4
            pg_dropped_cntrs_old = sai_thrift_read_pg_drop_counters(
                self.src_client, port_list['src'][src_port_id])

        # Prepare IP packet data
        ttl = 64
        if 'packet_size' in list(self.test_params.keys()):
            packet_length = int(self.test_params['packet_size'])
        else:
            packet_length = 64
        if 'cell_size' in self.test_params:
            cell_size = self.test_params['cell_size']
            cell_occupancy = (packet_length + cell_size - 1) // cell_size
        else:
            cell_occupancy = 1

        is_dualtor = self.test_params.get('is_dualtor', False)
        def_vlan_mac = self.test_params.get('def_vlan_mac', None)
        if is_dualtor and def_vlan_mac != None:
            pkt_dst_mac = def_vlan_mac

        pkt = construct_ip_pkt(packet_length,
                               pkt_dst_mac,
                               src_port_mac,
                               src_port_ip,
                               dst_port_ip,
                               dscp,
                               src_port_vlan,
                               ecn=ecn,
                               ttl=ttl)

        print("test dst_port_id: {}, src_port_id: {}, src_vlan: {}".format(
            dst_port_id, src_port_id, src_port_vlan
        ), file=sys.stderr)
        # in case dst_port_id is part of LAG, find out the actual dst port
        # for given IP parameters
        dst_port_id = get_rx_port(
            self, 0, src_port_id, pkt_dst_mac, dst_port_ip, src_port_ip, src_port_vlan
        )
        print("actual dst_port_id: {}".format(dst_port_id), file=sys.stderr)

        # get a snapshot of counter values at recv and transmit ports
        # queue_counters value is not of our interest here
        recv_counters_base, _ = sai_thrift_read_port_counters(
            self.src_client, asic_type, port_list['src'][src_port_id])
        xmit_counters_base, _ = sai_thrift_read_port_counters(
            self.dst_client, asic_type, port_list['dst'][dst_port_id])
        # Add slight tolerance in threshold characterization to consider
        # the case that cpu puts packets in the egress queue after we pause the egress
        # or the leak out is simply less than expected as we have occasionally observed
        if 'pkts_num_margin' in list(self.test_params.keys()):
            margin = int(self.test_params['pkts_num_margin'])
        else:
            margin = 2

        # For TH3, some packets stay in egress memory and doesn't show up in shared buffer or leakout
        pkts_num_egr_mem = None
        if 'pkts_num_egr_mem' in list(self.test_params.keys()):
            pkts_num_egr_mem = int(self.test_params['pkts_num_egr_mem'])

        self.sai_thrift_port_tx_disable(self.dst_client, asic_type, [dst_port_id])

        try:
            # Since there is variability in packet leakout in hwsku Arista-7050CX3-32S-D48C8 and
            # Arista-7050CX3-32S-C32. Starting with zero pkts_num_leak_out and trying to find
            # actual leakout by sending packets and reading actual leakout from HW.
            # And apply dynamically compensation to all device using Broadcom ASIC.
            if check_leackout_compensation_support(asic_type, hwsku):
                pkts_num_leak_out = 0

            # send packets short of triggering pfc
            if hwsku == 'DellEMC-Z9332f-M-O16C64' or hwsku == 'DellEMC-Z9332f-O32':
                # send packets short of triggering pfc
                send_packet(self, src_port_id, pkt, (pkts_num_egr_mem +
                            pkts_num_leak_out + pkts_num_trig_pfc) // cell_occupancy - 1 - margin)
            elif 'cisco-8000' in asic_type:
                fill_leakout_plus_one(self, src_port_id, dst_port_id,
                    pkt, int(self.test_params['pg']), asic_type, pkts_num_egr_mem)

                # Send 1 less packet due to leakout filling
                send_packet(self, src_port_id, pkt, (pkts_num_leak_out +
                            pkts_num_trig_pfc) // cell_occupancy - 2 - margin)
            else:
                # send packets short of triggering pfc
                send_packet(self, src_port_id, pkt, (pkts_num_leak_out +
                            pkts_num_trig_pfc) // cell_occupancy - 1 - margin)

            # allow enough time for the dut to sync up the counter values in counters_db
            time.sleep(8)

            if check_leackout_compensation_support(asic_type, hwsku):
                dynamically_compensate_leakout(self.dst_client, asic_type, sai_thrift_read_port_counters,
                                               port_list['dst'][dst_port_id], TRANSMITTED_PKTS,
                                               xmit_counters_base, self, src_port_id, pkt, 10)

            # get a snapshot of counter values at recv and transmit ports
            # queue counters value is not of our interest here
            recv_counters, _ = sai_thrift_read_port_counters(
                self.src_client, asic_type, port_list['src'][src_port_id])
            xmit_counters, _ = sai_thrift_read_port_counters(
                self.dst_client, asic_type, port_list['dst'][dst_port_id])
            test_stage = 'after send packets short of triggering PFC'
            sys.stderr.write(('{}:\n\trecv_counters {}\n\trecv_counters_base {}\n\t' + \
                             'xmit_counters {}\n\txmit_counters_base {}\n').format(
                test_stage, recv_counters, recv_counters_base, xmit_counters, xmit_counters_base))
            # recv port no pfc
            assert(recv_counters[pg] == recv_counters_base[pg]), \
                'unexpectedly PFC counter increase, {}'.format(test_stage)
            # recv port no ingress drop
            for cntr in ingress_counters:
                assert(recv_counters[cntr] == recv_counters_base[cntr]), \
                    'unexpectedly RX drop counter increase, {}'.format(test_stage)
            # xmit port no egress drop
            for cntr in egress_counters:
                assert(xmit_counters[cntr] == xmit_counters_base[cntr]), \
                    'unexpectedly TX drop counter increase, {}'.format(test_stage)

            # send 1 packet to trigger pfc
            send_packet(self, src_port_id, pkt, 1 + 2 * margin)
            # allow enough time for the dut to sync up the counter values in counters_db
            time.sleep(8)
            # get a snapshot of counter values at recv and transmit ports
            # queue counters value is not of our interest here
            recv_counters_base = recv_counters
            recv_counters, _ = sai_thrift_read_port_counters(
                self.src_client, asic_type, port_list['src'][src_port_id])
            xmit_counters, _ = sai_thrift_read_port_counters(
                self.dst_client, asic_type, port_list['dst'][dst_port_id])
            test_stage = 'after send a few packets to trigger PFC'
            sys.stderr.write('{}:\n\trecv_counters {}\n\trecv_counters_base {}\n\txmit_counters {}\n\txmit_counters_base {}\n'.format(test_stage, recv_counters, recv_counters_base, xmit_counters, xmit_counters_base))
            # recv port pfc
            assert(recv_counters[pg] > recv_counters_base[pg]), \
                'unexpectedly PFC counter not increase, {}'.format(test_stage)
            # recv port no ingress drop
            for cntr in ingress_counters:
                assert(recv_counters[cntr] == recv_counters_base[cntr]), \
                    'unexpectedly RX drop counter increase, {}'.format(test_stage)
            # xmit port no egress drop
            for cntr in egress_counters:
                assert(xmit_counters[cntr] == xmit_counters_base[cntr]), \
                    'unexpectedly TX drop counter increase, {}'.format(test_stage)

            # send packets short of ingress drop
            send_packet(self, src_port_id, pkt, (pkts_num_trig_ingr_drp -
                        pkts_num_trig_pfc) // cell_occupancy - 1 - 2 * margin)
            # allow enough time for the dut to sync up the counter values in counters_db
            time.sleep(8)
            # get a snapshot of counter values at recv and transmit ports
            # queue counters value is not of our interest here
            recv_counters_base = recv_counters
            recv_counters, _ = sai_thrift_read_port_counters(
                self.src_client, asic_type, port_list['src'][src_port_id])
            xmit_counters, _ = sai_thrift_read_port_counters(
                self.dst_client, asic_type, port_list['dst'][dst_port_id])
            test_stage = 'after send packets short of ingress drop'
            sys.stderr.write('{}:\n\trecv_counters {}\n\trecv_counters_base {}\n\t' + \
                             'xmit_counters {}\n\txmit_counters_base {}\n'.format(
                                 test_stage, recv_counters, recv_counters_base, xmit_counters, xmit_counters_base))
            # recv port pfc
            assert(recv_counters[pg] > recv_counters_base[pg]), \
                'unexpectedly PFC counter not increase, {}'.format(test_stage)
            # recv port no ingress drop
            for cntr in ingress_counters:
                assert(recv_counters[cntr] == recv_counters_base[cntr]), \
                    'unexpectedly RX drop counter increase, {}'.format(test_stage)
            # xmit port no egress drop
            for cntr in egress_counters:
                assert(xmit_counters[cntr] == xmit_counters_base[cntr]), \
                    'unexpectedly TX drop counter increase, {}'.format(test_stage)

            # send 1 packet to trigger ingress drop
            send_packet(self, src_port_id, pkt, 1 + 2 * margin)
            # allow enough time for the dut to sync up the counter values in counters_db
            time.sleep(8)
            # get a snapshot of counter values at recv and transmit ports
            # queue counters value is not of our interest here
            recv_counters_base = recv_counters
            recv_counters, _ = sai_thrift_read_port_counters(
                self.src_client, asic_type, port_list['src'][src_port_id])
            xmit_counters, _ = sai_thrift_read_port_counters(
                self.dst_client, asic_type, port_list['dst'][dst_port_id])
            test_stage = 'after send a few packets to trigger drop'
            sys.stderr.write('{}:\n\trecv_counters {}\n\trecv_counters_base {}\n\t' + \
                             'xmit_counters {}\n\txmit_counters_base {}\n'.format(
                                 test_stage, recv_counters, recv_counters_base, xmit_counters, xmit_counters_base))
            # recv port pfc
            assert(recv_counters[pg] > recv_counters_base[pg]), \
                'unexpectedly PFC counter not increase, {}'.format(test_stage)
            # recv port ingress drop
            if platform_asic and platform_asic == "broadcom-dnx":
                logging.info ("On J2C+ don't support port level drop counters - so ignoring this step for now")
            else:
                # recv port ingress drop
                for cntr in ingress_counters:
                    assert(recv_counters[cntr] > recv_counters_base[cntr]), 'unexpectedly RX drop counter not increase, {}'.format(test_stage)
                # xmit port no egress drop
                for cntr in egress_counters:
                    assert(xmit_counters[cntr] == xmit_counters_base[cntr]), 'unexpectedly TX drop counter increase, {}'.format(test_stage)

            if '201811' not in sonic_version and 'mellanox' in asic_type:
                pg_dropped_cntrs = sai_thrift_read_pg_drop_counters(
                    self.src_client, port_list['src'][src_port_id])
                logging.info("Dropped packet counters on port #{} :{} {} packets, current dscp: {}".format(
                    src_port_id, pg_dropped_cntrs[dscp], pg_dropped_cntrs_old[dscp], dscp))
                # Check that counters per lossless PG increased
                assert pg_dropped_cntrs[dscp] > pg_dropped_cntrs_old[dscp]
            if '201811' not in sonic_version and 'cisco-8000' in asic_type:
                pg_dropped_cntrs = sai_thrift_read_pg_drop_counters(
                    self.src_client, port_list['src'][src_port_id])
                logging.info("Dropped packet counters on port #{} :{} {} packets, current dscp: {}".format(
                    src_port_id, pg_dropped_cntrs[dscp], pg_dropped_cntrs_old[dscp], dscp))
                # check that counters per lossless PG increased
                # Also make sure only relevant dropped pg counter increased and no other pg's
                for i in range(len(pg_dropped_cntrs)):
                    if i == dscp:
                        assert pg_dropped_cntrs[i] > pg_dropped_cntrs_old[i]
                    else:
                        assert pg_dropped_cntrs[i] == pg_dropped_cntrs_old[i]

        finally:
            self.sai_thrift_port_tx_enable(self.dst_client, asic_type, [dst_port_id])


class LosslessVoq(sai_base_test.ThriftInterfaceDataPlane):
    def runTest(self):
        time.sleep(5)
        switch_init(self.clients)

        # Parse input parameters
        dscp = int(self.test_params['dscp'])
        ecn = int(self.test_params['ecn'])
        router_mac = self.test_params['router_mac']
        sonic_version = self.test_params['sonic_version']
        cli_pg = int(self.test_params['pg'])
        # The pfc counter index starts from index 2 in sai_thrift_read_port_counters
        pg = cli_pg + 2
        dst_port_id = int(self.test_params['dst_port_id'])
        dst_port_ip = self.test_params['dst_port_ip']
        dst_port_mac = self.dataplane.get_mac(0, dst_port_id)
        src_port_1_id = int(self.test_params['src_port_1_id'])
        src_port_1_ip = self.test_params['src_port_1_ip']
        src_port_1_mac = self.dataplane.get_mac(0, src_port_1_id)
        src_port_2_id = int(self.test_params['src_port_2_id'])
        src_port_2_ip = self.test_params['src_port_2_ip']
        src_port_2_mac = self.dataplane.get_mac(0, src_port_2_id)
        num_of_flows = self.test_params['num_of_flows']
        asic_type = self.test_params['sonic_asic_type']
        pkts_num_leak_out = int(self.test_params['pkts_num_leak_out'])
        pkts_num_trig_pfc = int(self.test_params['pkts_num_trig_pfc'])

        pkt_dst_mac = router_mac if router_mac != '' else dst_port_mac
        # get counter names to query
        ingress_counters, egress_counters = get_counter_names(sonic_version)

        # Prepare IP packet data
        ttl = 64
        if 'packet_size' in self.test_params.keys():
            packet_length = int(self.test_params['packet_size'])
        else:
            packet_length = 64
        src_details = []
        src_details.append((int(self.test_params['src_port_1_id']),
            self.test_params['src_port_1_ip'],
            self.dataplane.get_mac(0, int(self.test_params['src_port_1_id']))))
        src_details.append((int(self.test_params['src_port_2_id']),
            self.test_params['src_port_2_ip'],
            self.dataplane.get_mac(0, int(self.test_params['src_port_2_id']))))

        all_pkts = get_multiple_flows(
                self,
                pkt_dst_mac,
                dst_port_id,
                dst_port_ip,
                None,
                dscp,
                ecn,
                ttl,
                packet_length,
                src_details,
                packets_per_port=2)
        dst_port_id = all_pkts[int(self.test_params['src_port_1_id'])][0][2]

        # get a snapshot of counter values at recv and transmit ports
        def collect_counters():
            counter_details = []
            for src_tuple in src_details:
                counter_details.append(sai_thrift_read_port_counters(
                    self.src_client, asic_type, port_list['src'][src_tuple[0]]))
            counter_details.append(sai_thrift_read_port_counters(
                self.dst_client, asic_type, port_list['dst'][dst_port_id]))
            return counter_details
        counter_details_before = collect_counters()

        # Add slight tolerance in threshold characterization to consider
        # the case that cpu puts packets in the egress queue after we pause the egress
        # or the leak out is simply less than expected as we have occasionally observed
        if 'pkts_num_margin' in self.test_params.keys():
            margin = int(self.test_params['pkts_num_margin'])
        else:
            margin = 2

        self.sai_thrift_port_tx_disable(self.dst_client, asic_type, [dst_port_id])
        try:
            fill_leakout_plus_one(self, src_port_1_id,
                    dst_port_id, all_pkts[src_port_1_id][0][0], cli_pg, asic_type)
            fill_leakout_plus_one(self, src_port_2_id,
                    dst_port_id, all_pkts[src_port_2_id][0][0], cli_pg, asic_type)

            # send packets short of triggering pfc
            # Send 1 less packet due to leakout filling
            if num_of_flows == 'multiple':
                npkts = pkts_num_leak_out + (pkts_num_trig_pfc // 2) - 2 - margin
                print("Sending 4 flows, {} packets".format(npkts))
                for src_id in all_pkts.keys():
                    for pkt_tuple in all_pkts[src_id]:
                        send_packet(self, src_id, pkt_tuple[0], npkts)
            else:
                npkts = pkts_num_leak_out + pkts_num_trig_pfc - 2 - margin
                print("Sending 2 flows, {} packets".format(npkts))
                for i in range(2):
                    send_packet(self, src_details[i][0],
                                all_pkts[src_details[i][0]][0][0], npkts)
            # allow enough time for counters to update
            time.sleep(2)

            # get a snapshot of counter values at recv and transmit ports
            # queue counters value is not of our interest here
            counter_details_after = collect_counters()

            for i in range(2):
                # recv port no pfc
                pfc_txd = counter_details_after[i][0][pg] - counter_details_before[i][0][pg]
                assert pfc_txd == 0, "Unexpected PFC TX {} on port {} for pg:{}".format(pfc_txd, src_details[i][0], pg-2)
                # recv port no ingress drop
                for cntr in ingress_counters:
                    diff = counter_details_after[i][0][cntr] - counter_details_before[i][0][cntr]
                    assert diff == 0, "Unexpected ingress drop {} on port {}".format(diff, src_details[i])

            # xmit port no egress drop
            for cntr in egress_counters:
                diff = counter_details_after[2][0][cntr] - counter_details_before[2][0][cntr]
                assert diff == 0, "Unexpected egress drops {} on port {}".format(diff, dst_port_id)

            # send 1 packet to trigger pfc
            npkts = 1 + 2 * margin
            if num_of_flows == "multiple":
                print("Sending {} packets to trigger PFC from 4 flows".format(npkts))
                for i in range(2):
                    for src_id in all_pkts.keys():
                        for pkt_tuple in all_pkts[src_id]:
                            send_packet(self, src_id, pkt_tuple[0], npkts)
            else:
                print("Sending {} packets to trigger PFC from 2 flows".format(npkts))
                for i in range(2):
                    send_packet(self, src_details[i][0], all_pkts[src_details[i][0]][0][0], npkts)

            # allow enough time for counters to update
            time.sleep(2)
            # get a snapshot of counter values at recv and transmit ports
            # queue counters value is not of our interest here
            counter_details_3 = collect_counters()
            # recv port pfc

            for i in range(2):
                # recv port Starts PFC:
                pfc_txd = counter_details_3[i][0][pg] - counter_details_before[i][0][pg]
                assert pfc_txd > 0, "PFC TX didn't start on port {} for pg:{}".format(src_details[i][0], pg-2)
                # recv port no ingress drop
                for cntr in ingress_counters:
                    diff = counter_details_3[i][0][cntr] - counter_details_before[i][0][cntr]
                    assert diff == 0, "Unexpected ingress drop {} on port {}".format(diff, src_details[i])

            # xmit port no egress drop
            for cntr in egress_counters:
                diff = counter_details_3[2][0][cntr] - counter_details_before[2][0][cntr]
                assert diff == 0, "Unexpected egress drops {} on port {}".format(diff, dst_port_id)

        finally:
            self.sai_thrift_port_tx_enable(self.dst_client, asic_type, [dst_port_id])

# Base class used for individual PTF runs used in the following: testPfcStormWithSharedHeadroomOccupancy


class PfcStormTestWithSharedHeadroom(sai_base_test.ThriftInterfaceDataPlane):

    def parse_test_params(self):
        # Parse pkt construction related input parameters
        self.dscp = int(self.test_params['dscp'])
        self.ecn = int(self.test_params['ecn'])
        self.sonic_version = self.test_params['sonic_version']
        self.router_mac = self.test_params['router_mac']
        self.asic_type = self.test_params['sonic_asic_type']

        self.pg_id = int(self.test_params['pg'])
        # The pfc counter index starts from index 2 in sai_thrift_read_port_counters
        self.pg = self.pg_id + 2

        self.src_port_id = int(self.test_params['src_port_id'])
        self.src_port_ip = self.test_params['src_port_ip']
        self.src_port_vlan = self.test_params['src_port_vlan']
        self.src_port_mac = self.dataplane.get_mac(0, self.src_port_id)

        self.dst_port_id = int(self.test_params['dst_port_id'])
        self.dst_port_ip = self.test_params['dst_port_ip']
        self.dst_port_mac = self.dataplane.get_mac(0, self.dst_port_id)

        self.ttl = 64
        if 'packet_size' in self.test_params:
            self.default_packet_length = self.test_params['packet_size']
        else:
            self.default_packet_length = 64

        if 'cell_size' in self.test_params:
            cell_size = self.test_params['cell_size']
            self.cell_occupancy = (
                self.default_packet_length + cell_size - 1) // cell_size
        else:
            self.cell_occupancy = 1
        #  Margin used to while crossing the shared headrooom boundary
        self.margin = 2

        # get counter names to query
        self.ingress_counters, self.egress_counters = get_counter_names(
            self.sonic_version)


class PtfFillBuffer(PfcStormTestWithSharedHeadroom):

    def runTest(self):

        time.sleep(5)
        switch_init(self.clients)

        self.parse_test_params()
        pkts_num_trig_pfc = int(self.test_params['pkts_num_trig_pfc'])
        pkts_num_private_headrooom = int(
            self.test_params['pkts_num_private_headrooom'])

        # Draft packets
        pkt_dst_mac = self.router_mac if self.router_mac != '' else self.dst_port_mac
        pkt = construct_ip_pkt(self.default_packet_length,
                               pkt_dst_mac,
                               self.src_port_mac,
                               self.src_port_ip,
                               self.dst_port_ip,
                               self.dscp,
                               self.src_port_vlan,
                               ecn=self.ecn,
                               ttl=self.ttl)

        # get a snapshot of counter values at recv and transmit ports
        # queue_counters value is not of our interest here
        recv_counters_base, queue_counters = sai_thrift_read_port_counters(
            self.src_client, self.asic_type, port_list['src'][self.src_port_id]
        )

        logging.info("Disabling xmit ports: {}".format(self.dst_port_id))
        self.sai_thrift_port_tx_disable(self.dst_client, self.asic_type, [self.dst_port_id])

        xmit_counters_base, queue_counters = sai_thrift_read_port_counters(
            self.dst_client, self.asic_type, port_list['dst'][self.dst_port_id]
        )
        num_pkts = (pkts_num_trig_pfc + pkts_num_private_headrooom) // self.cell_occupancy
        logging.info("Send {} pkts to egress out of {}".format(num_pkts, self.dst_port_id))
        # send packets to dst port 1, to cross into shared headrooom
        send_packet(self, self.src_port_id, pkt, num_pkts)

        # allow enough time for the dut to sync up the counter values in counters_db
        time.sleep(8)
        # get a snapshot of counter values at recv and transmit ports
        # queue counters value is not of our interest here
        recv_counters, queue_counters = sai_thrift_read_port_counters(
            self.src_client, self.asic_type, port_list['src'][self.src_port_id])
        xmit_counters, queue_counters = sai_thrift_read_port_counters(
            self.dst_client, self.asic_type, port_list['dst'][self.dst_port_id])

        logging.debug("Recv Counters: {}, Base: {}".format(recv_counters, recv_counters_base))
        logging.debug("Xmit Counters: {}, Base: {}".format(xmit_counters, xmit_counters_base))

        # recv port pfc
        assert(recv_counters[self.pg] > recv_counters_base[self.pg])
        # recv port no ingress drop
        for cntr in self.ingress_counters:
            assert(recv_counters[cntr] == recv_counters_base[cntr])
        # xmit port no egress drop
        for cntr in self.egress_counters:
            assert(xmit_counters[cntr] == xmit_counters_base[cntr])


class PtfReleaseBuffer(PfcStormTestWithSharedHeadroom):

    def runTest(self):
        time.sleep(1)
        switch_init(self.clients)

        self.parse_test_params()

        # get a snapshot of counter values at recv and transmit ports
        # queue_counters value is not of our interest here
        recv_counters_base, queue_counters = sai_thrift_read_port_counters(
            self.src_client, self.asic_type, port_list['src'][self.src_port_id]
        )

        xmit_counters_base, queue_counters = sai_thrift_read_port_counters(
            self.dst_client, self.asic_type, port_list['dst'][self.dst_port_id]
        )

        logging.info("Enable xmit ports: {}".format(self.dst_port_id))
        self.sai_thrift_port_tx_enable(self.dst_client, self.asic_type, [self.dst_port_id])

        # allow enough time for the dut to sync up the counter values in counters_db
        time.sleep(8)

        # get new base counter values at recv ports
        recv_counters, queue_counters = sai_thrift_read_port_counters(
            self.src_client, self.asic_type, port_list['src'][self.src_port_id])
        # no ingress drop
        for cntr in self.ingress_counters:
            assert(recv_counters[cntr] == recv_counters_base[cntr])
        recv_counters_base = recv_counters

        # allow enough time for the test to check if no PFC frame was sent from Recv port
        time.sleep(30)

        # get the current snapshot of counter values at recv and transmit ports
        recv_counters, queue_counters = sai_thrift_read_port_counters(
            self.src_client, self.asic_type, port_list['src'][self.src_port_id])
        xmit_counters, queue_counters = sai_thrift_read_port_counters(
            self.dst_client, self.asic_type, port_list['dst'][self.dst_port_id])

        logging.debug("Recv Counters: {}, Base: {}".format(
            recv_counters, recv_counters_base))
        logging.debug("Xmit Counters: {}, Base: {}".format(
            xmit_counters, xmit_counters_base))

        # recv port pfc should not be incremented
        assert(recv_counters[self.pg] == recv_counters_base[self.pg])
        # recv port no ingress drop
        for cntr in self.ingress_counters:
            assert(recv_counters[cntr] == recv_counters_base[cntr])
        # xmit port no egress drop
        for cntr in self.egress_counters:
            assert(xmit_counters[cntr] == xmit_counters_base[cntr])


class PtfEnableDstPorts(PfcStormTestWithSharedHeadroom):

    def runTest(self):
        time.sleep(1)
        switch_init(self.clients)
        self.parse_test_params()
        self.sai_thrift_port_tx_enable(self.dst_client, self.asic_type, [self.dst_port_id])


# This test looks to measure xon threshold (pg_reset_floor)
class PFCXonTest(sai_base_test.ThriftInterfaceDataPlane):

    def get_rx_port(self, src_port_id, pkt_dst_mac, dst_port_ip, src_port_ip, dst_port_id, src_vlan):
        print("dst_port_id:{}, src_port_id:{}".format(
            dst_port_id, src_port_id), file=sys.stderr)
        # in case dst_port_id is part of LAG, find out the actual dst port
        # for given IP parameters
        dst_port_id = get_rx_port(
            self, 0, src_port_id, pkt_dst_mac, dst_port_ip, src_port_ip, src_vlan
        )
        print("actual dst_port_id: {}".format(dst_port_id), file=sys.stderr)
        return dst_port_id

    def runTest(self):
        time.sleep(5)
        switch_init(self.clients)
        last_pfc_counter = 0
        recv_port_counters = []
        transmit_port_counters = []

        # Parse input parameters
        dscp = int(self.test_params['dscp'])
        ecn = int(self.test_params['ecn'])
        sonic_version = self.test_params['sonic_version']
        router_mac = self.test_params['router_mac']
        max_buffer_size = int(self.test_params['buffer_max_size'])

        # The pfc counter index starts from index 2 in sai_thrift_read_port_counters
        pg = int(self.test_params['pg']) + 2

        dst_port_id = int(self.test_params['dst_port_id'])
        dst_port_ip = self.test_params['dst_port_ip']
        dst_port_mac = self.dataplane.get_mac(0, dst_port_id)
        src_port_id = int(self.test_params['src_port_id'])
        src_port_ip = self.test_params['src_port_ip']
        src_port_vlan = self.test_params['src_port_vlan']
        src_port_mac = self.dataplane.get_mac(0, src_port_id)
        asic_type = self.test_params['sonic_asic_type']

        ttl = 64

        # TODO: pass in dst_port_id and _ip as a list
        dst_port_2_id = int(self.test_params['dst_port_2_id'])
        dst_port_2_ip = self.test_params['dst_port_2_ip']
        dst_port_2_mac = self.dataplane.get_mac(0, dst_port_2_id)
        dst_port_3_id = int(self.test_params['dst_port_3_id'])
        dst_port_3_ip = self.test_params['dst_port_3_ip']
        dst_port_3_mac = self.dataplane.get_mac(0, dst_port_3_id)
        pkts_num_leak_out = int(self.test_params['pkts_num_leak_out'])
        pkts_num_trig_pfc = int(self.test_params['pkts_num_trig_pfc'])
        pkts_num_dismiss_pfc = int(self.test_params['pkts_num_dismiss_pfc'])
        if 'pkts_num_hysteresis' in list(self.test_params.keys()):
            hysteresis = int(self.test_params['pkts_num_hysteresis'])
        else:
            hysteresis = 0
        hwsku = self.test_params['hwsku']
        self.sai_thrift_port_tx_enable(self.dst_client, asic_type, [dst_port_id, dst_port_2_id, dst_port_3_id])

        # get a snapshot of counter values at recv and transmit ports
        # queue_counters value is not of our interest here
        recv_counters_base, _ = sai_thrift_read_port_counters(
            self.src_client, asic_type, port_list['src'][src_port_id]
        )

        # The number of packets that will trek into the headroom space;
        # We observe in test that if the packets are sent to multiple destination ports,
        # the ingress may not trigger PFC sharp at its boundary
        if 'pkts_num_margin' in list(self.test_params.keys()):
            margin = int(self.test_params['pkts_num_margin'])
        else:
            margin = 1

        # get counter names to query
        ingress_counters, egress_counters = get_counter_names(sonic_version)

        port_counter_indexes = [pg]
        port_counter_indexes += ingress_counters
        port_counter_indexes += egress_counters
        port_counter_indexes += [TRANSMITTED_PKTS, RECEIVED_PKTS, RECEIVED_NON_UC_PKTS, TRANSMITTED_NON_UC_PKTS, EGRESS_PORT_QLEN]

        # create packet
        pkt_dst_mac = router_mac if router_mac != '' else dst_port_mac
        if 'packet_size' in self.test_params:
            packet_length = self.test_params['packet_size']
        else:
            packet_length = 64
        if 'cell_size' in self.test_params:
            cell_size = self.test_params['cell_size']
            cell_occupancy = (packet_length + cell_size - 1) // cell_size
        else:
            cell_occupancy = 1

        pkt_dst_mac2 = router_mac if router_mac != '' else dst_port_2_mac
        pkt_dst_mac3 = router_mac if router_mac != '' else dst_port_3_mac

        is_dualtor = self.test_params.get('is_dualtor', False)
        def_vlan_mac = self.test_params.get('def_vlan_mac', None)
        if is_dualtor and def_vlan_mac != None:
            pkt_dst_mac = def_vlan_mac
            pkt_dst_mac2 = def_vlan_mac
            pkt_dst_mac3 = def_vlan_mac

<<<<<<< HEAD
        pkt = None
        pkt2 = None
        if 'cisco-8000' not in asic_type:
            pkt = construct_ip_pkt(packet_length,
                                pkt_dst_mac,
                                src_port_mac,
                                src_port_ip,
                                dst_port_ip,
                                dscp,
                                src_port_vlan,
                                ecn=ecn,
                                ttl=ttl)
            dst_port_id = self.get_rx_port(
                src_port_id, pkt_dst_mac, dst_port_ip, src_port_ip, dst_port_id, src_port_vlan
            )

            # create packet
            pkt2 = construct_ip_pkt(packet_length,
                                    pkt_dst_mac2,
                                    src_port_mac,
                                    src_port_ip,
                                    dst_port_2_ip,
                                    dscp,
                                    src_port_vlan,
                                    ecn=ecn,
                                    ttl=ttl)
            dst_port_2_id = self.get_rx_port(
                src_port_id, pkt_dst_mac2, dst_port_2_ip, src_port_ip, dst_port_2_id, src_port_vlan
            )

            pkt3 = construct_ip_pkt(packet_length,
                                pkt_dst_mac3,
                                src_port_mac,
                                src_port_ip,
                                dst_port_3_ip,
                                dscp,
                                src_port_vlan,
                                ecn=ecn,
                                ttl=ttl)
            dst_port_3_id = self.get_rx_port(
                src_port_id, pkt_dst_mac3, dst_port_3_ip, src_port_ip, dst_port_3_id, src_port_vlan
            )
        else:
            pkt = get_multiple_flows(
                    self,
                    pkt_dst_mac,
                    dst_port_id,
                    dst_port_ip,
                    src_port_vlan,
                    dscp,
                    ecn,
                    ttl,
                    packet_length,
                    [(src_port_id, src_port_ip)],
                    packets_per_port=1)[src_port_id][0][0]
=======
        pkt_s = get_multiple_flows(
                self,
                pkt_dst_mac,
                dst_port_id,
                dst_port_ip,
                src_port_vlan,
                dscp,
                ecn,
                ttl,
                packet_length,
                [(src_port_id, src_port_ip)],
                packets_per_port=1)[src_port_id][0]
        pkt = pkt_s[0]
        dst_port_id = pkt_s[2]
>>>>>>> 45241db0

        # create packet
        pkt2_s = get_multiple_flows(
                self,
                pkt_dst_mac2,
                dst_port_2_id,
                dst_port_2_ip,
                src_port_vlan,
                dscp,
                ecn,
                ttl,
                packet_length,
                [(src_port_id, src_port_ip)],
                packets_per_port=1)[src_port_id][0]
        pkt2 = pkt2_s[0]
        dst_port_2_id = pkt2_s[2]

<<<<<<< HEAD
            pkt3 = get_multiple_flows(
                    self,
                    pkt_dst_mac,
                    dst_port_3_id,
                    dst_port_3_ip,
                    src_port_vlan,
                    dscp,
                    ecn,
                    ttl,
                    packet_length,
                    [(src_port_id, src_port_ip)],
                    packets_per_port=1)[src_port_id][0][0]
=======
        # create packet
        pkt3_s = get_multiple_flows(
                self,
                pkt_dst_mac3,
                dst_port_3_id,
                dst_port_3_ip,
                src_port_vlan,
                dscp,
                ecn,
                ttl,
                packet_length,
                [(src_port_id, src_port_ip)],
                packets_per_port=1)[src_port_id][0]
>>>>>>> 45241db0

        pkt3 = pkt3_s[0]
        dst_port_3_id = pkt3_s[2]

        # For TH3/Cisco-8000, some packets stay in egress memory and doesn't show up in shared buffer or leakout
        pkts_num_egr_mem = self.test_params.get('pkts_num_egr_mem', None)
        if pkts_num_egr_mem is not None:
            pkts_num_egr_mem = int(pkts_num_egr_mem)

        is_multi_asic = (self.clients['src'] != self.clients['dst'])


        step_id = 1
        step_desc = 'disable TX for dst_port_id, dst_port_2_id, dst_port_3_id'
        sys.stderr.write('step {}: {}\n'.format(step_id, step_desc))
        self.sai_thrift_port_tx_disable(self.dst_client, asic_type, [dst_port_id, dst_port_2_id, dst_port_3_id])

        try:
            '''
            Send various numbers of pkts to each dst port to occupy PG buffer, as below:

                                                                                                          shared buffer theshold
                                                                         xon offset                            |
                                                                             |                                 |
            PG config:                                                       +                                 +
            -----------------------------------------------------------------*---------------------------------*----------------------
            pkts in each port:                                          +                                            +
                                                                        |                                            |
            |<--- pkts_num_trig_pfc - pkts_num_dismiss_pfc - margin --->|                                            |
                                 in dst port 1                          |                                            |
                                                                        |<---   pkts_num_dismiss_pfc + margin*2  --->|
                                                                                         in dst port 2               |
                                                                                                                     |<--- X pkts --->|
                                                                                                                       in dst port 3
            '''
            # send packets to dst port 1, occupying the "xon"
            step_id += 1
            step_desc = 'send packets to dst port 1, occupying the xon'
            sys.stderr.write('step {}: {}\n'.format(step_id, step_desc))

            xmit_counters_base, _ = sai_thrift_read_port_counters(
                self.dst_client, asic_type, port_list['dst'][dst_port_id]
            )

            # Since there is variability in packet leakout in hwsku Arista-7050CX3-32S-D48C8 and
            # Arista-7050CX3-32S-C32. Starting with zero pkts_num_leak_out and trying to find
            # actual leakout by sending packets and reading actual leakout from HW.
            # And apply dynamically compensation to all device using Broadcom ASIC.
            if check_leackout_compensation_support(asic_type, hwsku):
                pkts_num_leak_out = 0

            if hwsku == 'DellEMC-Z9332f-M-O16C64' or hwsku == 'DellEMC-Z9332f-O32':
                send_packet(
                    self, src_port_id, pkt,
                    (pkts_num_egr_mem + pkts_num_leak_out + pkts_num_trig_pfc -
                     pkts_num_dismiss_pfc - hysteresis) // cell_occupancy
                )
            elif 'cisco-8000' in asic_type:
                fill_leakout_plus_one(self, src_port_id, dst_port_id,
                       pkt, int(self.test_params['pg']), asic_type, pkts_num_egr_mem)
                send_packet(
                    self, src_port_id, pkt,
                    (pkts_num_leak_out + pkts_num_trig_pfc -
                     pkts_num_dismiss_pfc - hysteresis) // cell_occupancy - 1
                )
            else:
                send_packet(
                    self, src_port_id, pkt,
                    (pkts_num_leak_out + pkts_num_trig_pfc -
                     pkts_num_dismiss_pfc - hysteresis) // cell_occupancy - margin
                )
                sys.stderr.write('send_packet(src_port_id, pkt, ({} + {} - {} - {}) // {})\n'.format(pkts_num_leak_out, pkts_num_trig_pfc, pkts_num_dismiss_pfc, hysteresis, cell_occupancy))

            if check_leackout_compensation_support(asic_type, hwsku):
                dynamically_compensate_leakout(self.dst_client, asic_type, sai_thrift_read_port_counters,
                                               port_list['dst'][dst_port_id], TRANSMITTED_PKTS,
                                               xmit_counters_base, self, src_port_id, pkt, 40)

            # send packets to dst port 2, occupying the shared buffer
            step_id += 1
            step_desc = 'send packets to dst port 2, occupying the shared buffer'
            sys.stderr.write('step {}: {}\n'.format(step_id, step_desc))

            xmit_2_counters_base, _ = sai_thrift_read_port_counters(
                self.dst_client, asic_type, port_list['dst'][dst_port_2_id]
            )
            if hwsku == 'DellEMC-Z9332f-M-O16C64' or hwsku == 'DellEMC-Z9332f-O32':
                send_packet(
                    self, src_port_id, pkt2,
                    (pkts_num_egr_mem + pkts_num_leak_out + pkts_num_dismiss_pfc +
                     hysteresis) // cell_occupancy + margin - 1
                )
            elif 'cisco-8000' in asic_type:
                if not is_multi_asic:
                    fill_leakout_plus_one(self, src_port_id, dst_port_2_id,
                        pkt2, int(self.test_params['pg']), asic_type)
                    send_packet(
                        self, src_port_id, pkt2,
                        (pkts_num_leak_out + pkts_num_dismiss_pfc +
                        hysteresis) // cell_occupancy + margin - 2
                    )
                else:
                    fill_egress_plus_one(self, src_port_id,
                        pkt2, int(self.test_params['pg']), asic_type, pkts_num_egr_mem)
                    send_packet(
                        self, src_port_id, pkt2,
                        (pkts_num_leak_out + pkts_num_dismiss_pfc +
                        hysteresis) // cell_occupancy - 3)
            else:
                send_packet(
                    self, src_port_id, pkt2,
                    (pkts_num_leak_out + pkts_num_dismiss_pfc +
                     hysteresis) // cell_occupancy + margin * 2 - 1
                )
                sys.stderr.write('send_packet(src_port_id, pkt2, ({} + {} + {}) // {} + {} - 1)\n'.format(pkts_num_leak_out, pkts_num_dismiss_pfc, hysteresis, cell_occupancy, margin))

            if check_leackout_compensation_support(asic_type, hwsku):
                dynamically_compensate_leakout(self.dst_client, asic_type, sai_thrift_read_port_counters,
                                               port_list['dst'][dst_port_2_id], TRANSMITTED_PKTS,
                                               xmit_2_counters_base, self, src_port_id, pkt2, 40)

            # send 1 packet to dst port 3, triggering PFC
            step_id += 1
            step_desc = 'send 1 packet to dst port 3, triggering PFC'
            sys.stderr.write('step {}: {}\n'.format(step_id, step_desc))
            xmit_3_counters_base, _ = sai_thrift_read_port_counters(self.dst_client, asic_type, port_list['dst'][dst_port_3_id])
            if hwsku == 'DellEMC-Z9332f-M-O16C64' or hwsku == 'DellEMC-Z9332f-O32':
                send_packet(self, src_port_id, pkt3,
                            pkts_num_egr_mem + pkts_num_leak_out + 1)
            elif 'cisco-8000' in asic_type:
                if not is_multi_asic:
                    fill_leakout_plus_one(self, src_port_id, dst_port_3_id,
                        pkt3, int(self.test_params['pg']), asic_type)
                    send_packet(self, src_port_id, pkt3, pkts_num_leak_out)
                else:
                    fill_egress_plus_one(self, src_port_id,
                        pkt3, int(self.test_params['pg']), asic_type, pkts_num_egr_mem)
                    send_packet(self, src_port_id, pkt3, pkts_num_leak_out + 1)
            else:
                send_packet(self, src_port_id, pkt3, pkts_num_leak_out + 1)
                sys.stderr.write('send_packet(src_port_id, pkt3, ({} + 1)\n'.format(pkts_num_leak_out))

            if check_leackout_compensation_support(asic_type, hwsku):
                dynamically_compensate_leakout(self.dst_client, asic_type, sai_thrift_read_port_counters,
                                               port_list['dst'][dst_port_3_id], TRANSMITTED_PKTS,
                                               xmit_3_counters_base, self, src_port_id, pkt3, 40)

            # allow enough time for the dut to sync up the counter values in counters_db
            time.sleep(2)
            # get a snapshot of counter values at recv and transmit ports
            # queue counters value is not of our interest here
            recv_counters, _ = sai_thrift_read_port_counters(self.src_client, asic_type, port_list['src'][src_port_id])
            xmit_counters, _ = sai_thrift_read_port_counters(self.dst_client, asic_type, port_list['dst'][dst_port_id])
            xmit_2_counters, _ = sai_thrift_read_port_counters(
                self.dst_client, asic_type, port_list['dst'][dst_port_2_id])
            xmit_3_counters, _ = sai_thrift_read_port_counters(
                self.dst_client, asic_type, port_list['dst'][dst_port_3_id])

            port_cnt_tbl = texttable.TextTable([''] + [port_counter_fields[idx] for idx in port_counter_indexes])
            port_cnt_tbl.add_row(['recv_counters_base'] + [recv_counters_base[idx] for idx in port_counter_indexes])
            port_cnt_tbl.add_row(['recv_counters'] + [recv_counters[idx] for idx in port_counter_indexes])
            port_cnt_tbl.add_row(['xmit_counters_base'] + [xmit_counters_base[idx] for idx in port_counter_indexes])
            port_cnt_tbl.add_row(['xmit_counters'] + [xmit_counters[idx] for idx in port_counter_indexes])
            port_cnt_tbl.add_row(['xmit_2_counters_base'] + [xmit_2_counters_base[idx] for idx in port_counter_indexes])
            port_cnt_tbl.add_row(['xmit_2_counters'] + [xmit_2_counters[idx] for idx in port_counter_indexes])
            port_cnt_tbl.add_row(['xmit_3_counters_base'] + [xmit_3_counters_base[idx] for idx in port_counter_indexes])
            port_cnt_tbl.add_row(['xmit_3_counters'] + [xmit_3_counters[idx] for idx in port_counter_indexes])
            sys.stderr.write('{}\n'.format(port_cnt_tbl))

            # recv port pfc
            assert(recv_counters[pg] > recv_counters_base[pg]), 'unexpectedly not trigger PFC for PG {} (counter: {}), at step {} {}'.format(pg, port_counter_fields[pg], step_id, step_desc)
            # recv port no ingress drop
            for cntr in ingress_counters:
                assert(recv_counters[cntr] == recv_counters_base[cntr]), 'unexpectedly ingress drop on recv port (counter: {}), at step {} {}'.format(port_counter_fields[cntr], step_id, step_desc)
            # xmit port no egress drop
            for cntr in egress_counters:
                assert(xmit_counters[cntr] == xmit_counters_base[cntr]), 'unexpectedly egress drop on xmit port 1 (counter: {}, at step {} {})'.format(port_counter_fields[cntr], step_id, step_desc)
                assert(xmit_2_counters[cntr] == xmit_2_counters_base[cntr]), 'unexpectedly egress drop on xmit port 2 (counter: {}, at step {} {})'.format(port_counter_fields[cntr], step_id, step_desc)
                assert(xmit_3_counters[cntr] == xmit_3_counters_base[cntr]), 'unexpectedly egress drop on xmit port 3 (counter: {}, at step {} {})'.format(port_counter_fields[cntr], step_id, step_desc)

            step_id += 1
            step_desc = 'enable TX for dst_port_2_id, to drain off buffer in dst_port_2'
            sys.stderr.write('step {}: {}\n'.format(step_id, step_desc))
            self.sai_thrift_port_tx_enable(self.dst_client, asic_type, [dst_port_2_id], last_port=False)

            # allow enough time for the dut to sync up the counter values in counters_db
            time.sleep(2)
            # get a snapshot of counter values at recv and transmit ports
            # queue counters value is not of our interest here
            recv_counters_base = recv_counters
            recv_counters, _ = sai_thrift_read_port_counters(self.src_client, asic_type, port_list['src'][src_port_id])
            xmit_counters, _ = sai_thrift_read_port_counters(self.dst_client, asic_type, port_list['dst'][dst_port_id])
            xmit_2_counters, _ = sai_thrift_read_port_counters(self.dst_client, asic_type, port_list['dst'][dst_port_2_id])
            xmit_3_counters, _ = sai_thrift_read_port_counters(self.dst_client, asic_type, port_list['dst'][dst_port_3_id])
            port_cnt_tbl = texttable.TextTable([''] + [port_counter_fields[idx] for idx in port_counter_indexes])
            port_cnt_tbl.add_row(['recv_counters_base'] + [recv_counters_base[idx] for idx in port_counter_indexes])
            port_cnt_tbl.add_row(['recv_counters'] + [recv_counters[idx] for idx in port_counter_indexes])
            port_cnt_tbl.add_row(['xmit_counters_base'] + [xmit_counters_base[idx] for idx in port_counter_indexes])
            port_cnt_tbl.add_row(['xmit_counters'] + [xmit_counters[idx] for idx in port_counter_indexes])
            port_cnt_tbl.add_row(['xmit_2_counters_base'] + [xmit_2_counters_base[idx] for idx in port_counter_indexes])
            port_cnt_tbl.add_row(['xmit_2_counters'] + [xmit_2_counters[idx] for idx in port_counter_indexes])
            port_cnt_tbl.add_row(['xmit_3_counters_base'] + [xmit_3_counters_base[idx] for idx in port_counter_indexes])
            port_cnt_tbl.add_row(['xmit_3_counters'] + [xmit_3_counters[idx] for idx in port_counter_indexes])
            sys.stderr.write('{}\n'.format(port_cnt_tbl))

            # recv port pfc
            assert(recv_counters[pg] > recv_counters_base[pg]), 'unexpectedly not trigger PFC for PG {} (counter: {}), at step {} {}'.format(pg, port_counter_fields[pg], step_id, step_desc)
            # recv port no ingress drop
            for cntr in ingress_counters:
                assert (recv_counters[cntr] <= recv_counters_base[cntr] + COUNTER_MARGIN),\
                    'unexpectedly ingress drop on recv port (counter: {}), at step {} {}'.format(
                    port_counter_fields[cntr], step_id, step_desc)
            # xmit port no egress drop
            for cntr in egress_counters:
                assert(xmit_counters[cntr] == xmit_counters_base[cntr]), 'unexpectedly egress drop on xmit port 1 (counter: {}), at step {} {}'.format(port_counter_fields[cntr], step_id, step_desc)
                assert(xmit_2_counters[cntr] == xmit_2_counters_base[cntr]), 'unexpectedly egress drop on xmit port 2 (counter: {}), at step {} {}'.format(port_counter_fields[cntr], step_id, step_desc)
                assert(xmit_3_counters[cntr] == xmit_3_counters_base[cntr]), 'unexpectedly egress drop on xmit port 3 (counter: {}), at step {} {}'.format(port_counter_fields[cntr], step_id, step_desc)

            step_id += 1
            step_desc = 'enable TX for dst_port_3_id, to drain off buffer in dst_port_3'
            sys.stderr.write('step {}: {}\n'.format(step_id, step_desc))
            self.sai_thrift_port_tx_enable(self.dst_client, asic_type, [dst_port_3_id], last_port=False)

            # allow enough time for the dut to sync up the counter values in counters_db
            time.sleep(2)
            # get new base counter values at recv ports
            # queue counters value is not of our interest here
            recv_counters, _ = sai_thrift_read_port_counters(self.src_client, asic_type, port_list['src'][src_port_id])

            port_cnt_tbl = texttable.TextTable([''] + [port_counter_fields[idx] for idx in port_counter_indexes])
            port_cnt_tbl.add_row(['recv_counters_base'] + [recv_counters_base[idx] for idx in port_counter_indexes])
            port_cnt_tbl.add_row(['recv_counters'] + [recv_counters[idx] for idx in port_counter_indexes])
            sys.stderr.write('{}\n'.format(port_cnt_tbl))

            for cntr in ingress_counters:
                assert (recv_counters[cntr] <= recv_counters_base[cntr] + COUNTER_MARGIN),\
                    'unexpectedly ingress drop on recv port (counter: {}), at step {} {}'.format(
                    port_counter_fields[cntr], step_id, step_desc)
            recv_counters_base = recv_counters

            step_id += 1
            step_desc = 'sleep 30 seconds'
            sys.stderr.write('step {}: {}\n'.format(step_id, step_desc))

            time.sleep(30)
            # get a snapshot of counter values at recv and transmit ports
            # queue counters value is not of our interest here
            recv_counters, _ = sai_thrift_read_port_counters(self.src_client, asic_type, port_list['src'][src_port_id])
            xmit_counters, _ = sai_thrift_read_port_counters(self.dst_client, asic_type, port_list['dst'][dst_port_id])
            xmit_2_counters, _ = sai_thrift_read_port_counters(
                self.dst_client, asic_type, port_list['dst'][dst_port_2_id])
            xmit_3_counters, _ = sai_thrift_read_port_counters(
                self.dst_client, asic_type, port_list['dst'][dst_port_3_id])

            port_cnt_tbl = texttable.TextTable([''] + [port_counter_fields[idx] for idx in port_counter_indexes])
            port_cnt_tbl.add_row(['recv_counters_base'] + [recv_counters_base[idx] for idx in port_counter_indexes])
            port_cnt_tbl.add_row(['recv_counters'] + [recv_counters[idx] for idx in port_counter_indexes])
            port_cnt_tbl.add_row(['xmit_counters_base'] + [xmit_counters_base[idx] for idx in port_counter_indexes])
            port_cnt_tbl.add_row(['xmit_counters'] + [xmit_counters[idx] for idx in port_counter_indexes])
            port_cnt_tbl.add_row(['xmit_2_counters_base'] + [xmit_2_counters_base[idx] for idx in port_counter_indexes])
            port_cnt_tbl.add_row(['xmit_2_counters'] + [xmit_2_counters[idx] for idx in port_counter_indexes])
            port_cnt_tbl.add_row(['xmit_3_counters_base'] + [xmit_3_counters_base[idx] for idx in port_counter_indexes])
            port_cnt_tbl.add_row(['xmit_3_counters'] + [xmit_3_counters[idx] for idx in port_counter_indexes])
            sys.stderr.write('{}\n'.format(port_cnt_tbl))

           # recv port no pfc
            assert(recv_counters[pg] == recv_counters_base[pg]), 'unexpectedly trigger PFC for PG {} (counter: {}), at step {} {}'.format(pg, port_counter_fields[pg], step_id, step_desc)
            # recv port no ingress drop
            for cntr in ingress_counters:
                assert (recv_counters[cntr] <= recv_counters_base[cntr] + COUNTER_MARGIN),\
                    'unexpectedly ingress drop on recv port (counter: {}), at step {} {}'.format(
                    port_counter_fields[cntr], step_id, step_desc)
            # xmit port no egress drop
            for cntr in egress_counters:
                assert(xmit_counters[cntr] == xmit_counters_base[cntr]), 'unexpectedly egress drop on xmit port 1 (counter: {}), at step {} {}'.format(port_counter_fields[cntr], step_id, step_desc)
                assert(xmit_2_counters[cntr] == xmit_2_counters_base[cntr]), 'unexpectedly egress drop on xmit port 2 (counter: {}), at step {} {}'.format(port_counter_fields[cntr], step_id, step_desc)
                assert(xmit_3_counters[cntr] == xmit_3_counters_base[cntr]), 'unexpectedly egress drop on xmit port 3 (counter: {}), at step {} {}'.format(port_counter_fields[cntr], step_id, step_desc)

        finally:
            self.sai_thrift_port_tx_enable(self.dst_client, asic_type, [dst_port_id, dst_port_2_id, dst_port_3_id])


class HdrmPoolSizeTest(sai_base_test.ThriftInterfaceDataPlane):
    def setUp(self):
        sai_base_test.ThriftInterfaceDataPlane.setUp(self)
        time.sleep(5)
        switch_init(self.clients)

        # Parse input parameters
        self.testbed_type = self.test_params['testbed_type']
        self.dscps = self.test_params['dscps']
        self.ecn = self.test_params['ecn']
        self.router_mac = self.test_params['router_mac']
        self.sonic_version = self.test_params['sonic_version']
        # The pfc counter index starts from index 2 in sai_thrift_read_port_counters
        self.pgs = [pg + 2 for pg in self.test_params['pgs']]
        self.src_port_ids = self.test_params['src_port_ids']
        self.src_port_ips = self.test_params['src_port_ips']
        print(self.src_port_ips, file=sys.stderr)
        sys.stderr.flush()
        # get counter names to query
        self.ingress_counters, self.egress_counters = get_counter_names(
            self.sonic_version)

        self.dst_port_id = self.test_params['dst_port_id']
        self.dst_port_ip = self.test_params['dst_port_ip']
        self.pgs_num = self.test_params['pgs_num']
        self.asic_type = self.test_params['sonic_asic_type']
        self.pkts_num_leak_out = self.test_params['pkts_num_leak_out']
        self.pkts_num_trig_pfc = self.test_params.get('pkts_num_trig_pfc')
        if not self.pkts_num_trig_pfc:
            self.pkts_num_trig_pfc_shp = self.test_params.get(
                'pkts_num_trig_pfc_shp')
        self.pkts_num_hdrm_full = self.test_params['pkts_num_hdrm_full']
        self.pkts_num_hdrm_partial = self.test_params['pkts_num_hdrm_partial']
        packet_size = self.test_params.get('packet_size')

        if packet_size:
            self.pkt_size = packet_size
            cell_size = self.test_params.get('cell_size')
            self.pkt_size_factor = int(math.ceil(float(packet_size)/cell_size))
        else:
            self.pkt_size = 64
            self.pkt_size_factor = 1

        if self.pkts_num_trig_pfc:
            print(("pkts num: leak_out: %d, trig_pfc: %d, hdrm_full: %d, hdrm_partial: %d, pkt_size %d" % (
                self.pkts_num_leak_out, self.pkts_num_trig_pfc, self.pkts_num_hdrm_full,
                self.pkts_num_hdrm_partial, self.pkt_size)), file=sys.stderr)
        elif self.pkts_num_trig_pfc_shp:
            print(("pkts num: leak_out: {}, trig_pfc: {}, hdrm_full: {}, hdrm_partial: {}, pkt_size {}".format(
                self.pkts_num_leak_out, self.pkts_num_trig_pfc_shp, self.pkts_num_hdrm_full,
                self.pkts_num_hdrm_partial, self.pkt_size)), file=sys.stderr)

        # used only for headroom pool watermark
        if all(key in self.test_params for key in [
            'hdrm_pool_wm_multiplier', 'buf_pool_roid', 'cell_size', 'max_headroom']):
           self.cell_size = int(self.test_params['cell_size'])
           self.wm_multiplier = self.test_params['hdrm_pool_wm_multiplier']
           print("Wm multiplier: %d buf_pool_roid: %s" % (
               self.wm_multiplier, self.test_params['buf_pool_roid']), file=sys.stderr)
           self.buf_pool_roid = int(self.test_params['buf_pool_roid'], 0)
           print("buf_pool_roid: 0x%lx" %
                 (self.buf_pool_roid), file=sys.stderr)
           self.max_headroom = int(self.test_params['max_headroom'])
        else:
           self.wm_multiplier = None

        sys.stderr.flush()

        self.dst_port_mac = self.dataplane.get_mac(0, self.dst_port_id)
        self.src_port_macs = [self.dataplane.get_mac(
            0, ptid) for ptid in self.src_port_ids]

        if self.testbed_type in ['dualtor', 'dualtor-56', 't0', 't0-64', 't0-116']:
            # populate ARP
            # sender's MAC address is corresponding PTF port's MAC address
            # sender's IP address is caculated in tests/qos/qos_sai_base.py::QosSaiBase::__assignTestPortIps()
            # for dualtor: sender_IP_address = DUT_default_VLAN_interface_IP_address + portIndex + 1
            for idx, ptid in enumerate(self.src_port_ids):

                arpreq_pkt = simple_arp_packet(
                              eth_dst='ff:ff:ff:ff:ff:ff',
                              eth_src=self.src_port_macs[idx],
                              arp_op=1,
                              ip_snd=self.src_port_ips[idx],
                              ip_tgt='192.168.0.1',
                              hw_snd=self.src_port_macs[idx],
                              hw_tgt='00:00:00:00:00:00')
                send_packet(self, ptid, arpreq_pkt)
            arpreq_pkt = simple_arp_packet(
                          eth_dst='ff:ff:ff:ff:ff:ff',
                          eth_src=self.dst_port_mac,
                          arp_op=1,
                          ip_snd=self.dst_port_ip,
                          ip_tgt='192.168.0.1',
                          hw_snd=self.dst_port_mac,
                          hw_tgt='00:00:00:00:00:00')
            send_packet(self, self.dst_port_id, arpreq_pkt)
        time.sleep(8)

        # for dualtor, need to change test traffic's dest MAC address to point DUT's default VLAN interface
        # and then DUT is able to correctly forward test traffic to dest PORT on PTF
        # Reminder: need to change this dest MAC address after above ARP population to avoid corrupt ARP packet
        is_dualtor = self.test_params.get('is_dualtor', False)
        def_vlan_mac = self.test_params.get('def_vlan_mac', None)
        if is_dualtor and def_vlan_mac != None:
            self.dst_port_mac = def_vlan_mac

    def tearDown(self):
        sai_base_test.ThriftInterfaceDataPlane.tearDown(self)

    def show_port_counter(self, asic_type, rx_base, tx_base, banner):
        port_counter_indexes = [pg for pg in self.pgs]
        port_counter_indexes += self.ingress_counters
        port_counter_indexes += self.egress_counters
        port_counter_indexes += [TRANSMITTED_PKTS, RECEIVED_PKTS, RECEIVED_NON_UC_PKTS, TRANSMITTED_NON_UC_PKTS, EGRESS_PORT_QLEN]
        port_cnt_tbl = texttable.TextTable([''] + [port_counter_fields[fieldIdx] for fieldIdx in port_counter_indexes])
        for srcPortIdx, srcPortId in enumerate(self.src_port_ids):
            port_cnt_tbl.add_row(['base src_port{}_id{}'.format(srcPortIdx, srcPortId)] + [rx_base[srcPortIdx][fieldIdx] for fieldIdx in port_counter_indexes])
            rx_curr, _ = sai_thrift_read_port_counters(self.src_client, asic_type, port_list['src'][srcPortId])
            port_cnt_tbl.add_row(['     src_port{}_id{}'.format(srcPortIdx, srcPortId)] + [rx_curr[fieldIdx] for fieldIdx in port_counter_indexes])
        port_cnt_tbl.add_row(['base dst_port_id{}'.format(self.dst_port_id)] + [tx_base[fieldIdx] for fieldIdx in port_counter_indexes])
        tx_curr, _ = sai_thrift_read_port_counters(self.dst_client, asic_type, port_list['dst'][self.dst_port_id])
        port_cnt_tbl.add_row(['     dst_port_id{}'.format(self.dst_port_id)] + [tx_curr[fieldIdx] for fieldIdx in port_counter_indexes])
        sys.stderr.write('{}\n{}\n'.format(banner, port_cnt_tbl))

    def runTest(self):
        platform_asic = self.test_params['platform_asic']

        margin = self.test_params.get('margin')
        if not margin:
            margin = 0
        sidx_dscp_pg_tuples = [(sidx, dscp, self.pgs[pgidx]) for sidx, sid in enumerate(
            self.src_port_ids) for pgidx, dscp in enumerate(self.dscps)]
        assert(len(sidx_dscp_pg_tuples) >= self.pgs_num)
        print(sidx_dscp_pg_tuples, file=sys.stderr)
        sys.stderr.flush()

        # get a snapshot of counter values at recv and transmit ports
        # queue_counters value is not of our interest here
        recv_counters_bases = [sai_thrift_read_port_counters(self.src_client, self.asic_type, port_list['src'][sid])[0] for sid in self.src_port_ids]
        xmit_counters_base, _ = sai_thrift_read_port_counters(self.dst_client, self.asic_type, port_list['dst'][self.dst_port_id])

        # For TH3, some packets stay in egress memory and doesn't show up in shared buffer or leakout
        if 'pkts_num_egr_mem' in list(self.test_params.keys()):
            pkts_num_egr_mem = int(self.test_params['pkts_num_egr_mem'])

        # Pause egress of dut xmit port
        self.sai_thrift_port_tx_disable(self.dst_client, self.asic_type, [self.dst_port_id])

        try:
            # send packets to leak out
            sidx = 0
            pkt = simple_tcp_packet(pktlen=self.pkt_size,
                        eth_dst=self.router_mac if self.router_mac != '' else self.dst_port_mac,
                        eth_src=self.src_port_macs[sidx],
                        ip_src=self.src_port_ips[sidx],
                        ip_dst=self.dst_port_ip,
                        ip_ttl=64)

            hwsku = self.test_params['hwsku']
            if (hwsku == 'DellEMC-Z9332f-M-O16C64' or hwsku == 'DellEMC-Z9332f-O32'):
                send_packet(
                    self, self.src_port_ids[sidx], pkt, pkts_num_egr_mem + self.pkts_num_leak_out)
            else:
                send_packet(
                    self, self.src_port_ids[sidx], pkt, self.pkts_num_leak_out)

            # send packets to all pgs to fill the service pool
            # and trigger PFC on all pgs
            for i in range(0, self.pgs_num):
                # Prepare TCP packet data
                tos = sidx_dscp_pg_tuples[i][1] << 2
                tos |= self.ecn
                ttl = 64
                default_packet_length = self.pkt_size
                pkt = simple_tcp_packet(pktlen=default_packet_length,
                                        eth_dst=self.router_mac if self.router_mac != '' else self.dst_port_mac,
                                        eth_src=self.src_port_macs[sidx_dscp_pg_tuples[i][0]],
                                        ip_src=self.src_port_ips[sidx_dscp_pg_tuples[i][0]],
                                        ip_dst=self.dst_port_ip,
                                        ip_tos=tos,
                                        ip_ttl=ttl)
                if self.pkts_num_trig_pfc:
                    pkts_num_trig_pfc = self.pkts_num_trig_pfc
                else:
                    pkts_num_trig_pfc = self.pkts_num_trig_pfc_shp[i]

                pkt_cnt = pkts_num_trig_pfc // self.pkt_size_factor
                send_packet(
                    self, self.src_port_ids[sidx_dscp_pg_tuples[i][0]], pkt, int(pkt_cnt))

                time.sleep(8)   # wait pfc counter refresh
                self.show_port_counter(self.asic_type, recv_counters_bases, xmit_counters_base,
                    'To fill service pool, send {} pkt with DSCP {} PG {} from src_port{} to dst_port'.format(pkt_cnt, sidx_dscp_pg_tuples[i][1], sidx_dscp_pg_tuples[i][2], sidx_dscp_pg_tuples[i][0]))

            print("Service pool almost filled", file=sys.stderr)
            sys.stderr.flush()
            # allow enough time for the dut to sync up the counter values in counters_db
            time.sleep(8)

            for i in range(0, self.pgs_num):
                # Prepare TCP packet data
                tos = sidx_dscp_pg_tuples[i][1] << 2
                tos |= self.ecn
                ttl = 64
                default_packet_length = self.pkt_size
                pkt = simple_tcp_packet(pktlen=default_packet_length,
                                        eth_dst=self.router_mac if self.router_mac != '' else self.dst_port_mac,
                                        eth_src=self.src_port_macs[sidx_dscp_pg_tuples[i][0]],
                                        ip_src=self.src_port_ips[sidx_dscp_pg_tuples[i][0]],
                                        ip_dst=self.dst_port_ip,
                                        ip_tos=tos,
                                        ip_ttl=ttl)
                pkt_cnt = 0

                recv_counters, _ = sai_thrift_read_port_counters(
                    self.src_client, self.asic_type, port_list['src'][self.src_port_ids[sidx_dscp_pg_tuples[i][0]]])
                while (recv_counters[sidx_dscp_pg_tuples[i][2]] ==
                       recv_counters_bases[sidx_dscp_pg_tuples[i][0]][sidx_dscp_pg_tuples[i][2]]) and (pkt_cnt < 10):
                    send_packet(
                        self, self.src_port_ids[sidx_dscp_pg_tuples[i][0]], pkt, 1)
                    pkt_cnt += 1
                    # allow enough time for the dut to sync up the counter values in counters_db
                    time.sleep(8)

                    # get a snapshot of counter values at recv and transmit ports
                    # queue_counters value is not of our interest here
                    recv_counters, _ = sai_thrift_read_port_counters(
                        self.src_client, self.asic_type, port_list['src'][self.src_port_ids[sidx_dscp_pg_tuples[i][0]]])
                time.sleep(8)   # wait pfc counter refresh
                self.show_port_counter(self.asic_type, recv_counters_bases, xmit_counters_base,
                    'To trigger PFC, send {} pkt with DSCP {} PG {} from src_port{} to dst_port'.format(pkt_cnt, sidx_dscp_pg_tuples[i][1], sidx_dscp_pg_tuples[i][2], sidx_dscp_pg_tuples[i][0]))

                if pkt_cnt == 10:
                    sys.exit("Too many pkts needed to trigger pfc: %d" %
                             (pkt_cnt))
                assert(recv_counters[sidx_dscp_pg_tuples[i][2]] >
                       recv_counters_bases[sidx_dscp_pg_tuples[i][0]][sidx_dscp_pg_tuples[i][2]])
                print("%d packets for sid: %d, pg: %d to trigger pfc" % (
                    pkt_cnt, self.src_port_ids[sidx_dscp_pg_tuples[i][0]], sidx_dscp_pg_tuples[i][2] - 2),
                      file=sys.stderr)
                sys.stderr.flush()

            print("PFC triggered", file=sys.stderr)
            sys.stderr.flush()

            upper_bound = 2 * margin + 1
            if self.wm_multiplier:
                hdrm_pool_wm = sai_thrift_read_headroom_pool_watermark(
                    self.src_client, self.buf_pool_roid)
                print("Actual headroom pool watermark value to start: %d" %
                      hdrm_pool_wm, file=sys.stderr)
                assert (hdrm_pool_wm <= (upper_bound *
                        self.cell_size * self.wm_multiplier))

            expected_wm = 0
            wm_pkt_num = 0
            upper_bound_wm = 0
            # send packets to all pgs to fill the headroom pool
            for i in range(0, self.pgs_num):
                # Prepare TCP packet data
                tos = sidx_dscp_pg_tuples[i][1] << 2
                tos |= self.ecn
                ttl = 64
                default_packet_length = self.pkt_size
                pkt = simple_tcp_packet(pktlen=default_packet_length,
                                        eth_dst=self.router_mac if self.router_mac != '' else self.dst_port_mac,
                                        eth_src=self.src_port_macs[sidx_dscp_pg_tuples[i][0]],
                                        ip_src=self.src_port_ips[sidx_dscp_pg_tuples[i][0]],
                                        ip_dst=self.dst_port_ip,
                                        ip_tos=tos,
                                        ip_ttl=ttl)

                pkt_cnt = self.pkts_num_hdrm_full // self.pkt_size_factor if i != self.pgs_num - 1 else self.pkts_num_hdrm_partial // self.pkt_size_factor
                send_packet(self, self.src_port_ids[sidx_dscp_pg_tuples[i][0]], pkt, pkt_cnt)
                # allow enough time for the dut to sync up the counter values in counters_db
                time.sleep(8)

                self.show_port_counter(self.asic_type, recv_counters_bases, xmit_counters_base,
                    'To fill headroom pool, send {} pkt with DSCP {} PG {} from src_port{} to dst_port'.format(pkt_cnt, sidx_dscp_pg_tuples[i][1], sidx_dscp_pg_tuples[i][2], sidx_dscp_pg_tuples[i][0]))

                recv_counters, _ = sai_thrift_read_port_counters(
                    self.src_client, self.asic_type, port_list['src'][self.src_port_ids[sidx_dscp_pg_tuples[i][0]]])
                # assert no ingress drop
                for cntr in self.ingress_counters:
                    # corner case: in previous step in which trigger PFC, a few packets were dropped, and dropping don't keep increasing constantaly.
                    # workaround: tolerates a few packet drop here, and output relevant information for offline analysis, to know if it's an issue
                    if recv_counters[cntr] != recv_counters_bases[sidx_dscp_pg_tuples[i][0]][cntr]:
                        sys.stderr.write('There are some unexpected {} packet drop\n'.format(recv_counters[cntr] - recv_counters_bases[sidx_dscp_pg_tuples[i][0]][cntr]))
                    assert(recv_counters[cntr] - recv_counters_bases[sidx_dscp_pg_tuples[i][0]][cntr] <= margin)

                if self.wm_multiplier:
                    wm_pkt_num += (self.pkts_num_hdrm_full if i !=
                                   self.pgs_num - 1 else self.pkts_num_hdrm_partial)
                    hdrm_pool_wm = sai_thrift_read_headroom_pool_watermark(
                        self.src_client, self.buf_pool_roid)
                    expected_wm = wm_pkt_num * self.cell_size * self.wm_multiplier
                    upper_bound_wm = expected_wm + \
                        (upper_bound * self.cell_size * self.wm_multiplier)
                    if upper_bound_wm > self.max_headroom:
                        upper_bound_wm = self.max_headroom

                    print("pkts sent: %d, lower bound: %d, actual headroom pool watermark: %d, upper_bound: %d" % (
                        wm_pkt_num, expected_wm, hdrm_pool_wm, upper_bound_wm), file=sys.stderr)
                    if 'innovium' not in self.asic_type:
                        assert(expected_wm <= hdrm_pool_wm)
                    assert(hdrm_pool_wm <= upper_bound_wm)

            print("all but the last pg hdrms filled", file=sys.stderr)
            sys.stderr.flush()

            # last pg
            i = self.pgs_num - 1
            # send 1 packet on last pg to trigger ingress drop
            pkt_cnt = 1 + 2 * margin
            send_packet(self, self.src_port_ids[sidx_dscp_pg_tuples[i][0]], pkt, pkt_cnt)
            # allow enough time for the dut to sync up the counter values in counters_db
            time.sleep(8)

            self.show_port_counter(self.asic_type, recv_counters_bases, xmit_counters_base,
                'To fill last PG and trigger ingress drop, send {} pkt with DSCP {} PG {} from src_port{} to dst_port'.format(pkt_cnt, sidx_dscp_pg_tuples[i][1], sidx_dscp_pg_tuples[i][2], sidx_dscp_pg_tuples[i][0]))

            recv_counters, _ = sai_thrift_read_port_counters(
                self.src_client, self.asic_type, port_list['src'][self.src_port_ids[sidx_dscp_pg_tuples[i][0]]])
            if platform_asic and platform_asic == "broadcom-dnx":
                logging.info("On J2C+ don't support port level drop counters - so ignoring this step for now")
            else:
                # assert ingress drop
                for cntr in self.ingress_counters:
                    assert(recv_counters[cntr] > recv_counters_bases[sidx_dscp_pg_tuples[i][0]][cntr])

            # assert no egress drop at the dut xmit port
            xmit_counters, _ = sai_thrift_read_port_counters(
                self.dst_client, self.asic_type, port_list['dst'][self.dst_port_id])

            if platform_asic and platform_asic == "broadcom-dnx":
                logging.info("On J2C+ don't support port level drop counters - so ignoring this step for now")
            else:
                for cntr in self.egress_counters:
                    assert(xmit_counters[cntr] == xmit_counters_base[cntr])

            print("pg hdrm filled", file=sys.stderr)
            if self.wm_multiplier:
                # assert hdrm pool wm still remains the same
                hdrm_pool_wm = sai_thrift_read_headroom_pool_watermark(self.src_client, self.buf_pool_roid)
                sys.stderr.write('After PG headroom filled, actual headroom pool watermark {}, upper_bound {}\n'.format(hdrm_pool_wm, upper_bound_wm))
                if 'innovium' not in self.asic_type:
                    assert(expected_wm <= hdrm_pool_wm)
                assert(hdrm_pool_wm <= upper_bound_wm)
                # at this point headroom pool should be full. send few more packets to continue causing drops
                print("overflow headroom pool", file=sys.stderr)
                send_packet(self, self.src_port_ids[sidx_dscp_pg_tuples[i][0]], pkt, 10)
                hdrm_pool_wm = sai_thrift_read_headroom_pool_watermark(self.src_client, self.buf_pool_roid)
                assert(hdrm_pool_wm <= self.max_headroom)
            sys.stderr.flush()

        finally:
            self.sai_thrift_port_tx_enable(self.dst_client, self.asic_type, [self.dst_port_id])


class SharedResSizeTest(sai_base_test.ThriftInterfaceDataPlane):
    def setUp(self):
        sai_base_test.ThriftInterfaceDataPlane.setUp(self)
        time.sleep(5)
        switch_init(self.clients)

         # Parse input parameters
        self.testbed_type = self.test_params['testbed_type']
        self.dscps = self.test_params['dscps']
        self.ecn = self.test_params['ecn']
        self.router_mac = self.test_params['router_mac']
        self.sonic_version = self.test_params['sonic_version']
        self.pgs = self.test_params['pgs']
        self.pg_cntr_indices = [pg + 2 for pg in self.pgs]
        self.queues = self.test_params['queues']
        self.src_port_ids = self.test_params['src_port_ids']
        self.src_port_ips = self.test_params['src_port_ips']
        print(self.src_port_ips, file=sys.stderr)
        sys.stderr.flush()
        # get counter names to query
        self.ingress_counters, self.egress_counters = get_counter_names(
            self.sonic_version)

        self.dst_port_ids = self.test_params['dst_port_ids']
        self.dst_port_ips = self.test_params['dst_port_ips']
        self.asic_type = self.test_params['sonic_asic_type']
        self.pkt_counts = self.test_params['pkt_counts']
        self.shared_limit_bytes = self.test_params['shared_limit_bytes']

        # LACP causes slow increase in memory consumption over duration of the test, thus
        # a margin may be needed.
        if 'pkts_num_margin' in self.test_params:
            self.margin = int(self.test_params['pkts_num_margin'])
        else:
            self.margin = 0

        if 'packet_size' in self.test_params:
            self.packet_size = self.test_params['packet_size']
            self.cell_size = self.test_params['cell_size']
        else:
            self.packet_size = 64
            self.cell_size = 350

        self.dst_port_macs = [self.dataplane.get_mac(
            0, ptid) for ptid in self.dst_port_ids]
        self.src_port_macs = [self.dataplane.get_mac(
            0, ptid) for ptid in self.src_port_ids]

        # Correct any destination ports that may be in a lag
        for i in range(len(self.dst_port_ids)):
            src_port_id = self.src_port_ids[i]
            dst_port_id = self.dst_port_ids[i]
            dst_port_mac = self.dst_port_macs[i]
            src_port_ip = self.src_port_ips[i]
            dst_port_ip = self.dst_port_ips[i]
            real_dst_port_id = get_rx_port(
                self,
                0,
                src_port_id,
                self.router_mac if self.router_mac != '' else dst_port_mac,
                dst_port_ip, src_port_ip
            )
            if real_dst_port_id != dst_port_id:
                print("Corrected dst port from {} to {}".format(dst_port_id, real_dst_port_id), file=sys.stderr)
                self.dst_port_ids[i] = real_dst_port_id

        time.sleep(8)

    def tearDown(self):
        sai_base_test.ThriftInterfaceDataPlane.tearDown(self)

    def runTest(self):
        assert len(self.dscps) == len(self.pgs) == len(
            self.src_port_ids) == len(self.dst_port_ids) == len(self.pkt_counts)

        # Need at least 2 packet send instructions
        assert len(self.pkt_counts) >= 2

        # Reservation limit should be indicated by single packet, which is then modified
        # by the given margin
        assert self.pkt_counts[-1] == 1
        self.pkt_counts[-1] += 2 * self.margin

        # Second to last pkt count instruction needs to be reduced by margin to avoid
        # triggering XOFF early.
        assert self.pkt_counts[-2] >= self.margin
        self.pkt_counts[-2] -= self.margin

        # Test configuration packet counts and sizing should accurately trigger shared limit
        cell_occupancy = (self.packet_size +
                          self.cell_size - 1) // self.cell_size
        assert sum(self.pkt_counts[:-1]) * cell_occupancy * \
                   self.cell_size < self.shared_limit_bytes
        assert sum(self.pkt_counts) * cell_occupancy * \
                   self.cell_size >= self.shared_limit_bytes

        # get a snapshot of counter values at recv and transmit ports
        recv_counters_bases = [sai_thrift_read_port_counters(
            self.src_client, self.asic_type, port_list['src'][sid])[0] for sid in self.src_port_ids]
        xmit_counters_bases = [sai_thrift_read_port_counters(
            self.dst_client, self.asic_type, port_list['dst'][sid])[0] for sid in self.dst_port_ids]

        # Disable all dst ports
        uniq_dst_ports = list(set(self.dst_port_ids))
        self.sai_thrift_port_tx_disable(self.dst_client, self.asic_type, uniq_dst_ports)

        try:
            for i in range(len(self.src_port_ids)):
                dscp = self.dscps[i]
                pg = self.pgs[i]
                queue = self.queues[i]
                src_port_id = self.src_port_ids[i]
                dst_port_id = self.dst_port_ids[i]
                src_port_mac = self.src_port_macs[i]
                dst_port_mac = self.dst_port_macs[i]
                src_port_ip = self.src_port_ips[i]
                dst_port_ip = self.dst_port_ips[i]
                pkt_count = self.pkt_counts[i]

                ttl = 64
                pkt = construct_ip_pkt(self.packet_size,
                                       self.router_mac if self.router_mac != '' else dst_port_mac,
                                       src_port_mac,
                                       src_port_ip,
                                       dst_port_ip,
                                       dscp,
                                       None,
                                       ecn=self.ecn,
                                       ttl=64)

                if i == len(self.src_port_ids) - 1:
                    # Verify XOFF has not been triggered on final port before sending traffic
                    print(
                        "Verifying XOFF hasn't been triggered yet on final iteration", file=sys.stderr)
                    sys.stderr.flush()
                    time.sleep(8)
                    recv_counters = sai_thrift_read_port_counters(
                        self.src_client, self.asic_type, port_list['src'][src_port_id])[0]
                    xoff_txd = recv_counters[self.pg_cntr_indices[i]] - \
                        recv_counters_bases[i][self.pg_cntr_indices[i]]
                    assert xoff_txd == 0, "XOFF triggered too early on final iteration, XOFF count is %d" % xoff_txd

                # Send requested number of packets
                print("Sending %d packets for dscp=%d, pg=%d, src_port_id=%d, dst_port_id=%d" % (
                    pkt_count, dscp, pg, src_port_id, dst_port_id), file=sys.stderr)
                sys.stderr.flush()
                if 'cisco-8000' in self.asic_type:
                    fill_leakout_plus_one(self, src_port_id,
                           dst_port_id, pkt, queue, self.asic_type)
                    pkt_count -= 1  # leakout adds 1 packet, subtract from current iteration

                send_packet(self, src_port_id, pkt, pkt_count)

                if i == len(self.src_port_ids) - 1:
                    # Verify XOFF has now been triggered on final port
                    print(
                        "Verifying XOFF has now been triggered on final iteration", file=sys.stderr)
                    sys.stderr.flush()
                    time.sleep(8)
                    recv_counters = sai_thrift_read_port_counters(
                        self.src_client, self.asic_type, port_list['src'][src_port_id])[0]
                    xoff_txd = recv_counters[self.pg_cntr_indices[i]] - \
                        recv_counters_bases[i][self.pg_cntr_indices[i]]
                    assert xoff_txd > 0, "Failed to trigger XOFF on final iteration"

            # Verify no ingress/egress drops for all ports
            recv_counters_list = [sai_thrift_read_port_counters(self.src_client, self.asic_type, port_list['src'][sid])[
                                                                0] for sid in self.src_port_ids]
            xmit_counters_list = [sai_thrift_read_port_counters(self.dst_client, self.asic_type, port_list['dst'][sid])[
                                                                0] for sid in self.dst_port_ids]
            for i in range(len(self.src_port_ids)):
                for cntr in self.ingress_counters:
                    drops = recv_counters_list[i][cntr] - \
                        recv_counters_bases[i][cntr]
                    assert drops == 0, "Detected %d ingress drops" % drops
                for cntr in self.egress_counters:
                    drops = xmit_counters_list[i][cntr] - \
                        xmit_counters_bases[i][cntr]
                    assert drops == 0, "Detected %d egress drops" % drops

        finally:
            self.sai_thrift_port_tx_enable(self.dst_client, self.asic_type, uniq_dst_ports)

# TODO: remove sai_thrift_clear_all_counters and change to use incremental counter values


class DscpEcnSend(sai_base_test.ThriftInterfaceDataPlane):
    def runTest(self):
        switch_init(self.clients)

        # Parse input parameters
        dscp = int(self.test_params['dscp'])
        ecn = int(self.test_params['ecn'])
        router_mac = self.test_params['router_mac']
        sonic_version = self.test_params['sonic_version']
        default_packet_length = 64
        dst_port_id = int(self.test_params['dst_port_id'])
        dst_port_ip = self.test_params['dst_port_ip']
        dst_port_mac = self.dataplane.get_mac(0, dst_port_id)
        src_port_id = int(self.test_params['src_port_id'])
        src_port_ip = self.test_params['src_port_ip']
        src_port_mac = self.dataplane.get_mac(0, src_port_id)
        num_of_pkts = self.test_params['num_of_pkts']
        limit = self.test_params['limit']
        min_limit = self.test_params['min_limit']
        cell_size = self.test_params['cell_size']
        asic_type = self.test_params['sonic_asic_type']
        # get counter names to query
        ingress_counters, egress_counters = get_counter_names(sonic_version)

        # STOP PORT FUNCTION
        sched_prof_id = sai_thrift_create_scheduler_profile(
            self.src_client, STOP_PORT_MAX_RATE)
        attr_value = sai_thrift_attribute_value_t(oid=sched_prof_id)
        attr = sai_thrift_attribute_t(
            id=SAI_PORT_ATTR_QOS_SCHEDULER_PROFILE_ID, value=attr_value)
        self.dst_client.sai_thrift_set_port_attribute(port_list['dst'][dst_port_id], attr)

        # Clear Counters
        sai_thrift_clear_all_counters(self.src_client, 'src')
        sai_thrift_clear_all_counters(self.dst_client, 'dst')

        # send packets
        try:
            tos = dscp << 2
            tos |= ecn
            ttl = 64
            for i in range(0, num_of_pkts):
                pkt = simple_tcp_packet(pktlen=default_packet_length,
                                    eth_dst=router_mac,
                                    eth_src=src_port_mac,
                                    ip_src=src_port_ip,
                                    ip_dst=dst_port_ip,
                                    ip_tos=tos,
                                    ip_ttl=ttl)
                send_packet(self, 0, pkt)

            leaking_pkt_number = 0
            for (rcv_port_number, pkt_str, pkt_time) in self.dataplane.packets(0, 1):
                leaking_pkt_number += 1
            print("leaking packet %d" % leaking_pkt_number)

            # Read Counters
            print("DST port counters: ")
            port_counters, queue_counters = sai_thrift_read_port_counters(self.dst_client, asic_type, port_list['dst'][dst_port_id])
            print(port_counters)
            print(queue_counters)

            # Clear Counters
            sai_thrift_clear_all_counters(self.src_client, 'src')
            sai_thrift_clear_all_counters(self.dst_client, 'dst')

            # Set receiving socket buffers to some big value
            for p in list(self.dataplane.ports.values()):
                p.socket.setsockopt(socket.SOL_SOCKET,
                                    socket.SO_RCVBUF, 41943040)

            # RELEASE PORT
            sched_prof_id = sai_thrift_create_scheduler_profile(
                self.src_client, RELEASE_PORT_MAX_RATE)
            attr_value = sai_thrift_attribute_value_t(oid=sched_prof_id)
            attr = sai_thrift_attribute_t(
                id=SAI_PORT_ATTR_QOS_SCHEDULER_PROFILE_ID, value=attr_value)
            self.dst_client.sai_thrift_set_port_attribute(
                port_list['dst'][dst_port_id], attr)

            # if (ecn == 1) - capture and parse all incoming packets
            marked_cnt = 0
            not_marked_cnt = 0
            if (ecn == 1):
                print("")
                print(
                    "ECN capable packets generated, releasing dst_port and analyzing traffic -")

                cnt = 0
                pkts = []
                for i in range(num_of_pkts):
                    (rcv_device, rcv_port, rcv_pkt, pkt_time) = dp_poll(
                        self, device_number=0, port_number=dst_port_id, timeout=0.2)
                    if rcv_pkt is not None:
                        cnt += 1
                        pkts.append(rcv_pkt)
                    else:  # Received less packets then expected
                        assert (cnt == num_of_pkts)
                print("    Received packets:    " + str(cnt))

                for pkt_to_inspect in pkts:
                    pkt_str = hex_dump_buffer(pkt_to_inspect)

                    # Count marked and not marked amount of packets
                    if ((int(pkt_str[ECN_INDEX_IN_HEADER]) & 0x03) == 1):
                        not_marked_cnt += 1
                    elif ((int(pkt_str[ECN_INDEX_IN_HEADER]) & 0x03) == 3):
                        assert (not_marked_cnt == 0)
                        marked_cnt += 1

                print("    ECN non-marked pkts: " + str(not_marked_cnt))
                print("    ECN marked pkts:     " + str(marked_cnt))
                print("")

            time.sleep(5)
            # Read Counters
            print("DST port counters: ")
            port_counters, queue_counters = sai_thrift_read_port_counters(self.dst_client, asic_type, port_list['dst'][dst_port_id])
            print(port_counters)
            print(queue_counters)
            if (ecn == 0):
                # num_of_pkts*pkt_size_in_cells*cell_size
                transmitted_data = port_counters[TRANSMITTED_PKTS] * \
                    2 * cell_size
                assert (port_counters[TRANSMITTED_OCTETS] <= limit * 1.05)
                assert (transmitted_data >= min_limit)
                assert (marked_cnt == 0)
            elif (ecn == 1):
                non_marked_data = not_marked_cnt * 2 * cell_size
                assert (non_marked_data <= limit*1.05)
                assert (non_marked_data >= limit*0.95)
                assert (marked_cnt == (num_of_pkts - not_marked_cnt))
                for cntr in egress_counters:
                    assert (port_counters[cntr] == 0)
                for cntr in ingress_counters:
                    assert (port_counters[cntr] == 0)

        finally:
            # RELEASE PORT
            sched_prof_id = sai_thrift_create_scheduler_profile(
                self.src_client, RELEASE_PORT_MAX_RATE)
            attr_value = sai_thrift_attribute_value_t(oid=sched_prof_id)
            attr = sai_thrift_attribute_t(
                id=SAI_PORT_ATTR_QOS_SCHEDULER_PROFILE_ID, value=attr_value)
            self.dst_client.sai_thrift_set_port_attribute(
                port_list['dst'][dst_port_id], attr)
            print("END OF TEST")


class WRRtest(sai_base_test.ThriftInterfaceDataPlane):
    def runTest(self):
        switch_init(self.clients)

        # Parse input parameters
        ecn = int(self.test_params['ecn'])
        router_mac = self.test_params['router_mac']
        dst_port_id = int(self.test_params['dst_port_id'])
        dst_port_ip = self.test_params['dst_port_ip']
        dst_port_mac = self.dataplane.get_mac(0, dst_port_id)
        src_port_id = int(self.test_params['src_port_id'])
        src_port_ip = self.test_params['src_port_ip']
        src_port_vlan = self.test_params['src_port_vlan']
        src_port_mac = self.dataplane.get_mac(0, src_port_id)
        qos_remap_enable = bool(self.test_params.get('qos_remap_enable', False))
        print("dst_port_id: %d, src_port_id: %d qos_remap_enable: %d" %
              (dst_port_id, src_port_id, qos_remap_enable))
        print("dst_port_mac: %s, src_port_mac: %s, src_port_ip: %s, dst_port_ip: %s" % (
            dst_port_mac, src_port_mac, src_port_ip, dst_port_ip))
        asic_type = self.test_params['sonic_asic_type']
        default_packet_length = 1500
        exp_ip_id = 110
        queue_0_num_of_pkts = int(self.test_params.get('q0_num_of_pkts', 0))
        queue_1_num_of_pkts = int(self.test_params.get('q1_num_of_pkts', 0))
        queue_2_num_of_pkts = int(self.test_params.get('q2_num_of_pkts', 0))
        queue_3_num_of_pkts = int(self.test_params.get('q3_num_of_pkts', 0))
        queue_4_num_of_pkts = int(self.test_params.get('q4_num_of_pkts', 0))
        queue_5_num_of_pkts = int(self.test_params.get('q5_num_of_pkts', 0))
        queue_6_num_of_pkts = int(self.test_params.get('q6_num_of_pkts', 0))
        queue_7_num_of_pkts = int(self.test_params.get('q7_num_of_pkts', 0))
        limit = int(self.test_params['limit'])
        pkts_num_leak_out = int(self.test_params['pkts_num_leak_out'])
        topo = self.test_params['topo']
        hwsku = self.test_params['hwsku']
        platform_asic = self.test_params['platform_asic']

        if 'backend' not in topo:
            if not qos_remap_enable:
                # When qos_remap is disabled, the map is as below
                # DSCP TC QUEUE
                # 3    3    3
                # 4    4    4
                # 8    0    0
                # 0    1    1
                # 5    2    2
                # 46   5    5
                # 48   6    6
                prio_list = [3, 4, 8, 0, 5, 46, 48]
                q_pkt_cnt = [queue_3_num_of_pkts, queue_4_num_of_pkts, queue_0_num_of_pkts,
                             queue_1_num_of_pkts, queue_2_num_of_pkts, queue_5_num_of_pkts, queue_6_num_of_pkts]
            else:
                # When qos_remap is enabled, the map is as below
                # DSCP TC QUEUE
                # 3    3    3
                # 4    4    4
                # 8    0    0
                # 0    1    1
                # 46   5    5
                # 48   7    7
                prio_list = [3, 4, 8, 0, 46, 48]
                q_pkt_cnt = [queue_3_num_of_pkts, queue_4_num_of_pkts, queue_0_num_of_pkts,
                             queue_1_num_of_pkts, queue_5_num_of_pkts, queue_7_num_of_pkts]
        else:
            prio_list = [3, 4, 1, 0, 2, 5, 6]
            q_pkt_cnt = [queue_3_num_of_pkts, queue_4_num_of_pkts, queue_1_num_of_pkts,
                         queue_0_num_of_pkts, queue_2_num_of_pkts, queue_5_num_of_pkts, queue_6_num_of_pkts]
        q_cnt_sum = sum(q_pkt_cnt)
        # Send packets to leak out
        pkt_dst_mac = router_mac if router_mac != '' else dst_port_mac

        is_dualtor = self.test_params.get('is_dualtor', False)
        def_vlan_mac = self.test_params.get('def_vlan_mac', None)
        if is_dualtor and def_vlan_mac != None:
            sys.stderr.write("Since it's dual-TOR testbed, modify pkt_dst_mac from {} to {}\n".format(pkt_dst_mac, def_vlan_mac))
            pkt_dst_mac = def_vlan_mac

        pkt = construct_ip_pkt(64,
                               pkt_dst_mac,
                               src_port_mac,
                               src_port_ip,
                               dst_port_ip,
                               0,
                               src_port_vlan,
                               ttl=64)

        print("dst_port_id: %d, src_port_id: %d, src_port_vlan: %s" %
              (dst_port_id, src_port_id, src_port_vlan), file=sys.stderr)
        # in case dst_port_id is part of LAG, find out the actual dst port
        # for given IP parameters
        dst_port_id = get_rx_port(
            self, 0, src_port_id, pkt_dst_mac, dst_port_ip, src_port_ip, src_port_vlan
        )
        print("actual dst_port_id: {}".format(dst_port_id), file=sys.stderr)

        self.sai_thrift_port_tx_disable(self.dst_client, asic_type, [dst_port_id])

        send_packet(self, src_port_id, pkt, pkts_num_leak_out)

        # Get a snapshot of counter values
        port_counters_base, queue_counters_base = sai_thrift_read_port_counters(self.dst_client, asic_type, port_list['dst'][dst_port_id])

        # Send packets to each queue based on priority/dscp field
        for prio, pkt_cnt in zip(prio_list, q_pkt_cnt):
            pkt = construct_ip_pkt(default_packet_length,
                                   pkt_dst_mac,
                                   src_port_mac,
                                   src_port_ip,
                                   dst_port_ip,
                                   prio,
                                   src_port_vlan,
                                   ip_id=exp_ip_id,
                                   ecn=ecn,
                                   ttl=64)
            send_packet(self, src_port_id, pkt, pkt_cnt)

        # Set receiving socket buffers to some big value
        for p in list(self.dataplane.ports.values()):
            p.socket.setsockopt(socket.SOL_SOCKET, socket.SO_RCVBUF, 41943040)

        # Release port
        self.sai_thrift_port_tx_enable(self.dst_client, asic_type, [dst_port_id])

        cnt = 0
        pkts = []
        recv_pkt = scapy.Ether()

        while recv_pkt:
            received = self.dataplane.poll(
                device_number=0, port_number=dst_port_id, timeout=2)
            if isinstance(received, self.dataplane.PollFailure):
                recv_pkt = None
                break
            recv_pkt = scapy.Ether(received.packet)

            try:
                if recv_pkt[scapy.IP].src == src_port_ip and recv_pkt[scapy.IP].dst == dst_port_ip and recv_pkt[scapy.IP].id == exp_ip_id:
                    cnt += 1
                    pkts.append(recv_pkt)
            except AttributeError:
                continue
            except IndexError:
                # Ignore captured non-IP packet
                continue

        queue_pkt_counters = [0] * (prio_list[-1] + 1)
        queue_num_of_pkts = [0] * (prio_list[-1] + 1)
        for prio, q_cnt in zip(prio_list, q_pkt_cnt):
            queue_num_of_pkts[prio] = q_cnt

        total_pkts = 0

        diff_list = []

        for pkt_to_inspect in pkts:
            if 'backend' in topo:
                dscp_of_pkt = pkt_to_inspect[scapy.Dot1Q].prio
            else:
                dscp_of_pkt = pkt_to_inspect.payload.tos >> 2
            total_pkts += 1

            # Count packet ordering

            queue_pkt_counters[dscp_of_pkt] += 1
            if queue_pkt_counters[dscp_of_pkt] == queue_num_of_pkts[dscp_of_pkt]:
                 diff_list.append((dscp_of_pkt, q_cnt_sum - total_pkts))

            print(queue_pkt_counters, file=sys.stderr)

        print("Difference for each dscp: ", file=sys.stderr)
        print(diff_list, file=sys.stderr)

        for dscp, diff in diff_list:
           if platform_asic and platform_asic == "broadcom-dnx":
                logging.info("On J2C+ can't control how packets are dequeued (CS00012272267) - so ignoring diff check now")
           else:
                assert diff < limit, "Difference for %d is %d which exceeds limit %d" % (dscp, diff, limit)

        # Read counters
        print("DST port counters: ")
        port_counters, queue_counters = sai_thrift_read_port_counters(self.dst_client, asic_type, port_list['dst'][dst_port_id])
        print(list(map(operator.sub, queue_counters,
              queue_counters_base)), file=sys.stderr)

        # All packets sent should be received intact
        assert(q_cnt_sum == total_pkts)


class LossyQueueTest(sai_base_test.ThriftInterfaceDataPlane):
    def runTest(self):
        switch_init(self.clients)

        # Parse input parameters
        dscp = int(self.test_params['dscp'])
        ecn = int(self.test_params['ecn'])
        # The pfc counter index starts from index 2 in sai_thrift_read_port_counters
        pg = int(self.test_params['pg']) + 2
        sonic_version = self.test_params['sonic_version']
        router_mac = self.test_params['router_mac']
        max_buffer_size = int(self.test_params['buffer_max_size'])
        headroom_size = int(self.test_params['headroom_size'])
        dst_port_id = int(self.test_params['dst_port_id'])
        dst_port_ip = self.test_params['dst_port_ip']
        dst_port_mac = self.dataplane.get_mac(0, dst_port_id)
        dst_port_2_id = int(self.test_params['dst_port_2_id'])
        dst_port_2_ip = self.test_params['dst_port_2_ip']
        dst_port_2_mac = self.dataplane.get_mac(0, dst_port_2_id)
        src_port_id = int(self.test_params['src_port_id'])
        src_port_ip = self.test_params['src_port_ip']
        src_port_vlan = self.test_params['src_port_vlan']
        src_port_mac = self.dataplane.get_mac(0, src_port_id)
        asic_type = self.test_params['sonic_asic_type']
        hwsku = self.test_params['hwsku']
        platform_asic = self.test_params['platform_asic']

        # get counter names to query
        ingress_counters, egress_counters = get_counter_names(sonic_version)

        # prepare tcp packet data
        ttl = 64

        pkts_num_leak_out = int(self.test_params['pkts_num_leak_out'])
        pkts_num_trig_egr_drp = int(self.test_params['pkts_num_trig_egr_drp'])
        if 'packet_size' in list(self.test_params.keys()):
            packet_length = int(self.test_params['packet_size'])
            cell_size = int(self.test_params['cell_size'])
            if packet_length != 64:
                cell_occupancy = (packet_length + cell_size - 1) // cell_size
                pkts_num_trig_egr_drp //= cell_occupancy
                # It is possible that pkts_num_trig_egr_drp * cell_occupancy < original pkts_num_trig_egr_drp,
                # which probably can fail the assert(xmit_counters[EGRESS_DROP] > xmit_counters_base[EGRESS_DROP])
                # due to not sending enough packets.
                # To avoid that we need a larger margin
        else:
            packet_length = 64

        pkt_dst_mac = router_mac if router_mac != '' else dst_port_mac
        pkt = construct_ip_pkt(packet_length,
                               pkt_dst_mac,
                               src_port_mac,
                               src_port_ip,
                               dst_port_ip,
                               dscp,
                               src_port_vlan,
                               ecn=ecn,
                               ttl=ttl)
        print("dst_port_id: %d, src_port_id: %d src_port_vlan: %s" %
              (dst_port_id, src_port_id, src_port_vlan), file=sys.stderr)
        # in case dst_port_id is part of LAG, find out the actual dst port
        # for given IP parameters
        dst_port_id = get_rx_port(
            self, 0, src_port_id, pkt_dst_mac, dst_port_ip, src_port_ip, src_port_vlan
        )
        print("actual dst_port_id: %d" % (dst_port_id), file=sys.stderr)

        # get a snapshot of counter values at recv and transmit ports
        # queue_counters value is not of our interest here
        recv_counters_base, queue_counters = sai_thrift_read_port_counters(self.src_client, asic_type, port_list['src'][src_port_id])
        xmit_counters_base, queue_counters = sai_thrift_read_port_counters(self.dst_client, asic_type, port_list['dst'][dst_port_id])
        # add slight tolerance in threshold characterization to consider
        # the case that cpu puts packets in the egress queue after we pause the egress
        # or the leak out is simply less than expected as we have occasionally observed
        if 'pkts_num_margin' in list(self.test_params.keys()):
            margin = int(self.test_params['pkts_num_margin'])
        else:
            margin = 2

        # For TH3, some packets stay in egress memory and doesn't show up in shared buffer or leakout
        if 'pkts_num_egr_mem' in list(self.test_params.keys()):
            pkts_num_egr_mem = int(self.test_params['pkts_num_egr_mem'])

        self.sai_thrift_port_tx_disable(self.dst_client, asic_type, [dst_port_id])

        try:
            # Since there is variability in packet leakout in hwsku Arista-7050CX3-32S-D48C8 and
            # Arista-7050CX3-32S-C32. Starting with zero pkts_num_leak_out and trying to find
            # actual leakout by sending packets and reading actual leakout from HW
            if hwsku == 'Arista-7050CX3-32S-D48C8' or hwsku == 'Arista-7050CX3-32S-C32' or \
                    hwsku == 'DellEMC-Z9332f-O32' or hwsku == 'DellEMC-Z9332f-M-O16C64':
                pkts_num_leak_out = 0

            if asic_type == 'cisco-8000':
                fill_leakout_plus_one(self, src_port_id, dst_port_id,
                       pkt, int(self.test_params['pg']), asic_type)

           # send packets short of triggering egress drop
            if hwsku == 'DellEMC-Z9332f-O32' or hwsku == 'DellEMC-Z9332f-M-O16C64':
               # send packets short of triggering egress drop
                send_packet(self, src_port_id, pkt, pkts_num_egr_mem +
                            pkts_num_leak_out + pkts_num_trig_egr_drp - 1 - margin)
            else:
               # send packets short of triggering egress drop
                send_packet(self, src_port_id, pkt, pkts_num_leak_out +
                            pkts_num_trig_egr_drp - 1 - margin)


            if hwsku == 'Arista-7050CX3-32S-D48C8' or hwsku == 'Arista-7050CX3-32S-C32' or \
                    hwsku == 'DellEMC-Z9332f-O32' or hwsku == 'DellEMC-Z9332f-M-O16C64':
                xmit_counters, queue_counters = sai_thrift_read_port_counters(
                    self.dst_client, asic_type, port_list['dst'][dst_port_id])
                actual_pkts_num_leak_out = xmit_counters[TRANSMITTED_PKTS] - xmit_counters_base[TRANSMITTED_PKTS]
                send_packet(self, src_port_id, pkt, actual_pkts_num_leak_out)

            # allow enough time for the dut to sync up the counter values in counters_db
            time.sleep(8)
            # get a snapshot of counter values at recv and transmit ports
            # queue counters value is not of our interest here
            recv_counters, queue_counters = sai_thrift_read_port_counters(self.src_client, asic_type, port_list['src'][src_port_id])
            xmit_counters, queue_counters = sai_thrift_read_port_counters(self.dst_client, asic_type, port_list['dst'][dst_port_id])
            # recv port no pfc
            assert(recv_counters[pg] == recv_counters_base[pg])
            # recv port no ingress drop
            for cntr in ingress_counters:
                assert(recv_counters[cntr] == recv_counters_base[cntr])
            # xmit port no egress drop
            for cntr in egress_counters:
                assert(xmit_counters[cntr] == xmit_counters_base[cntr])

            # send 1 packet to trigger egress drop
            send_packet(self, src_port_id, pkt, 1 + 2 * margin)
            # allow enough time for the dut to sync up the counter values in counters_db
            time.sleep(8)
            # get a snapshot of counter values at recv and transmit ports
            # queue counters value is not of our interest here
            recv_counters, queue_counters = sai_thrift_read_port_counters(self.src_client, asic_type, port_list['src'][src_port_id])
            xmit_counters, queue_counters = sai_thrift_read_port_counters(self.dst_client, asic_type, port_list['dst'][dst_port_id])
            # recv port no pfc
            assert(recv_counters[pg] == recv_counters_base[pg])
            # recv port no ingress drop
            for cntr in ingress_counters:
                if platform_asic and platform_asic == "broadcom-dnx" and cntr == 1:
                    assert (recv_counters[cntr] > recv_counters_base[cntr])
                else:
                    assert (recv_counters[cntr] == recv_counters_base[cntr])

            # xmit port egress drop
            if platform_asic and platform_asic == "broadcom-dnx":
                logging.info("On J2C+ don't support egress drop stats - so ignoring this step for now")
            else:
                for cntr in egress_counters:
                    assert(xmit_counters[cntr] > xmit_counters_base[cntr])

        finally:
            self.sai_thrift_port_tx_enable(self.dst_client, asic_type, [dst_port_id])


class LossyQueueVoqTest(sai_base_test.ThriftInterfaceDataPlane):
    def setUp(self):
        sai_base_test.ThriftInterfaceDataPlane.setUp(self)
        time.sleep(5)
        switch_init(self.clients)
        # Parse input parameters
        self.dscp = int(self.test_params['dscp'])
        self.ecn = int(self.test_params['ecn'])
        # The pfc counter index starts from index 2 in sai_thrift_read_port_counters
        self.pg = int(self.test_params['pg']) + 2
        self.sonic_version = self.test_params['sonic_version']
        self.dst_port_id = int(self.test_params['dst_port_id'])
        self.dst_port_ip = self.test_params['dst_port_ip']
        self.dst_port_mac = self.dataplane.get_mac(0, self.dst_port_id)
        router_mac = self.test_params['router_mac']
        if router_mac != '':
            self.dst_port_mac = router_mac
        self.dst_port_mac = router_mac if router_mac != '' else self.dst_port_mac
        self.src_port_id = int(self.test_params['src_port_id'])
        self.src_port_ip = self.test_params['src_port_ip']
        self.src_port_mac = self.dataplane.get_mac(0, self.src_port_id)
        self.asic_type = self.test_params['sonic_asic_type']
        self.flow_config = self.test_params['flow_config']
        self.pkts_num_leak_out = int(self.test_params['pkts_num_leak_out'])
        self.pkts_num_trig_egr_drp = int(self.test_params['pkts_num_trig_egr_drp'])
        if 'packet_size' in self.test_params.keys():
            self.packet_length = int(self.test_params['packet_size'])
            cell_size = int(self.test_params['cell_size'])
            if self.packet_length != 64:
                cell_occupancy = (self.packet_length + cell_size - 1) // cell_size
                self.pkts_num_trig_egr_drp //= cell_occupancy
        else:
            self.packet_length = 64
        self.ttl = 64

    def _build_testing_pkt(self, udp_dport):
        return simple_udp_packet(pktlen=self.packet_length,
                                 eth_dst=self.dst_port_mac,
                                 eth_src=self.src_port_mac,
                                 ip_src=self.src_port_ip,
                                 ip_dst=self.dst_port_ip,
                                 ip_tos=((self.dscp << 2) | self.ecn),
                                 udp_sport=1024,
                                 udp_dport=udp_dport,
                                 ip_ecn=self.ecn,
                                 ip_ttl=self.ttl)

    def runTest(self):
        print("dst_port_id: {}, src_port_id: {}".format(self.dst_port_id, self.src_port_id), file=sys.stderr)
        # get counter names to query
        ingress_counters, egress_counters = get_counter_names(self.sonic_version)

        # craft first udp packet with unique udp_dport for traffic to go through different flows
        flow_1_udp = 2048
        pkt = self._build_testing_pkt(flow_1_udp)

        xmit_counters_base, _ = sai_thrift_read_port_counters(self.dst_client, self.asic_type,
                                                              port_list['dst'][self.dst_port_id])
        # add slight tolerance in threshold characterization to consider
        # the case that npu puts packets in the egress queue after we pause the egress
        # or the leak out is simply less than expected as we have occasionally observed
        if 'pkts_num_margin' in self.test_params.keys():
            margin = int(self.test_params['pkts_num_margin'])
        else:
            margin = 2

        self.sai_thrift_port_tx_disable(self.dst_client, self.asic_type, [self.dst_port_id])

        try:
            # send packets to begin egress drop on flow1, requires sending the "single"
            # flow packet count to cause a drop with 1 flow.
            fill_leakout_plus_one(self, self.src_port_id, self.dst_port_id, pkt,
                                  int(self.test_params['pg']), self.asic_type)
            send_packet(self, self.src_port_id, pkt, self.pkts_num_trig_egr_drp)
            time.sleep(2)
            # Verify egress drop
            xmit_counters, _ = sai_thrift_read_port_counters(self.dst_client, self.asic_type,
                                                             port_list['dst'][self.dst_port_id])
            for cntr in egress_counters:
                diff = xmit_counters[cntr] - xmit_counters_base[cntr]
                assert diff > 0, "Failed to cause TX drop on port {}".format(self.dst_port_id)
            xmit_counters_base = xmit_counters
            # Find a separate flow that uses alternate queue
            max_iters = 50
            for i in range(max_iters):
                 # Start out with i=0 to match flow_1 to confirm drop
                flow_2_udp = flow_1_udp + (10 * i)
                pkt2 = self._build_testing_pkt(flow_2_udp)
                xmit_counters_base = xmit_counters
                send_packet(self, self.src_port_id, pkt2, 1)
                time.sleep(2)
                xmit_counters, _ = sai_thrift_read_port_counters(self.dst_client, self.asic_type,
                                                                 port_list['dst'][self.dst_port_id])
                drop_counts = [xmit_counters[cntr] - xmit_counters_base[cntr] for cntr in egress_counters]
                assert len(set(drop_counts)) == 1, \
                    "Egress drop counters were different at port {}, counts: {}".format(self.dst_port_id, drop_counts)
                drop_count = drop_counts[0]
                if flow_2_udp == flow_1_udp:
                    assert drop_count == 1, "Failed to reproduce drop to detect alternate flow"
                else:
                    assert drop_count in [0, 1], \
                        "Unexpected drop count when sending a single packet, drops {}".format(drop_count)
                    if drop_count == 0:
                        print("Second flow detected on udp_dport {} in mode '{}'".format(flow_2_udp, self.flow_config), file=sys.stderr)
                        assert self.flow_config == "separate", "Identified a second flow despite being in mode '{}'".format(flow_config)
                        break
            else:
                print("Did not find a second flow in mode '{}'".format(self.flow_config), file=sys.stderr)
                assert self.flow_config == "shared", "Failed to find a flow that uses a second queue despite being in mode '{}'".format(self.flow_config)
            # Cleanup for multi-flow test
            self.sai_thrift_port_tx_enable(self.dst_client, self.asic_type, [self.dst_port_id])
            time.sleep(2)
            # Test multi-flow with detected multi-flow udp ports
            self.sai_thrift_port_tx_disable(self.dst_client, self.asic_type, [self.dst_port_id])
            recv_counters_base, _ = sai_thrift_read_port_counters(self.src_client, self.asic_type,
                                                                  port_list['src'][self.src_port_id])
            xmit_counters_base, _ = sai_thrift_read_port_counters(self.dst_client, self.asic_type,
                                                                  port_list['dst'][self.dst_port_id])
            fill_leakout_plus_one(self, self.src_port_id, self.dst_port_id, pkt,
                                  int(self.test_params['pg']), self.asic_type)
            multi_flow_drop_pkt_count = self.pkts_num_trig_egr_drp
            if self.flow_config == 'shared':
                # When sharing queueing space for multiple flows, divide by the number of flows
                multi_flow_drop_pkt_count //= 2
            # send packets short of triggering egress drop on both flows, uses the
            # "multiple" packet count to cause a drop when 2 flows are present.
            short_of_drop_npkts = self.pkts_num_leak_out + multi_flow_drop_pkt_count - 1 - margin
            print("Sending {} packets on each of 2 streams to approach drop".format(short_of_drop_npkts), file=sys.stderr)
            send_packet(self, self.src_port_id, pkt, short_of_drop_npkts)
            send_packet(self, self.src_port_id, pkt2, short_of_drop_npkts)
            # allow enough time for counters to update
            time.sleep(2)
            recv_counters, _ = sai_thrift_read_port_counters(self.src_client, self.asic_type,
                                                             port_list['src'][self.src_port_id])
            xmit_counters, _ = sai_thrift_read_port_counters(self.dst_client, self.asic_type,
                                                             port_list['dst'][self.dst_port_id])
            # recv port no pfc
            diff = recv_counters[self.pg] - recv_counters_base[self.pg]
            assert diff == 0, "Unexpected PFC frames {}".format(diff)
            # recv port no ingress drop
            for cntr in ingress_counters:
                diff = recv_counters[cntr] - recv_counters_base[cntr]
                assert diff == 0, "Unexpected ingress drop {} on port {}".format(diff, self.src_port_id)
            # xmit port no egress drop
            for cntr in egress_counters:
                diff = xmit_counters[cntr] - xmit_counters_base[cntr]
                assert diff == 0, "Unexpected TX drop {} on port {}".format(diff, self.dst_port_id)

            # send 1 packet to trigger egress drop
            npkts = 1 + 2 * margin
            print("Sending {} packets on 2 streams to trigger drop".format(npkts), file=sys.stderr)
            send_packet(self, self.src_port_id, pkt, npkts)
            send_packet(self, self.src_port_id, pkt2, npkts)
            # allow enough time for counters to update
            time.sleep(2)
            recv_counters, _ = sai_thrift_read_port_counters(self.src_client, self.asic_type, port_list['src'][self.src_port_id])
            xmit_counters, _ = sai_thrift_read_port_counters(self.dst_client, self.asic_type, port_list['dst'][self.dst_port_id])
            # recv port no pfc
            diff = recv_counters[self.pg] - recv_counters_base[self.pg]
            assert diff == 0, "Unexpected PFC frames {}".format(diff)
            # recv port no ingress drop
            for cntr in ingress_counters:
                diff = recv_counters[cntr] - recv_counters_base[cntr]
                assert diff == 0, "Unexpected ingress drop {} on port {}".format(diff, self.src_port_id)
            # xmit port egress drop
            for cntr in egress_counters:
                drops = xmit_counters[cntr] - xmit_counters_base[cntr]
                assert drops > 0, "Failed to detect egress drops ({})".format(drops)
            print("Successfully dropped {} packets".format(drops), file=sys.stderr)
        finally:
            self.sai_thrift_port_tx_enable(self.dst_client, self.asic_type, [self.dst_port_id])


# pg shared pool applied to both lossy and lossless traffic


class PGSharedWatermarkTest(sai_base_test.ThriftInterfaceDataPlane):

    def show_stats(self, banner,
                   asic_type, pg, src_port_id, dst_port_id, ingress_counters, egress_counters,
                   sport_cntr_base, sport_pg_cntr_base, sport_pg_share_wm_base,
                   dport_cntr_base, dport_pg_cntr_base, dport_pg_share_wm_base,
                   sport_cntr, sport_pg_cntr, sport_pg_share_wm,
                   dport_cntr, dport_pg_cntr, dport_pg_share_wm):
        port_counter_indexes = [pg + 2]
        port_counter_indexes += ingress_counters
        port_counter_indexes += egress_counters
        port_counter_indexes += [TRANSMITTED_PKTS, RECEIVED_PKTS, RECEIVED_NON_UC_PKTS, TRANSMITTED_NON_UC_PKTS, EGRESS_PORT_QLEN]
        stats_tbl = texttable.TextTable(['']
                                      + [port_counter_fields[fieldIdx] for fieldIdx in port_counter_indexes]
                                      + ['Ing Pg{} Pkt'.format(pg)]
                                      + ['Ing Pg{} Share Wm'.format(pg)])
        if sport_cntr == None:
            sport_cntr, _ = sai_thrift_read_port_counters(self.src_client, asic_type, port_list['src'][src_port_id])
        if sport_pg_cntr == None:
            sport_pg_cntr = sai_thrift_read_pg_counters(self.src_client, port_list['src'][src_port_id])
        if sport_pg_share_wm == None:
            sport_pg_share_wm = sai_thrift_read_pg_shared_watermark(self.src_client, asic_type, port_list['src'][src_port_id])
        if dport_cntr == None:
            dport_cntr, _ = sai_thrift_read_port_counters(self.dst_client, asic_type, port_list['dst'][dst_port_id])
        if dport_pg_cntr == None:
            dport_pg_cntr = sai_thrift_read_pg_counters(self.dst_client, port_list['dst'][dst_port_id])
        if dport_pg_share_wm == None:
            dport_pg_share_wm = sai_thrift_read_pg_shared_watermark(self.dst_client, asic_type, port_list['dst'][dst_port_id])
        stats_tbl.add_row(['base src port']
                        + [sport_cntr_base[fieldIdx] for fieldIdx in port_counter_indexes]
                        + [sport_pg_cntr_base[pg]]
                        + [sport_pg_share_wm_base[pg]])
        stats_tbl.add_row(['     src port']
                        + [sport_cntr[fieldIdx] for fieldIdx in port_counter_indexes]
                        + [sport_pg_cntr[pg]]
                        + [sport_pg_share_wm[pg]])
        stats_tbl.add_row(['base dst port']
                        + [dport_cntr_base[fieldIdx] for fieldIdx in port_counter_indexes]
                        + [dport_pg_cntr_base[pg]]
                        + [dport_pg_share_wm_base[pg]])
        stats_tbl.add_row(['     dst port']
                        + [dport_cntr[fieldIdx] for fieldIdx in port_counter_indexes]
                        + [dport_pg_cntr[pg]]
                        + [dport_pg_share_wm[pg]])
        sys.stderr.write('{}\n{}\n'.format(banner, stats_tbl))

    def runTest(self):
        time.sleep(5)
        switch_init(self.clients)

        # Parse input parameters
        dscp = int(self.test_params['dscp'])
        ecn = int(self.test_params['ecn'])
        router_mac = self.test_params['router_mac']
        print("router_mac: %s" % (router_mac), file=sys.stderr)
        pg = int(self.test_params['pg'])
        ingress_counters, egress_counters = get_counter_names(self.test_params['sonic_version'])
        dst_port_id = int(self.test_params['dst_port_id'])
        dst_port_ip = self.test_params['dst_port_ip']
        dst_port_mac = self.dataplane.get_mac(0, dst_port_id)
        src_port_id = int(self.test_params['src_port_id'])
        src_port_ip = self.test_params['src_port_ip']
        src_port_vlan = self.test_params['src_port_vlan']
        src_port_mac = self.dataplane.get_mac(0, src_port_id)

        asic_type = self.test_params['sonic_asic_type']
        pkts_num_leak_out = int(self.test_params['pkts_num_leak_out'])
        pkts_num_fill_min = int(self.test_params['pkts_num_fill_min'])
        pkts_num_fill_shared = int(self.test_params['pkts_num_fill_shared'])
        cell_size = int(self.test_params['cell_size'])
        hwsku = self.test_params['hwsku']
        internal_hdr_size = self.test_params.get('internal_hdr_size', 0)
        platform_asic = self.test_params['platform_asic']

        if 'packet_size' in list(self.test_params.keys()):
            packet_length = int(self.test_params['packet_size'])
        else:
            packet_length = 64

        cell_occupancy = (packet_length + cell_size - 1) // cell_size

        # Prepare TCP packet data
        ttl = 64
        pkt_dst_mac = router_mac if router_mac != '' else dst_port_mac
        if asic_type in ['cisco-8000']:
            pkt_s = get_multiple_flows(
                    self,
                    pkt_dst_mac,
                    dst_port_id,
                    dst_port_ip,
                    None,
                    dscp,
                    ecn,
                    ttl,
                    packet_length,
                    [(src_port_id, src_port_ip)],
                    packets_per_port=1)[src_port_id][0]
            pkt = pkt_s[0]
            dst_port_id = pkt_s[2]
        else:
            pkt = construct_ip_pkt(packet_length,
                                   pkt_dst_mac,
                                   src_port_mac,
                                   src_port_ip,
                                   dst_port_ip,
                                   dscp,
                                   src_port_vlan,
                                   ecn=ecn,
                                   ttl=ttl)

            print("dst_port_id: %d, src_port_id: %d src_port_vlan: %s" %
                  (dst_port_id, src_port_id, src_port_vlan), file=sys.stderr)
            # in case dst_port_id is part of LAG, find out the actual dst port
            # for given IP parameters
            dst_port_id = get_rx_port(
                self, 0, src_port_id, pkt_dst_mac, dst_port_ip, src_port_ip, src_port_vlan
            )
            print("actual dst_port_id: %d" % (dst_port_id), file=sys.stderr)

        # Add slight tolerance in threshold characterization to consider
        # the case that cpu puts packets in the egress queue after we pause the egress
        # or the leak out is simply less than expected as we have occasionally observed
        if hwsku == 'DellEMC-Z9332f-O32' or hwsku == 'DellEMC-Z9332f-M-O16C64':
            margin = int(self.test_params['pkts_num_margin'])
        else:
            margin = int(self.test_params['pkts_num_margin']) if self.test_params.get(
                "pkts_num_margin") else 2

        # Get a snapshot of counter values
        recv_counters_base, _ = sai_thrift_read_port_counters(self.src_client, asic_type, port_list['src'][src_port_id])
        xmit_counters_base, _ = sai_thrift_read_port_counters(self.dst_client, asic_type, port_list['dst'][dst_port_id])

        # For TH3/cisco-8000, some packets stay in egress memory and doesn't show up in shared buffer or leakout
        if 'pkts_num_egr_mem' in list(self.test_params.keys()):
            pkts_num_egr_mem = int(self.test_params['pkts_num_egr_mem'])
        else:
            pkts_num_egr_mem = None

        self.sai_thrift_port_tx_disable(self.dst_client, asic_type, [dst_port_id])
        pg_cntrs_base = sai_thrift_read_pg_counters(self.src_client, port_list['src'][src_port_id])
        dst_pg_cntrs_base = sai_thrift_read_pg_counters(self.dst_client, port_list['dst'][dst_port_id])
        pg_shared_wm_res_base = sai_thrift_read_pg_shared_watermark(self.src_client, asic_type, port_list['src'][src_port_id])
        dst_pg_shared_wm_res_base = sai_thrift_read_pg_shared_watermark(self.dst_client, asic_type, port_list['dst'][dst_port_id])
        print("Initial watermark:{}".format(pg_shared_wm_res_base))

        # send packets
        try:
            # Since there is variability in packet leakout in hwsku Arista-7050CX3-32S-D48C8 and
            # Arista-7050CX3-32S-C32. Starting with zero pkts_num_leak_out and trying to find
            # actual leakout by sending packets and reading actual leakout from HW
            if check_leackout_compensation_support(asic_type, hwsku):
                pkts_num_leak_out = 0

            xmit_counters_history, _ = sai_thrift_read_port_counters(self.dst_client, asic_type, port_list['dst'][dst_port_id])
            pg_min_pkts_num = 0

            # send packets to fill pg min but not trek into shared pool
            # so if pg min is zero, it directly treks into shared pool by 1
            # this is the case for lossy traffic
            if hwsku == 'DellEMC-Z9332f-O32' or hwsku == 'DellEMC-Z9332f-M-O16C64':
                pg_min_pkts_num = pkts_num_egr_mem + pkts_num_leak_out + pkts_num_fill_min + margin
                send_packet(self, src_port_id, pkt, pg_min_pkts_num)
            elif 'cisco-8000' in asic_type:
                fill_leakout_plus_one(
                    self, src_port_id, dst_port_id, pkt, pg, asic_type, pkts_num_egr_mem)
            else:
                pg_min_pkts_num = pkts_num_leak_out + pkts_num_fill_min
                send_packet(self, src_port_id, pkt, pg_min_pkts_num)

            # allow enough time for the dut to sync up the counter values in counters_db
            time.sleep(8)

            if pg_min_pkts_num > 0 and check_leackout_compensation_support(asic_type, hwsku):
                dynamically_compensate_leakout(self.src_client, asic_type, sai_thrift_read_port_counters, port_list['dst'][dst_port_id], TRANSMITTED_PKTS, xmit_counters_history, self, src_port_id, pkt, 40)

            pg_cntrs = sai_thrift_read_pg_counters(
                self.src_client, port_list['src'][src_port_id])
            pg_shared_wm_res = sai_thrift_read_pg_shared_watermark(
                self.src_client, asic_type, port_list['src'][src_port_id])
            print("Received packets: %d" %
                  (pg_cntrs[pg] - pg_cntrs_base[pg]), file=sys.stderr)
            print("Init pkts num sent: %d, min: %d, actual watermark value to start: %d" % (
                pg_min_pkts_num, pkts_num_fill_min, pg_shared_wm_res[pg]), file=sys.stderr)

            self.show_stats('Filled PG min',
                   asic_type, pg, src_port_id, dst_port_id, ingress_counters, egress_counters,
                   recv_counters_base, pg_cntrs_base, pg_shared_wm_res_base,
                   xmit_counters_base, dst_pg_cntrs_base, dst_pg_shared_wm_res_base,
                   None, pg_cntrs, pg_shared_wm_res,
                   None, None, None)

            if pkts_num_fill_min:
                if platform_asic and platform_asic == "broadcom-dnx":
                    assert(pg_shared_wm_res[pg] <=
                           ((pkts_num_leak_out + pkts_num_fill_min) * (packet_length + internal_hdr_size)))
                else:
                    assert(pg_shared_wm_res[pg] == 0)
            else:
                # on t1-lag, we found vm will keep sending control
                # packets, this will cause the watermark to be 2 * 208 bytes
                # as all lossy packets are now mapped to single pg 0
                # so we remove the strict equity check, and use upper bound
                # check instead
                assert(pg_shared_wm_res[pg] <= margin * cell_size)

            # send packet batch of fixed packet numbers to fill pg shared
            # first round sends only 1 packet
            expected_wm = 0
            total_shared = pkts_num_fill_shared - pkts_num_fill_min
            pkts_inc = (total_shared // cell_occupancy) >> 2
            if 'cisco-8000' in asic_type:
                # No additional packet margin needed while sending,
                # but small margin still needed during boundary checks below
                pkts_num = 1
            else:
                pkts_num = 1 + margin
            fragment = 0
            while (expected_wm < total_shared - fragment):
                expected_wm += pkts_num * cell_occupancy
                if (expected_wm > total_shared):
                    diff = (expected_wm - total_shared +
                            cell_occupancy - 1) // cell_occupancy
                    pkts_num -= diff
                    expected_wm -= diff * cell_occupancy
                    fragment = total_shared - expected_wm
                print("pkts num to send: %d, expected wm: %d, pg shared: %d" %
                      (pkts_num, expected_wm, total_shared), file=sys.stderr)

                send_packet(self, src_port_id, pkt,int(pkts_num))
                time.sleep(8)

                if pg_min_pkts_num == 0 and pkts_num <= 1 + margin and check_leackout_compensation_support(asic_type, hwsku):
                    dynamically_compensate_leakout(self.src_client, asic_type, sai_thrift_read_port_counters, port_list['dst'][dst_port_id], TRANSMITTED_PKTS, xmit_counters_history, self, src_port_id, pkt, 40)

                # these counters are clear on read, ensure counter polling
                # is disabled before the test

                pg_shared_wm_res = sai_thrift_read_pg_shared_watermark(
                    self.src_client, asic_type, port_list['src'][src_port_id])
                pg_cntrs = sai_thrift_read_pg_counters(
                    self.src_client, port_list['src'][src_port_id])
                print("Received packets: %d" %
                      (pg_cntrs[pg] - pg_cntrs_base[pg]), file=sys.stderr)


                self.show_stats('To fill PG share pool, send {} pkt'.format(pkts_num),
                    asic_type, pg, src_port_id, dst_port_id, ingress_counters, egress_counters,
                    recv_counters_base, pg_cntrs_base, pg_shared_wm_res_base,
                    xmit_counters_base, dst_pg_cntrs_base, dst_pg_shared_wm_res_base,
                    None, pg_cntrs, pg_shared_wm_res,
                    None, None, None)

                if platform_asic and platform_asic == "broadcom-dnx":
                    print("lower bound: %d, actual value: %d, upper bound (+%d): %d" % (expected_wm * cell_size,
                                pg_shared_wm_res[pg], margin, (expected_wm + margin) * (packet_length + internal_hdr_size)),file=sys.stderr)
                    assert (pg_shared_wm_res[pg] <=
                            ((pkts_num_leak_out + pkts_num_fill_min + expected_wm + margin) * (packet_length + internal_hdr_size)))
                else:
                    msg = "lower bound: %d, actual value: %d, upper bound (+%d): %d" % (expected_wm * cell_size,
                                 pg_shared_wm_res[pg], margin, (expected_wm + margin) * cell_size)
                    assert pg_shared_wm_res[pg] <= (
                            expected_wm + margin) * cell_size, msg
                    assert expected_wm * cell_size <= pg_shared_wm_res[pg], msg

                pkts_num = pkts_inc

            # overflow the shared pool
            send_packet(self, src_port_id, pkt, pkts_num)
            time.sleep(8)
            pg_shared_wm_res = sai_thrift_read_pg_shared_watermark(
                self.src_client, asic_type, port_list['src'][src_port_id])
            pg_cntrs = sai_thrift_read_pg_counters(
                self.src_client, port_list['src'][src_port_id])
            print("Received packets: %d" %
                  (pg_cntrs[pg] - pg_cntrs_base[pg]), file=sys.stderr)

            self.show_stats('To overflow PG share pool, send {} pkt'.format(pkts_num),
                asic_type, pg, src_port_id, dst_port_id, ingress_counters, egress_counters,
                recv_counters_base, pg_cntrs_base, pg_shared_wm_res_base,
                xmit_counters_base, dst_pg_cntrs_base, dst_pg_shared_wm_res_base,
                None, pg_cntrs, pg_shared_wm_res,
                None, None, None)

            assert(fragment < cell_occupancy)

            if platform_asic and platform_asic == "broadcom-dnx":
                print("exceeded pkts num sent: %d, expected watermark: %d, actual value: %d" % (
                    pkts_num, ((expected_wm + cell_occupancy) * (packet_length + internal_hdr_size)), pg_shared_wm_res[pg]), file=sys.stderr)
                assert (expected_wm * (packet_length + internal_hdr_size) <= (
                        expected_wm + margin + cell_occupancy) * (packet_length + internal_hdr_size))
            else:
                print("exceeded pkts num sent: %d, expected watermark: %d, actual value: %d" % (
                    pkts_num, ((expected_wm + cell_occupancy) * cell_size), pg_shared_wm_res[pg]), file=sys.stderr)
                assert (expected_wm * cell_size <= pg_shared_wm_res[pg] <= (
                        expected_wm + margin + cell_occupancy) * cell_size)
        finally:
            self.sai_thrift_port_tx_enable(self.dst_client, asic_type, [dst_port_id])

# pg headroom is a notion for lossless traffic only


class PGHeadroomWatermarkTest(sai_base_test.ThriftInterfaceDataPlane):
    def runTest(self):
        time.sleep(5)
        switch_init(self.clients)

        # Parse input parameters
        dscp = int(self.test_params['dscp'])
        ecn = int(self.test_params['ecn'])
        router_mac = self.test_params['router_mac']
        print("router_mac: %s" % (router_mac), file=sys.stderr)
        pg = int(self.test_params['pg'])
        dst_port_id = int(self.test_params['dst_port_id'])
        dst_port_ip = self.test_params['dst_port_ip']
        dst_port_mac = self.dataplane.get_mac(0, dst_port_id)
        src_port_id = int(self.test_params['src_port_id'])
        src_port_ip = self.test_params['src_port_ip']
        src_port_vlan = self.test_params['src_port_vlan']
        src_port_mac = self.dataplane.get_mac(0, src_port_id)

        asic_type = self.test_params['sonic_asic_type']
        pkts_num_leak_out = int(self.test_params['pkts_num_leak_out'])
        pkts_num_trig_pfc = int(self.test_params['pkts_num_trig_pfc'])
        pkts_num_trig_ingr_drp = int(
            self.test_params['pkts_num_trig_ingr_drp'])
        cell_size = int(self.test_params['cell_size'])
        hwsku = self.test_params['hwsku']
        platform_asic = self.test_params['platform_asic']

        # Prepare TCP packet data
        ttl = 64
        if 'packet_size' in self.test_params:
            default_packet_length = self.test_params['packet_size']
        else:
            default_packet_length = 64

        cell_occupancy = (default_packet_length + cell_size - 1) // cell_size
        pkt_dst_mac = router_mac if router_mac != '' else dst_port_mac
        is_dualtor = self.test_params.get('is_dualtor', False)
        def_vlan_mac = self.test_params.get('def_vlan_mac', None)
        if is_dualtor and def_vlan_mac != None:
            pkt_dst_mac = def_vlan_mac
        pkt = construct_ip_pkt(default_packet_length,
                               pkt_dst_mac,
                               src_port_mac,
                               src_port_ip,
                               dst_port_ip,
                               dscp,
                               src_port_vlan,
                               ecn=ecn,
                               ttl=ttl)

        print("dst_port_id: %d, src_port_id: %d, src_port_vlan: %s" %
              (dst_port_id, src_port_id, src_port_vlan), file=sys.stderr)
        # in case dst_port_id is part of LAG, find out the actual dst port
        # for given IP parameters
        dst_port_id = get_rx_port(
            self, 0, src_port_id, pkt_dst_mac, dst_port_ip, src_port_ip, src_port_vlan
        )
        print("actual dst_port_id: %d" % (dst_port_id), file=sys.stderr)

        # Add slight tolerance in threshold characterization to consider
        # the case that cpu puts packets in the egress queue after we pause the egress
        # or the leak out is simply less than expected as we have occasionally observed
        if 'pkts_num_margin' in list(self.test_params.keys()):
            margin = int(self.test_params['pkts_num_margin'])
        else:
            margin = 0

        # For TH3, some packets stay in egress memory and doesn't show up in shared buffer or leakout
        if 'pkts_num_egr_mem' in list(self.test_params.keys()):
            pkts_num_egr_mem = int(self.test_params['pkts_num_egr_mem'])

        self.sai_thrift_port_tx_disable(self.dst_client, asic_type, [dst_port_id])

        xmit_counters_base, _ = sai_thrift_read_port_counters(self.dst_client, asic_type, port_list['dst'][dst_port_id])

        # send packets
        try:
            # Starting with zero pkts_num_leak_out and trying to find
            # actual leakout by sending packets and reading actual leakout from HW.
            if check_leackout_compensation_support(asic_type, hwsku):
                pkts_num_leak_out = 0

            # send packets to trigger pfc but not trek into headroom
            if hwsku == 'DellEMC-Z9332f-O32' or hwsku == 'DellEMC-Z9332f-M-O16C64':
                send_packet(self, src_port_id, pkt, (pkts_num_egr_mem +
                            pkts_num_leak_out + pkts_num_trig_pfc) // cell_occupancy - margin)
            else:
                send_packet(self, src_port_id, pkt, (pkts_num_leak_out +
                            pkts_num_trig_pfc) // cell_occupancy - margin)

            time.sleep(8)

            if check_leackout_compensation_support(asic_type, hwsku):
                dynamically_compensate_leakout(self.dst_client, asic_type, sai_thrift_read_port_counters, port_list['dst'][dst_port_id], TRANSMITTED_PKTS, xmit_counters_base, self, src_port_id, pkt, 30)

            q_wm_res, pg_shared_wm_res, pg_headroom_wm_res = sai_thrift_read_port_watermarks(self.src_client, port_list['src'][src_port_id])
            if platform_asic and platform_asic == "broadcom-dnx":
                logging.info ("On J2C+ don't support SAI_INGRESS_PRIORITY_GROUP_STAT_XOFF_ROOM_WATERMARK_BYTES " + \
                              "stat - so ignoring this step for now")
            else:
                assert(pg_headroom_wm_res[pg] == 0)

            send_packet(self, src_port_id, pkt, margin)

            # send packet batch of fixed packet numbers to fill pg headroom
            # first round sends only 1 packet
            expected_wm = 0
            total_hdrm = (pkts_num_trig_ingr_drp -
                          pkts_num_trig_pfc) // cell_occupancy - 1
            pkts_inc = total_hdrm >> 2
            pkts_num = 1 + margin
            while (expected_wm < total_hdrm):
                expected_wm += pkts_num
                if (expected_wm > total_hdrm):
                    pkts_num -= (expected_wm - total_hdrm)
                    expected_wm = total_hdrm
                print("pkts num to send: %d, total pkts: %d, pg headroom: %d" %
                      (pkts_num, expected_wm, total_hdrm), file=sys.stderr)

                send_packet(self, src_port_id, pkt, pkts_num)
                time.sleep(8)
                # these counters are clear on read, ensure counter polling
                # is disabled before the test
                q_wm_res, pg_shared_wm_res, pg_headroom_wm_res = sai_thrift_read_port_watermarks(
                    self.src_client, port_list['src'][src_port_id])

                print("lower bound: %d, actual value: %d, upper bound: %d" % ((expected_wm - margin) * cell_size *
                      cell_occupancy, pg_headroom_wm_res[pg], ((expected_wm + margin) * cell_size * cell_occupancy)), file=sys.stderr)

                if platform_asic and platform_asic == "broadcom-dnx":
                    logging.info("On J2C+ don't support SAI_INGRESS_PRIORITY_GROUP_STAT_XOFF_ROOM_WATERMARK_BYTES " + \
                                 "stat - so ignoring this step for now")
                else:
                    assert(pg_headroom_wm_res[pg] <= (
                         expected_wm + margin) * cell_size * cell_occupancy)
                    assert((expected_wm - margin) * cell_size *
                         cell_occupancy <= pg_headroom_wm_res[pg])

                pkts_num = pkts_inc

            # overflow the headroom
            send_packet(self, src_port_id, pkt, pkts_num)
            time.sleep(8)
            q_wm_res, pg_shared_wm_res, pg_headroom_wm_res = sai_thrift_read_port_watermarks(
                self.src_client, port_list['src'][src_port_id])
            print("exceeded pkts num sent: %d" % (pkts_num), file=sys.stderr)
            print("lower bound: %d, actual value: %d, upper bound: %d" %
                  ((expected_wm - margin) * cell_size * cell_occupancy, pg_headroom_wm_res[pg],
                   ((expected_wm + margin) * cell_size * cell_occupancy)), file=sys.stderr)
            assert(expected_wm == total_hdrm)

            if platform_asic and platform_asic == "broadcom-dnx":
                logging.info("On J2C+ don't support SAI_INGRESS_PRIORITY_GROUP_STAT_XOFF_ROOM_WATERMARK_BYTES " + \
                             "stat - so ignoring this step for now")
            else:
                assert(pg_headroom_wm_res[pg] <= (
                    expected_wm + margin) * cell_size * cell_occupancy)
                assert((expected_wm - margin) * cell_size *
                    cell_occupancy <= pg_headroom_wm_res[pg])

        finally:
            self.sai_thrift_port_tx_enable(self.dst_client, asic_type, [dst_port_id])

class PGDropTest(sai_base_test.ThriftInterfaceDataPlane):
    def runTest(self):
        time.sleep(5)
        switch_init(self.clients)

        # Parse input parameters
        dscp=int(self.test_params['dscp'])
        ecn=int(self.test_params['ecn'])
        router_mac=self.test_params['router_mac']
        pg=int(self.test_params['pg'])
        queue=int(self.test_params['queue'])
        dst_port_id=int(self.test_params['dst_port_id'])
        dst_port_ip=self.test_params['dst_port_ip']
        dst_port_mac=self.dataplane.get_mac(0, dst_port_id)
        src_port_id=int(self.test_params['src_port_id'])
        src_port_ip=self.test_params['src_port_ip']
        src_port_vlan=self.test_params['src_port_vlan']
        src_port_mac=self.dataplane.get_mac(0, src_port_id)
        asic_type=self.test_params['sonic_asic_type']
        pkts_num_trig_pfc=int(self.test_params['pkts_num_trig_pfc'])
        # Should be set to cause at least 1 drop at ingress
        pkts_num_trig_ingr_drp=int(self.test_params['pkts_num_trig_ingr_drp'])
        iterations=int(self.test_params['iterations'])
        margin=int(self.test_params['pkts_num_margin'])
        cell_size=int(self.test_params.get('cell_size', 0))
        is_multi_asic = (self.src_client != self.dst_client)

        pkt_dst_mac=router_mac if router_mac != '' else dst_port_mac
        dst_port_id=get_rx_port(
            self, 0, src_port_id, pkt_dst_mac, dst_port_ip, src_port_ip
        )

        # Prepare IP packet data
        ttl=64
        packet_length=64
        pkt=construct_ip_pkt(packet_length,
                               pkt_dst_mac,
                               src_port_mac,
                               src_port_ip,
                               dst_port_ip,
                               dscp,
                               src_port_vlan,
                               ecn=ecn,
                               ttl=ttl)

        print("test dst_port_id: {}, src_port_id: {}, src_vlan: {}".format(
            dst_port_id, src_port_id, src_port_vlan
        ), file=sys.stderr)

        try:
            pass_iterations=0
            assert iterations > 0, "Need at least 1 iteration"
            for test_i in range(iterations):
                self.sai_thrift_port_tx_disable(self.dst_client, asic_type, [dst_port_id])

                pg_dropped_cntrs_base=sai_thrift_read_pg_drop_counters(
                    self.src_client, port_list['src'][src_port_id])
                pkt_num = pkts_num_trig_pfc

                # Fill egress memory and leakout
                if 'cisco-8000' in asic_type and is_multi_asic:
                    pkts_num_egr_mem, extra_bytes_occupied = overflow_egress(self,
                                                    src_port_id, pkt, pg, asic_type)
                    pkt_num -= extra_bytes_occupied // cell_size

                # Send packets to trigger PFC
                print("Iteration {}/{}, sending {} packets to trigger PFC".format(
                    test_i + 1, iterations, pkts_num_trig_pfc), file=sys.stderr)
                send_packet(self, src_port_id, pkt, pkt_num)

                # Account for leakout
                if 'cisco-8000' in asic_type and not is_multi_asic:
                    queue_counters=sai_thrift_read_queue_occupancy(
                        self.dst_client, "dst", dst_port_id)
                    occ_pkts=queue_counters[queue] // (packet_length + 24)
                    leaked_pkts=pkts_num_trig_pfc - occ_pkts
                    print("resending leaked packets {}".format(
                        leaked_pkts))
                    send_packet(self, src_port_id, pkt, leaked_pkts)

                # Trigger drop
                pkt_inc=pkts_num_trig_ingr_drp + margin - pkts_num_trig_pfc
                print("sending {} additional packets to trigger ingress drop".format(
                    pkt_inc), file=sys.stderr)
                send_packet(self, src_port_id, pkt, pkt_inc)

                pg_dropped_cntrs=sai_thrift_read_pg_drop_counters(
                    self.src_client, port_list['src'][src_port_id])
                pg_drops=pg_dropped_cntrs[pg] - pg_dropped_cntrs_base[pg]

                actual_num_trig_ingr_drp=pkts_num_trig_ingr_drp + \
                    margin - (pg_drops - 1)
                ingr_drop_diff=actual_num_trig_ingr_drp - pkts_num_trig_ingr_drp
                if abs(ingr_drop_diff) < margin:
                    pass_iterations += 1
                print("expected trig drop: {}, actual trig drop: {}, diff: {}".format(
                    pkts_num_trig_ingr_drp, actual_num_trig_ingr_drp, ingr_drop_diff), file=sys.stderr)

                self.sai_thrift_port_tx_enable(self.dst_client, asic_type, [dst_port_id])

            print("pass iterations: {}, total iterations: {}, margin: {}".format(
                pass_iterations, iterations, margin), file=sys.stderr)
            assert pass_iterations >= int(
                0.75 * iterations), "Passed iterations {} insufficient to meet minimum required iterations {}".format(
                pass_iterations, int(0.75 * iterations))

        finally:
            self.sai_thrift_port_tx_enable(self.dst_client, asic_type, [dst_port_id])

class QSharedWatermarkTest(sai_base_test.ThriftInterfaceDataPlane):

    def show_stats(self, banner, asic_type,
                   que, src_port_id, dst_port_id, ingress_counters, egress_counters,
                   sport_cntr_base, sport_pg_cntr_base, sport_pg_share_wm_base, sport_pg_headroom_wm_base, sport_que_share_wm_base,
                   dport_cntr_base, dport_pg_cntr_base, dport_pg_share_wm_base, dport_pg_headroom_wm_base, dport_que_share_wm_base,
                   sport_cntr, sport_pg_cntr, sport_pg_share_wm, sport_pg_headroom_wm, sport_que_share_wm,
                   dport_cntr, dport_pg_cntr, dport_pg_share_wm, dport_pg_headroom_wm, dport_que_share_wm):
        port_counter_indexes = [que + 2]
        port_counter_indexes += ingress_counters
        port_counter_indexes += egress_counters
        port_counter_indexes += [TRANSMITTED_PKTS, RECEIVED_PKTS, RECEIVED_NON_UC_PKTS, TRANSMITTED_NON_UC_PKTS, EGRESS_PORT_QLEN]
        stats_tbl = texttable.TextTable(['']
                                      + [port_counter_fields[fieldIdx] for fieldIdx in port_counter_indexes]
                                      + ['Ing Pg{} Pkt'.format(que)]
                                      + ['Ing Pg{} Share Wm'.format(que)]
                                      + ['Ing Pg{} headroom Wm'.format(que)]
                                      + ['Que{} Share Wm'.format(que)])

        if sport_cntr == None:
            sport_cntr, _ = sai_thrift_read_port_counters(self.src_client, asic_type, port_list['src'][src_port_id])
        if sport_pg_cntr == None:
            sport_pg_cntr = sai_thrift_read_pg_counters(self.src_client, port_list['src'][src_port_id])
        if None in [sport_pg_share_wm, sport_pg_headroom_wm, sport_que_share_wm]:
            sport_que_share_wm, sport_pg_share_wm, sport_pg_headroom_wm = \
                sai_thrift_read_port_watermarks(self.src_client, port_list['src'][src_port_id])

        if dport_cntr == None:
            dport_cntr, _ = sai_thrift_read_port_counters(self.dst_client, asic_type, port_list['dst'][dst_port_id])
        if dport_pg_cntr == None:
            dport_pg_cntr = sai_thrift_read_pg_counters(self.dst_client, port_list['dst'][dst_port_id])
        if None in [dport_pg_share_wm, dport_pg_headroom_wm, dport_que_share_wm]:
            dport_que_share_wm, dport_pg_share_wm, dport_pg_headroom_wm = \
                sai_thrift_read_port_watermarks(self.src_client, port_list['dst'][dst_port_id])

        stats_tbl.add_row(['base src port']
                        + [sport_cntr_base[fieldIdx] for fieldIdx in port_counter_indexes]
                        + [sport_pg_cntr_base[que]]
                        + [sport_pg_share_wm_base[que]]
                        + [sport_pg_headroom_wm_base[que]]
                        + [sport_que_share_wm_base[que]])
        stats_tbl.add_row(['     src port']
                        + [sport_cntr[fieldIdx] for fieldIdx in port_counter_indexes]
                        + [sport_pg_cntr[que]]
                        + [sport_pg_share_wm[que]]
                        + [sport_pg_headroom_wm[que]]
                        + [sport_que_share_wm[que]])
        stats_tbl.add_row(['base dst port']
                        + [dport_cntr_base[fieldIdx] for fieldIdx in port_counter_indexes]
                        + [dport_pg_cntr_base[que]]
                        + [dport_pg_share_wm_base[que]]
                        + [dport_pg_headroom_wm_base[que]]
                        + [dport_que_share_wm_base[que]])
        stats_tbl.add_row(['     dst port']
                        + [dport_cntr[fieldIdx] for fieldIdx in port_counter_indexes]
                        + [dport_pg_cntr[que]]
                        + [dport_pg_share_wm[que]]
                        + [dport_pg_headroom_wm[que]]
                        + [dport_que_share_wm[que]])
        sys.stderr.write('{}\n{}\n'.format(banner, stats_tbl))

    def runTest(self):
        time.sleep(5)
        switch_init(self.clients)

        # Parse input parameters
        ingress_counters, egress_counters = get_counter_names(self.test_params['sonic_version'])
        dscp=int(self.test_params['dscp'])
        ecn=int(self.test_params['ecn'])
        router_mac=self.test_params['router_mac']
        print("router_mac: %s" % (router_mac), file=sys.stderr)
        queue=int(self.test_params['queue'])
        dst_port_id=int(self.test_params['dst_port_id'])
        dst_port_ip=self.test_params['dst_port_ip']
        dst_port_mac=self.dataplane.get_mac(0, dst_port_id)
        src_port_id=int(self.test_params['src_port_id'])
        src_port_ip=self.test_params['src_port_ip']
        src_port_vlan=self.test_params['src_port_vlan']
        src_port_mac=self.dataplane.get_mac(0, src_port_id)

        asic_type=self.test_params['sonic_asic_type']
        pkts_num_leak_out=int(self.test_params['pkts_num_leak_out'])
        pkts_num_fill_min=int(self.test_params['pkts_num_fill_min'])
        pkts_num_trig_drp=int(self.test_params['pkts_num_trig_drp'])
        cell_size=int(self.test_params['cell_size'])
        hwsku=self.test_params['hwsku']
        platform_asic = self.test_params['platform_asic']

        if 'packet_size' in list(self.test_params.keys()):
            packet_length=int(self.test_params['packet_size'])
        else:
            packet_length=64

        cell_occupancy=(packet_length + cell_size - 1) // cell_size

        # Prepare TCP packet data
        ttl=64
        pkt_dst_mac=router_mac if router_mac != '' else dst_port_mac

        is_dualtor = self.test_params.get('is_dualtor', False)
        def_vlan_mac = self.test_params.get('def_vlan_mac', None)
        if is_dualtor and def_vlan_mac != None:
            pkt_dst_mac = def_vlan_mac

        pkt=construct_ip_pkt(packet_length,
                               pkt_dst_mac,
                               src_port_mac,
                               src_port_ip,
                               dst_port_ip,
                               dscp,
                               src_port_vlan,
                               ecn=ecn,
                               ttl=ttl)

        print("dst_port_id: %d, src_port_id: %d, src_port_vlan: %s" %
              (dst_port_id, src_port_id, src_port_vlan), file=sys.stderr)
        # in case dst_port_id is part of LAG, find out the actual dst port
        # for given IP parameters
        dst_port_id=get_rx_port(
            self, 0, src_port_id, pkt_dst_mac, dst_port_ip, src_port_ip, src_port_vlan
        )
        print("actual dst_port_id: %d" % (dst_port_id), file=sys.stderr)

        # Add slight tolerance in threshold characterization to consider
        # the case that cpu puts packets in the egress queue after we pause the egress
        # or the leak out is simply less than expected as we have occasionally observed
        #
        # On TH2 using scheduler-based TX enable, we find the Q min being inflated
        # to have 0x10 = 16 cells. This effect is captured in lossy traffic queue
        # shared test, so the margin here actually means extra capacity margin
        margin=int(self.test_params['pkts_num_margin']) if self.test_params.get(
            'pkts_num_margin') else 8

        # For TH3, some packets stay in egress memory and doesn't show up in shared buffer or leakout
        if 'pkts_num_egr_mem' in list(self.test_params.keys()):
            pkts_num_egr_mem=int(self.test_params['pkts_num_egr_mem'])

        recv_counters_base, _ = sai_thrift_read_port_counters(self.src_client, asic_type, port_list['src'][src_port_id])
        xmit_counters_base, _ = sai_thrift_read_port_counters(self.dst_client, asic_type, port_list['dst'][dst_port_id])
        self.sai_thrift_port_tx_disable(self.dst_client, asic_type, [dst_port_id])
        pg_cntrs_base = sai_thrift_read_pg_counters(self.src_client, port_list['src'][src_port_id])
        dst_pg_cntrs_base = sai_thrift_read_pg_counters(self.dst_client, port_list['dst'][dst_port_id])
        q_wm_res_base, pg_shared_wm_res_base, pg_headroom_wm_res_base = sai_thrift_read_port_watermarks(self.src_client, port_list['src'][src_port_id])
        dst_q_wm_res_base, dst_pg_shared_wm_res_base, dst_pg_headroom_wm_res_base = sai_thrift_read_port_watermarks(self.dst_client, port_list['dst'][dst_port_id])

        # send packets
        try:
            # Since there is variability in packet leakout in hwsku Arista-7050CX3-32S-D48C8 and
            # Arista-7050CX3-32S-C32. Starting with zero pkts_num_leak_out and trying to find
            # actual leakout by sending packets and reading actual leakout from HW
            if check_leackout_compensation_support(asic_type, hwsku):
                pkts_num_leak_out = 0

            xmit_counters_history, _ = sai_thrift_read_port_counters(self.dst_client, asic_type, port_list['dst'][dst_port_id])
            que_min_pkts_num = 0

            # send packets to fill queue min but not trek into shared pool
            # so if queue min is zero, it will directly trek into shared pool by 1
            # TH2 uses scheduler-based TX enable, this does not require sending packets
            # to leak out
            if hwsku == 'DellEMC-Z9332f-O32' or hwsku == 'DellEMC-Z9332f-M-O16C64':
                que_min_pkts_num = pkts_num_egr_mem + pkts_num_leak_out + pkts_num_fill_min
                send_packet(self, src_port_id, pkt, que_min_pkts_num)
            else:
                que_min_pkts_num = pkts_num_leak_out + pkts_num_fill_min
                send_packet(self, src_port_id, pkt, que_min_pkts_num)

            # allow enough time for the dut to sync up the counter values in counters_db
            time.sleep(8)

            if que_min_pkts_num > 0 and check_leackout_compensation_support(asic_type, hwsku):
                dynamically_compensate_leakout(self.dst_client, asic_type, sai_thrift_read_port_counters,
                                               port_list['dst'][dst_port_id], TRANSMITTED_PKTS,
                                               xmit_counters_history, self, src_port_id, pkt, 40)

            q_wm_res, pg_shared_wm_res, pg_headroom_wm_res=sai_thrift_read_port_watermarks(
                self.dst_client, port_list['dst'][dst_port_id])
            pg_cntrs=sai_thrift_read_pg_counters(
                self.src_client, port_list['src'][src_port_id])
            print("Init pkts num sent: %d, min: %d, actual watermark value to start: %d" % (
                que_min_pkts_num, pkts_num_fill_min, q_wm_res[queue]), file=sys.stderr)
            print("Received packets: %d" %
                  (pg_cntrs[queue] - pg_cntrs_base[queue]), file=sys.stderr)

            self.show_stats('Filled queue min', asic_type,
                   queue, src_port_id, dst_port_id, ingress_counters, egress_counters,
                   recv_counters_base, pg_cntrs_base, pg_shared_wm_res_base, pg_headroom_wm_res_base, q_wm_res_base,
                   xmit_counters_base, dst_pg_cntrs_base, dst_pg_shared_wm_res_base, dst_pg_headroom_wm_res_base, dst_q_wm_res_base,
                   None, pg_cntrs, None, None, None,
                   None, None, pg_shared_wm_res, pg_headroom_wm_res, q_wm_res)

            if pkts_num_fill_min:
                assert(q_wm_res[queue] == 0)
            elif 'cisco-8000' in asic_type:
                assert(q_wm_res[queue] <= (margin + 1) * cell_size)
            else:
                if platform_asic and platform_asic == "broadcom-dnx":
                    logging.info("On J2C+ don't support SAI_INGRESS_PRIORITY_GROUP_STAT_XOFF_ROOM_WATERMARK_BYTES " + \
                                 "stat - so ignoring this step for now")
                else:
                    assert(q_wm_res[queue] <= 1 * cell_size)

            # send packet batch of fixed packet numbers to fill queue shared
            # first round sends only 1 packet
            expected_wm=0
            total_shared=pkts_num_trig_drp - pkts_num_fill_min - 1
            pkts_inc=(total_shared // cell_occupancy) >> 2
            if 'cisco-8000' in asic_type:
                pkts_total=0  # track total desired queue fill level
                pkts_num=1
            else:
                pkts_num=1 + margin
            fragment=0
            while (expected_wm < total_shared - fragment):
                expected_wm += pkts_num * cell_occupancy
                if (expected_wm > total_shared):
                    diff=(expected_wm - total_shared + \
                          cell_occupancy - 1) // cell_occupancy
                    pkts_num -= diff
                    expected_wm -= diff * cell_occupancy
                    fragment=total_shared - expected_wm

                if 'cisco-8000' in asic_type:
                    self.sai_thrift_port_tx_disable(self.dst_client, asic_type, [dst_port_id])
                    fill_leakout_plus_one(
                        self, src_port_id, dst_port_id, pkt, queue, asic_type)
                    pkts_total += pkts_num
                    pkts_num=pkts_total - 1

                print("pkts num to send: %d, total pkts: %d, queue shared: %d" % (
                    pkts_num, expected_wm, total_shared), file=sys.stderr)

                send_packet(self, src_port_id, pkt, pkts_num)

                if 'cisco-8000' in asic_type:
                    self.sai_thrift_port_tx_enable(
                        self.dst_client, asic_type, [dst_port_id])

                time.sleep(8)

                if que_min_pkts_num == 0 and pkts_num <= 1 + margin and check_leackout_compensation_support(asic_type, hwsku):
                    dynamically_compensate_leakout(self.dst_client, asic_type, sai_thrift_read_port_counters,
                                                   port_list['dst'][dst_port_id], TRANSMITTED_PKTS,
                                                   xmit_counters_history, self, src_port_id, pkt, 40)

                # these counters are clear on read, ensure counter polling
                # is disabled before the test
                q_wm_res, pg_shared_wm_res, pg_headroom_wm_res=sai_thrift_read_port_watermarks(
                    self.dst_client, port_list['dst'][dst_port_id])
                pg_cntrs=sai_thrift_read_pg_counters(
                    self.src_client, port_list['src'][src_port_id])
                print("Received packets: %d" %
                      (pg_cntrs[queue] - pg_cntrs_base[queue]), file=sys.stderr)
                print("lower bound: %d, actual value: %d, upper bound: %d" % ((expected_wm - margin)
                      * cell_size, q_wm_res[queue], (expected_wm + margin) * cell_size), file=sys.stderr)

                self.show_stats('Fill queue shared', asic_type,
                       queue, src_port_id, dst_port_id, ingress_counters, egress_counters,
                       recv_counters_base, pg_cntrs_base, pg_shared_wm_res_base, pg_headroom_wm_res_base, q_wm_res_base,
                       xmit_counters_base, dst_pg_cntrs_base, dst_pg_shared_wm_res_base, dst_pg_headroom_wm_res_base, dst_q_wm_res_base,
                       None, pg_cntrs, None, None, None,
                       None, None, pg_shared_wm_res, pg_headroom_wm_res, q_wm_res)

                if platform_asic and platform_asic == "broadcom-dnx":
                    logging.info("On J2C+ don't support SAI_INGRESS_PRIORITY_GROUP_STAT_XOFF_ROOM_WATERMARK_BYTES " + \
                                 "stat - so ignoring this step for now")
                else:
                    assert(q_wm_res[queue] <= (expected_wm + margin) * cell_size)
                    assert((expected_wm - margin) * cell_size <= q_wm_res[queue])

                pkts_num=pkts_inc

            if 'cisco-8000' in asic_type:
                self.sai_thrift_port_tx_disable(self.dst_client, asic_type, [dst_port_id])
                fill_leakout_plus_one(self, src_port_id,
                       dst_port_id, pkt, queue, asic_type)
                pkts_total += pkts_num
                pkts_num=pkts_total - 1

            # overflow the shared pool
            send_packet(self, src_port_id, pkt, pkts_num)

            if 'cisco-8000' in asic_type:
                self.sai_thrift_port_tx_enable(self.dst_client, asic_type, [dst_port_id])

            time.sleep(8)
            q_wm_res, pg_shared_wm_res, pg_headroom_wm_res=sai_thrift_read_port_watermarks(
                self.dst_client, port_list['dst'][dst_port_id])
            pg_cntrs=sai_thrift_read_pg_counters(
                self.src_client, port_list['src'][src_port_id])
            print("Received packets: %d" %
                  (pg_cntrs[queue] - pg_cntrs_base[queue]), file=sys.stderr)
            print("exceeded pkts num sent: %d, actual value: %d, lower bound: %d, upper bound: %d" % (
                pkts_num, q_wm_res[queue], expected_wm * cell_size, (expected_wm + margin) * cell_size), file=sys.stderr)

            self.show_stats('Overflow queue shared', asic_type,
                   queue, src_port_id, dst_port_id, ingress_counters, egress_counters,
                   recv_counters_base, pg_cntrs_base, pg_shared_wm_res_base, pg_headroom_wm_res_base, q_wm_res_base,
                   xmit_counters_base, dst_pg_cntrs_base, dst_pg_shared_wm_res_base, dst_pg_headroom_wm_res_base, dst_q_wm_res_base,
                   None, pg_cntrs, None, None, None,
                   None, None, pg_shared_wm_res, pg_headroom_wm_res, q_wm_res)

            assert(fragment < cell_occupancy)

            if platform_asic and platform_asic == "broadcom-dnx":
                logging.info("On J2C+ don't support SAI_INGRESS_PRIORITY_GROUP_STAT_XOFF_ROOM_WATERMARK_BYTES " + \
                             "stat - so ignoring this step for now")
            else:
                assert(expected_wm * cell_size <= q_wm_res[queue])
                assert(q_wm_res[queue] <= (expected_wm + margin) * cell_size)

        finally:
            self.sai_thrift_port_tx_enable(self.dst_client, asic_type, [dst_port_id])

# TODO: buffer pool roid should be obtained via rpc calls
# based on the pg or queue index
# rather than fed in as test parameters due to the lack in SAI implement
class BufferPoolWatermarkTest(sai_base_test.ThriftInterfaceDataPlane):
    def runTest(self):
        time.sleep(5)
        switch_init(self.clients)

        # Parse input parameters
        dscp=int(self.test_params['dscp'])
        ecn=int(self.test_params['ecn'])
        router_mac=self.test_params['router_mac']
        print("router_mac: %s" % (router_mac), file=sys.stderr)
        pg=self.test_params['pg']
        queue=self.test_params['queue']
        print("pg: %s, queue: %s, buffer pool type: %s" %
              (pg, queue, 'egress' if not pg else 'ingress'), file=sys.stderr)
        dst_port_id=int(self.test_params['dst_port_id'])
        dst_port_ip=self.test_params['dst_port_ip']
        dst_port_mac=self.dataplane.get_mac(0, dst_port_id)
        src_port_id=int(self.test_params['src_port_id'])
        src_port_ip=self.test_params['src_port_ip']
        src_port_mac=self.dataplane.get_mac(0, src_port_id)

        asic_type=self.test_params['sonic_asic_type']
        pkts_num_leak_out=int(self.test_params['pkts_num_leak_out'])
        pkts_num_fill_min=int(self.test_params['pkts_num_fill_min'])
        pkts_num_fill_shared=int(self.test_params['pkts_num_fill_shared'])
        cell_size=int(self.test_params['cell_size'])

        print("buf_pool_roid: %s" %
              (self.test_params['buf_pool_roid']), file=sys.stderr)
        buf_pool_roid=int(self.test_params['buf_pool_roid'], 0)
        print("buf_pool_roid: 0x%lx" % (buf_pool_roid), file=sys.stderr)

        buffer_pool_wm_base=0
        if 'cisco-8000' in asic_type:
            # We use dst client for cisco 8000.
            client_to_use = self.dst_client
            # Some small amount of memory is always occupied
            buffer_pool_wm_base=sai_thrift_read_buffer_pool_watermark(
                client_to_use, buf_pool_roid)
        else:
            client_to_use = self.src_client
        print("Initial watermark: {}".format(buffer_pool_wm_base))

        # Prepare TCP packet data
        tos=dscp << 2
        tos |= ecn
        ttl=64

        if 'packet_size' in list(self.test_params.keys()):
            packet_length=int(self.test_params['packet_size'])
        else:
            packet_length=64

        cell_occupancy=(packet_length + cell_size - 1) // cell_size

        pkt_s = get_multiple_flows(
                self,
                router_mac if router_mac != '' else dst_port_mac,
                dst_port_id,
                dst_port_ip,
                None,
                dscp,
                ecn,
                ttl,
                packet_length,
                [(src_port_id, src_port_ip)],
                packets_per_port=1)[src_port_id][0]
        pkt = pkt_s[0]
        dst_port_id = pkt_s[2]

        # Add slight tolerance in threshold characterization to consider
        # the case that cpu puts packets in the egress queue after we pause the egress
        # or the leak out is simply less than expected as we have occasionally observed
        upper_bound_margin=2 * cell_occupancy
        if 'cisco-8000' in asic_type:
            lower_bound_margin=2 * cell_occupancy
        else:
            # On TD2, we found the watermark value is always short of the expected
            # value by 1
            lower_bound_margin=1

        # On TH2 using scheduler-based TX enable, we find the Q min being inflated
        # to have 0x10 = 16 cells. This effect is captured in lossy traffic ingress
        # buffer pool test and lossy traffic egress buffer pool test to illusively
        # have extra capacity in the buffer pool space
        extra_cap_margin=8 * cell_occupancy

        # Adjust the methodology to enable TX for each incremental watermark value test
        # To this end, send the total # of packets instead of the incremental amount
        # to refill the buffer to the exepected level
        pkts_num_to_send=0
        # send packets
        try:
            # send packets to fill min but not trek into shared pool
            # so if min is zero, it directly treks into shared pool by 1
            # this is the case for lossy traffic at ingress and lossless traffic at egress (on td2)
            # Because lossy and lossless traffic use the same pool at ingress, even if
            # lossless traffic has pg min not equal to zero, we still need to consider
            # the impact caused by lossy traffic
            #
            # TH2 uses scheduler-based TX enable, this does not require sending packets to leak out
            self.sai_thrift_port_tx_disable(self.dst_client, asic_type, [dst_port_id])
            pkts_num_to_send += (pkts_num_leak_out + pkts_num_fill_min)
            send_packet(self, src_port_id, pkt, pkts_num_to_send)
            self.sai_thrift_port_tx_enable(self.dst_client, asic_type, [dst_port_id])
            time.sleep(8)
            buffer_pool_wm=sai_thrift_read_buffer_pool_watermark(
                client_to_use, buf_pool_roid) - buffer_pool_wm_base
            print("Init pkts num sent: %d, min: %d, actual watermark value to start: %d" % (
                (pkts_num_leak_out + pkts_num_fill_min), pkts_num_fill_min, buffer_pool_wm), file=sys.stderr)
            if pkts_num_fill_min:
                assert(buffer_pool_wm <= upper_bound_margin * cell_size)
            else:
                # on t1-lag, we found vm will keep sending control
                # packets, this will cause the watermark to be 2 * 208 bytes
                # as all lossy packets are now mapped to single pg 0
                # so we remove the strict equity check, and use upper bound
                # check instead
                assert(buffer_pool_wm <= upper_bound_margin * cell_size)

            # send packet batch of fixed packet numbers to fill shared
            # first round sends only 1 packet
            expected_wm=0
            total_shared=(pkts_num_fill_shared - \
                          pkts_num_fill_min) * cell_occupancy
            pkts_inc=(total_shared >> 2) // cell_occupancy
            if 'cisco-8000' in asic_type:
                # No additional packet margin needed while sending,
                # but small margin still needed during boundary checks below
                pkts_num=1
                expected_wm = pkts_num_fill_min * cell_occupancy
            else:
                pkts_num=(1 + upper_bound_margin) // cell_occupancy
            while (expected_wm < total_shared):
                expected_wm += pkts_num * cell_occupancy
                if (expected_wm > total_shared):
                    pkts_num -= (expected_wm - total_shared + \
                                 cell_occupancy - 1) // cell_occupancy
                    expected_wm=total_shared
                print("pkts num to send: %d, total pkts: %d, shared: %d" %
                      (pkts_num, expected_wm, total_shared), file=sys.stderr)

                self.sai_thrift_port_tx_disable(self.dst_client, asic_type, [dst_port_id])
                pkts_num_to_send += pkts_num
                if 'cisco-8000' in asic_type:
                    fill_leakout_plus_one(self, src_port_id,
                           dst_port_id, pkt, queue, asic_type)
                    send_packet(self, src_port_id, pkt, pkts_num_to_send - 1)
                else:
                    send_packet(self, src_port_id, pkt, pkts_num_to_send)
                self.sai_thrift_port_tx_enable(self.dst_client, asic_type, [dst_port_id])
                time.sleep(8)
                buffer_pool_wm=sai_thrift_read_buffer_pool_watermark(
                    client_to_use, buf_pool_roid) - buffer_pool_wm_base
                msg = "lower bound (-%d): %d, actual value: %d, upper bound (+%d): %d" % (lower_bound_margin, (expected_wm - lower_bound_margin)
                      * cell_size, buffer_pool_wm, upper_bound_margin, (expected_wm + upper_bound_margin) * cell_size)
                print(msg, file=sys.stderr)
                assert buffer_pool_wm <= (expected_wm + \
                       upper_bound_margin) * cell_size, msg
                assert (expected_wm - lower_bound_margin) * cell_size <= buffer_pool_wm, msg
                pkts_num=pkts_inc

            # overflow the shared pool
            self.sai_thrift_port_tx_disable(self.dst_client, asic_type, [dst_port_id])
            pkts_num_to_send += pkts_num
            if 'cisco-8000' in asic_type:
                fill_leakout_plus_one(self, src_port_id,
                       dst_port_id, pkt, queue, asic_type)
                send_packet(self, src_port_id, pkt, pkts_num_to_send - 1)
            else:
                send_packet(self, src_port_id, pkt, pkts_num_to_send)

            buffer_pool_wm_before_tx_enable = sai_thrift_read_buffer_pool_watermark(
                client_to_use, buf_pool_roid) - buffer_pool_wm_base
            self.sai_thrift_port_tx_enable(self.dst_client, asic_type, [dst_port_id])
            time.sleep(8)
            buffer_pool_wm=sai_thrift_read_buffer_pool_watermark(
                client_to_use, buf_pool_roid) - buffer_pool_wm_base
            if (self.src_client != self.dst_client and
                    asic_type == "cisco-8000"):
                # Due to the presence of fabric, there may be more packets
                # held up in fabric, and they add to the watermark after
                # tx_enabled. So we use the watermark before tx is enabled.
                buffer_pool_wm = buffer_pool_wm_before_tx_enable

            msg = "exceeded pkts num sent: %d, expected watermark: %d, actual value: %d" % (
                pkts_num, (expected_wm * cell_size), buffer_pool_wm)
            print(msg, file=sys.stderr)
            assert expected_wm == total_shared, msg
            assert (expected_wm - lower_bound_margin) \
                   * cell_size <= buffer_pool_wm, msg
            assert buffer_pool_wm <= (expected_wm + extra_cap_margin) * cell_size, msg

        finally:
            self.sai_thrift_port_tx_enable(self.dst_client, asic_type, [dst_port_id])


class PacketTransmit(sai_base_test.ThriftInterfaceDataPlane):
    """
    Transmit packets from a given source port to destination port. If no
    packet count is provided, default_count is used
    """

    def runTest(self):
        default_count=300

        # Parse input parameters
        router_mac=self.test_params['router_mac']
        dst_port_id=int(self.test_params['dst_port_id'])
        dst_port_ip=self.test_params['dst_port_ip']
        dst_port_mac=self.dataplane.get_mac(0, dst_port_id)
        src_port_id=int(self.test_params['src_port_id'])
        src_port_ip=self.test_params['src_port_ip']
        src_port_mac=self.dataplane.get_mac(0, src_port_id)
        packet_count=self.test_params.get("count", default_count)

        print("dst_port_id: {}, src_port_id: {}".format(
            dst_port_id, src_port_id
        ), file=sys.stderr)
        print(("dst_port_mac: {}, src_port_mac: {},"
            "src_port_ip: {}, dst_port_ip: {}").format(
                dst_port_mac, src_port_mac, src_port_ip, dst_port_ip
            ), file=sys.stderr)

        # Send packets to leak out
        pkt_dst_mac=router_mac if router_mac != '' else dst_port_mac
        pkt=simple_ip_packet(pktlen=64,
                    eth_dst=pkt_dst_mac,
                    eth_src=src_port_mac,
                    ip_src=src_port_ip,
                    ip_dst=dst_port_ip,
                    ip_ttl=64)

        print("Sending {} packets to port {}".format(
            packet_count, src_port_id
        ), file=sys.stderr)
        send_packet(self, src_port_id, pkt, packet_count)


# PFC test on tunnel traffic (dualtor specific test case)
class PCBBPFCTest(sai_base_test.ThriftInterfaceDataPlane):

    def _build_testing_ipinip_pkt(self, active_tor_mac, standby_tor_mac, active_tor_ip, standby_tor_ip, inner_dscp, outer_dscp, dst_ip, ecn=1, packet_size=64):
        pkt = simple_tcp_packet(
                pktlen=packet_size,
                eth_dst=standby_tor_mac,
                ip_src='1.1.1.1',
                ip_dst=dst_ip,
                ip_dscp=inner_dscp,
                ip_ecn=ecn,
                ip_ttl=64
                )
        # The pktlen is ignored if inner_frame is not None
        ipinip_packet = simple_ipv4ip_packet(
                            eth_dst=active_tor_mac,
                            eth_src=standby_tor_mac,
                            ip_src=standby_tor_ip,
                            ip_dst=active_tor_ip,
                            ip_dscp=outer_dscp,
                            ip_ecn=ecn,
                            inner_frame=pkt[scapy.IP]
                            )
        return ipinip_packet

    def _build_testing_pkt(self, active_tor_mac, dscp, dst_ip, ecn=1, packet_size=64):
        pkt = simple_tcp_packet(
                pktlen=packet_size,
                eth_dst=active_tor_mac,
                ip_src='1.1.1.1',
                ip_dst=dst_ip,
                ip_dscp=dscp,
                ip_ecn=ecn,
                ip_ttl=64
                )
        return pkt

    def runTest(self):
        """
        This test case is to verify PFC for tunnel traffic.
        Traffic is ingressed from IPinIP tunnel(LAG port), and then being decaped at active tor, and then egress to server.
        Tx is disabled on the egress port to trigger PFC pause.
        """
        switch_init(self.clients)

        # Parse input parameters
        active_tor_mac = self.test_params['active_tor_mac']
        active_tor_ip = self.test_params['active_tor_ip']
        standby_tor_mac = self.test_params['standby_tor_mac']
        standby_tor_ip = self.test_params['standby_tor_ip']
        src_port_id = self.test_params['src_port_id']
        dst_port_id = self.test_params['dst_port_id']
        dst_port_ip = self.test_params['dst_port_ip']

        inner_dscp = int(self.test_params['dscp'])
        tunnel_traffic_test = False
        if 'outer_dscp' in self.test_params:
            outer_dscp = int(self.test_params['outer_dscp'])
            tunnel_traffic_test = True
        ecn = int(self.test_params['ecn'])
        pkts_num_trig_pfc = int(self.test_params['pkts_num_trig_pfc'])
        # The pfc counter index starts from index 2 in sai_thrift_read_port_counters
        pg = int(self.test_params['pg']) + 2

        asic_type = self.test_params['sonic_asic_type']
        if 'packet_size' in list(self.test_params.keys()):
            packet_size = int(self.test_params['packet_size'])
        else:
            packet_size = 64
        if 'pkts_num_margin' in list(self.test_params.keys()):
            pkts_num_margin = int(self.test_params['pkts_num_margin'])
        else:
            pkts_num_margin = 2
        if 'cell_size' in self.test_params:
            cell_size = self.test_params['cell_size']
            cell_occupancy = (packet_size + cell_size - 1) // cell_size
        else:
            cell_occupancy = 1
        try:
            # Disable tx on EGRESS port so that headroom buffer cannot be free
            self.sai_thrift_port_tx_disable(self.dst_client, asic_type, [dst_port_id])
            # Make a snapshot of transmitted packets
            tx_counters_base, _ = sai_thrift_read_port_counters(self.dst_client, asic_type, port_list['dst'][dst_port_id])
            # Make a snapshot of received packets
            rx_counters_base, _ = sai_thrift_read_port_counters(self.src_client, asic_type, port_list['src'][src_port_id])
            if tunnel_traffic_test:
                # Build IPinIP packet for testing
                pkt = self._build_testing_ipinip_pkt(active_tor_mac=active_tor_mac,
                                                    standby_tor_mac=standby_tor_mac,
                                                    active_tor_ip=active_tor_ip,
                                                    standby_tor_ip=standby_tor_ip,
                                                    inner_dscp=inner_dscp,
                                                    outer_dscp=outer_dscp,
                                                    dst_ip=dst_port_ip,
                                                    ecn=ecn,
                                                    packet_size=packet_size
                                                    )
            else:
                # Build regular packet
                pkt = self._build_testing_pkt(active_tor_mac=active_tor_mac,
                                            dscp=inner_dscp,
                                            dst_ip=dst_port_ip,
                                            ecn=ecn,
                                            packet_size=packet_size)

            # Send packets short of triggering pfc
            send_packet(self, src_port_id, pkt, pkts_num_trig_pfc // cell_occupancy - 1 - pkts_num_margin)
            time.sleep(8)
            # Read TX_OK again to calculate leaked packet number
            tx_counters, _ = sai_thrift_read_port_counters(self.dst_client, asic_type, port_list['dst'][dst_port_id])
            leaked_packet_number = tx_counters[TRANSMITTED_PKTS] - tx_counters_base[TRANSMITTED_PKTS]
            # Send packets to compensate the leaked packets
            send_packet(self, src_port_id, pkt, leaked_packet_number)
            time.sleep(8)
            # Read rx counter again. No PFC pause frame should be triggered
            rx_counters, _ = sai_thrift_read_port_counters(self.src_client, asic_type, port_list['src'][src_port_id])
            # Verify no pfc
            assert(rx_counters[pg] == rx_counters_base[pg])
            rx_counters_base = rx_counters
            # Send some packets to trigger PFC
            send_packet(self, src_port_id, pkt, 1 + 2 * pkts_num_margin)
            time.sleep(8)
            rx_counters, _ = sai_thrift_read_port_counters(self.src_client, asic_type, port_list['src'][src_port_id])
            # Verify PFC pause frame is generated on expected PG
            assert(rx_counters[pg] > rx_counters_base[pg])
        finally:
            # Enable tx on dest port
            self.sai_thrift_port_tx_enable(
                self.dst_client, asic_type, [dst_port_id])


class QWatermarkAllPortTest(sai_base_test.ThriftInterfaceDataPlane):

    def runTest(self):
        time.sleep(5)
        switch_init(self.clients)
        # Parse input parameters
        ingress_counters, egress_counters = get_counter_names(self.test_params['sonic_version'])
        ecn = int(self.test_params['ecn'])
        router_mac = self.test_params['router_mac']
        src_port_id = int(self.test_params['src_port_id'])
        src_port_ip = self.test_params['src_port_ip']
        src_port_vlan = self.test_params['src_port_vlan']
        src_port_mac = self.dataplane.get_mac(0, src_port_id)
        dst_port_ids = self.test_params['dst_port_ids']
        dst_port_ips = self.test_params['dst_port_ips']
        dst_port_macs = [self.dataplane.get_mac(
            0, ptid) for ptid in dst_port_ids]
        dscp_to_q_map = self.test_params['dscp_to_q_map']

        asic_type = self.test_params['sonic_asic_type']
        pkt_count = int(self.test_params['pkt_count'])
        cell_size = int(self.test_params['cell_size'])
        prio_list = dscp_to_q_map.keys()
        queue_list = [dscp_to_q_map[p] for p in prio_list]
        prio_list = [int(x) for x in prio_list]
        queue_list = [int(x) for x in queue_list]
        if 'packet_size' in list(self.test_params.keys()):
            packet_length = int(self.test_params['packet_size'])
        else:
            packet_length = 64

        cell_occupancy = (packet_length + cell_size - 1) // cell_size
        ttl = 64

        # Correct any destination ports that may be in a lag
        pkts = {}
        for i in range(len(dst_port_ids)):
            pkts[dst_port_ids[i]] = []
            for (pri, queue) in zip(prio_list, queue_list):
                pkts[dst_port_ids[i]].append(get_multiple_flows(self,
                    router_mac if router_mac else self.dataplane.get_mac(0, dst_port_ids[i]),
                    dst_port_ids[i],
                    dst_port_ips[i],
                    src_port_vlan,
                    pri,
                    ecn,
                    ttl,
                    packet_length,
                    [(src_port_id, src_port_ip)],
                    packets_per_port=1,
                    queue=queue)[src_port_id][0][0])

        margin = int(self.test_params['pkts_num_margin']) if self.test_params.get(
            'pkts_num_margin') else 8

        recv_counters_base, _ = sai_thrift_read_port_counters(self.src_client, asic_type, port_list['src'][src_port_id])
        dst_q_wm_res_bases = [sai_thrift_read_port_watermarks(self.dst_client, port_list['dst'][sid])[0] for sid in dst_port_ids]
        print("queue watermark base for all port is {}".format(dst_q_wm_res_bases), file=sys.stderr)

        try:
            for i in range(len(prio_list)):
                dscp = prio_list[i]
                queue = queue_list[i]
                for p_cnt in range(len(dst_port_ids)):
                    dst_port = dst_port_ids[p_cnt]
                    self.sai_thrift_port_tx_disable(self.dst_client, asic_type, [dst_port])

                    # leakout
                    if 'cisco-8000' in asic_type:
                        fill_leakout_plus_one(self, src_port_id,
                               dst_port, pkts[dst_port][i], queue, asic_type)

                    # send packet
                    send_packet(self, src_port_id, pkts[dst_port][i], pkt_count)
                    self.sai_thrift_port_tx_enable(self.dst_client, asic_type, [dst_port])

            time.sleep(2)
            # get all q_wm values for all port
            dst_q_wm_res_all_port = [sai_thrift_read_port_watermarks(self.dst_client, port_list['dst'][sid])[0]
                                     for sid in dst_port_ids]
            print("queue watermark for all port is {}".format(dst_q_wm_res_all_port), file=sys.stderr)
            expected_wm = pkt_count * cell_occupancy
            # verification of queue watermark for all ports
            for qwms in dst_q_wm_res_all_port:
                for queue in queue_list:
                    qwm = qwms[queue]
                    msg = "Queue:{}, queue_wm value is {}, lower limit:{}, upper limit:{}".format(
                            queue, qwm,
                            (expected_wm - margin) * cell_size,
                            (expected_wm + margin) * cell_size)

                    assert (expected_wm - margin) * cell_size <= qwm\
                            <= (expected_wm + margin) * cell_size, msg

        finally:
            self.sai_thrift_port_tx_enable(self.dst_client, asic_type, dst_port_ids)<|MERGE_RESOLUTION|>--- conflicted
+++ resolved
@@ -207,43 +207,6 @@
     all_pkts = {}
     for src_tuple in src_details:
         num_of_pkts = 0
-<<<<<<< HEAD
-        num_of_attempts = 0
-        while (num_of_pkts < packets_per_port and num_of_attempts < 200):
-            num_of_attempts += 1
-            ip_Addr = next(IP_ADDR)
-            pkt_args = {
-                'ip_ecn':ecn,
-                'ip_ttl':ttl,
-                'pktlen':pkt_len,
-                'eth_dst':dst_mac or dp.dataplane.get_mac(0, dst_id),
-                'eth_src':dp.dataplane.get_mac(0, src_tuple[0]),
-                'ip_src':ip_Addr,
-                'ip_dst':dst_ip,
-                'ip_dscp':dscp,
-                'tcp_sport':1234,
-                'tcp_dport':next(TCP_PORT_GEN)}
-            if src_vlan:
-                pkt_args.update({dl_vlan_enable:True})
-                pkt_args.update({vlan_vid:int(src_vlan)})
-            pkt = simple_tcp_packet(**pkt_args)
-
-            masked_exp_pkt = Mask(pkt, ignore_extra_bytes=True)
-            masked_exp_pkt.set_do_not_care_scapy(scapy.Ether, "dst")
-            masked_exp_pkt.set_do_not_care_scapy(scapy.Ether, "src")
-            masked_exp_pkt.set_do_not_care_scapy(scapy.IP, "chksum")
-            masked_exp_pkt.set_do_not_care_scapy(scapy.IP, "ttl")
-            masked_exp_pkt.set_do_not_care_scapy(scapy.IP, "len")
-
-            if src_vlan is not None:
-                masked_exp_pkt.set_do_not_care_scapy(scapy.Dot1Q, "vlan")
-            pkt_found = False
-            if pkt_len > 1518:
-                pkt_found = is_rx_port(dp, src_tuple[0], dst_id, pkt, queue)
-            else:
-                pkt_found = (get_rx_port_pkt(dp, src_tuple[0], pkt, masked_exp_pkt) == dst_id)
-            if pkt_found:
-=======
         while (num_of_pkts < packets_per_port):
             attempts = 0
             while attempts < 20:
@@ -271,19 +234,19 @@
                 masked_exp_pkt.set_do_not_care_scapy(scapy.IP, "ttl")
                 masked_exp_pkt.set_do_not_care_scapy(scapy.IP, "len")
 
->>>>>>> 45241db0
                 try:
                     all_pkts[src_tuple[0]]
                 except KeyError:
                     all_pkts[src_tuple[0]] = []
-                actual_dst_id =  get_rx_port_pkt(dp, src_tuple[0], pkt, masked_exp_pkt)
-                if actual_dst_id == dst_id:
+                
+                pkt_found = False
+                if pkt_len > 1518:
+                    pkt_found = is_rx_port(dp, src_tuple[0], dst_id, pkt, queue)
+                else:
+                    pkt_found = (get_rx_port_pkt(dp, src_tuple[0], pkt, masked_exp_pkt) == dst_id)
+                if pkt_found:
                     all_pkts[src_tuple[0]].append((pkt, masked_exp_pkt, dst_id))
                     num_of_pkts+=1
-<<<<<<< HEAD
-    if num_of_pkts < packets_per_port:
-        dp.fail("No packet was sent to expected egress port")
-=======
                     break
                 else:
                     attempts += 1
@@ -297,7 +260,6 @@
                         all_pkts[src_tuple[0]].append((
                             pkt, masked_exp_pkt, actual_dst_id))
 
->>>>>>> 45241db0
     return all_pkts
 
 
@@ -1991,63 +1953,6 @@
             pkt_dst_mac2 = def_vlan_mac
             pkt_dst_mac3 = def_vlan_mac
 
-<<<<<<< HEAD
-        pkt = None
-        pkt2 = None
-        if 'cisco-8000' not in asic_type:
-            pkt = construct_ip_pkt(packet_length,
-                                pkt_dst_mac,
-                                src_port_mac,
-                                src_port_ip,
-                                dst_port_ip,
-                                dscp,
-                                src_port_vlan,
-                                ecn=ecn,
-                                ttl=ttl)
-            dst_port_id = self.get_rx_port(
-                src_port_id, pkt_dst_mac, dst_port_ip, src_port_ip, dst_port_id, src_port_vlan
-            )
-
-            # create packet
-            pkt2 = construct_ip_pkt(packet_length,
-                                    pkt_dst_mac2,
-                                    src_port_mac,
-                                    src_port_ip,
-                                    dst_port_2_ip,
-                                    dscp,
-                                    src_port_vlan,
-                                    ecn=ecn,
-                                    ttl=ttl)
-            dst_port_2_id = self.get_rx_port(
-                src_port_id, pkt_dst_mac2, dst_port_2_ip, src_port_ip, dst_port_2_id, src_port_vlan
-            )
-
-            pkt3 = construct_ip_pkt(packet_length,
-                                pkt_dst_mac3,
-                                src_port_mac,
-                                src_port_ip,
-                                dst_port_3_ip,
-                                dscp,
-                                src_port_vlan,
-                                ecn=ecn,
-                                ttl=ttl)
-            dst_port_3_id = self.get_rx_port(
-                src_port_id, pkt_dst_mac3, dst_port_3_ip, src_port_ip, dst_port_3_id, src_port_vlan
-            )
-        else:
-            pkt = get_multiple_flows(
-                    self,
-                    pkt_dst_mac,
-                    dst_port_id,
-                    dst_port_ip,
-                    src_port_vlan,
-                    dscp,
-                    ecn,
-                    ttl,
-                    packet_length,
-                    [(src_port_id, src_port_ip)],
-                    packets_per_port=1)[src_port_id][0][0]
-=======
         pkt_s = get_multiple_flows(
                 self,
                 pkt_dst_mac,
@@ -2062,7 +1967,6 @@
                 packets_per_port=1)[src_port_id][0]
         pkt = pkt_s[0]
         dst_port_id = pkt_s[2]
->>>>>>> 45241db0
 
         # create packet
         pkt2_s = get_multiple_flows(
@@ -2080,20 +1984,6 @@
         pkt2 = pkt2_s[0]
         dst_port_2_id = pkt2_s[2]
 
-<<<<<<< HEAD
-            pkt3 = get_multiple_flows(
-                    self,
-                    pkt_dst_mac,
-                    dst_port_3_id,
-                    dst_port_3_ip,
-                    src_port_vlan,
-                    dscp,
-                    ecn,
-                    ttl,
-                    packet_length,
-                    [(src_port_id, src_port_ip)],
-                    packets_per_port=1)[src_port_id][0][0]
-=======
         # create packet
         pkt3_s = get_multiple_flows(
                 self,
@@ -2107,7 +1997,6 @@
                 packet_length,
                 [(src_port_id, src_port_ip)],
                 packets_per_port=1)[src_port_id][0]
->>>>>>> 45241db0
 
         pkt3 = pkt3_s[0]
         dst_port_3_id = pkt3_s[2]
