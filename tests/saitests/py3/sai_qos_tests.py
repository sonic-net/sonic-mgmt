--- conflicted
+++ resolved
@@ -1588,15 +1588,9 @@
             xmit_counters, _ = sai_thrift_read_port_counters(
                 self.dst_client, asic_type, port_list['dst'][dst_port_id])
             test_stage = 'after send packets short of triggering PFC'
-<<<<<<< HEAD
-            sys.stderr.write(('{}:\n\trecv_counters {}\n\trecv_counters_base {}\n\t' +
-                             'xmit_counters {}\n\txmit_counters_base {}\n').format(
-                test_stage, recv_counters, recv_counters_base, xmit_counters, xmit_counters_base))
-=======
             sys.stderr.write('{}:\n\trecv_counters {}\n\trecv_counters_base {}\n\t'
                              'xmit_counters {}\n\txmit_counters_base {}\n'.format(                     # noqa F523
                                  test_stage, recv_counters, recv_counters_base, xmit_counters, xmit_counters_base))
->>>>>>> 78d34607
             # recv port no pfc
             assert(recv_counters[pg] == recv_counters_base[pg]), \
                 'unexpectedly PFC counter increase, {}'.format(test_stage)
