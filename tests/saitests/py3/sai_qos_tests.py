--- conflicted
+++ resolved
@@ -32,13 +32,8 @@
                     sai_thrift_read_pg_shared_watermark,
                     sai_thrift_read_buffer_pool_watermark,
                     sai_thrift_read_headroom_pool_watermark,
-<<<<<<< HEAD
-                    sai_thrift_read_queue_occupancy
-                   )
-=======
                     sai_thrift_read_queue_occupancy,
                     sai_thrift_read_pg_occupancy)
->>>>>>> fda40d69
 from switch_sai_thrift.ttypes import (sai_thrift_attribute_value_t,
                                       sai_thrift_attribute_t)
 from switch_sai_thrift.sai_headers import (SAI_PORT_ATTR_QOS_SCHEDULER_PROFILE_ID,
