--- conflicted
+++ resolved
@@ -867,25 +867,6 @@
 
         try:
             # send packets to dst port 1, occupying the "xon"
-<<<<<<< HEAD
-            pkt = simple_tcp_packet(pktlen=default_packet_length,
-                                            eth_dst=router_mac if router_mac != '' else dst_port_mac,
-                                            eth_src=src_port_mac,
-                                            ip_src=src_port_ip,
-                                            ip_dst=dst_port_ip,
-                                            ip_tos=tos,
-                                            ip_ttl=ttl)
-            send_packet(self, src_port_id, pkt, pkts_num_leak_out + pkts_num_trig_pfc - pkts_num_dismiss_pfc - hysteresis)
-            # send packets to dst port 2, occupying the shared buffer
-            pkt = simple_tcp_packet(pktlen=default_packet_length,
-                                            eth_dst=router_mac if router_mac != '' else dst_port_2_mac,
-                                            eth_src=src_port_mac,
-                                            ip_src=src_port_ip,
-                                            ip_dst=dst_port_2_ip,
-                                            ip_tos=tos,
-                                            ip_ttl=ttl)
-            send_packet(self, src_port_id, pkt, pkts_num_leak_out + margin + pkts_num_dismiss_pfc - 1 + hysteresis)
-=======
             xmit_counters_base, queue_counters = sai_thrift_read_port_counters(
                 self.client, port_list[dst_port_id]
             )
@@ -903,7 +884,6 @@
                 pkts_num_leak_out + margin + pkts_num_dismiss_pfc - 1 + hysteresis
             )
 
->>>>>>> 89a9fa89
             # send 1 packet to dst port 3, triggering PFC
             xmit_3_counters_base, queue_counters = sai_thrift_read_port_counters(
                 self.client, port_list[dst_port_3_id]
