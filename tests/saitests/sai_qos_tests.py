"""
SONiC Dataplane Qos tests
"""
import time
import logging
import ptf.packet as scapy
import socket
import ptf.dataplane as dataplane
import sai_base_test
import operator
import sys
import texttable
import math
from ptf.testutils import (ptf_ports,
                           simple_arp_packet,
                           send_packet,
                           simple_tcp_packet,
                           simple_udp_packet,
                           simple_qinq_tcp_packet,
                           simple_ip_packet,
                           simple_ipv4ip_packet)
from ptf.mask import Mask
from switch import (switch_init,
                    sai_thrift_create_scheduler_profile,
                    sai_thrift_clear_all_counters,
                    sai_thrift_read_port_counters,
                    sai_port_list,
                    port_list,
                    sai_thrift_read_port_watermarks,
                    sai_thrift_read_pg_counters,
                    sai_thrift_read_pg_drop_counters,
                    sai_thrift_read_pg_shared_watermark,
                    sai_thrift_read_buffer_pool_watermark,
                    sai_thrift_read_headroom_pool_watermark,
                    sai_thrift_read_queue_occupancy,
                    sai_thrift_port_tx_disable,
                    sai_thrift_port_tx_enable)
from switch_sai_thrift.ttypes import (sai_thrift_attribute_value_t,
                                      sai_thrift_attribute_t)
from switch_sai_thrift.sai_headers import (SAI_PORT_ATTR_QOS_SCHEDULER_PROFILE_ID,
                                           SAI_PORT_ATTR_PKT_TX_ENABLE)

# Counters
# The index number comes from the append order in sai_thrift_read_port_counters
EGRESS_DROP = 0
INGRESS_DROP = 1
PFC_PRIO_0 = 2
PFC_PRIO_1 = 3
PFC_PRIO_2 = 4
PFC_PRIO_3 = 5
PFC_PRIO_4 = 6
PFC_PRIO_5 = 7
PFC_PRIO_6 = 8
PFC_PRIO_7 = 9
TRANSMITTED_OCTETS = 10
TRANSMITTED_PKTS = 11
INGRESS_PORT_BUFFER_DROP = 12
EGRESS_PORT_BUFFER_DROP = 13
RECEIVED_PKTS = 14
RECEIVED_NON_UC_PKTS = 15
TRANSMITTED_NON_UC_PKTS = 16
EGRESS_PORT_QLEN = 17
port_counter_fields = ['0 OutDiscard',
                       '1 InDiscard',
                       '2 Pfc0TxPkt',
                       '3 Pfc1TxPkt',
                       '4 Pfc2TxPkt',
                       '5 Pfc3TxPkt',
                       '6 Pfc4TxPkt',
                       '7 Pfc5TxPkt',
                       '8 Pfc6TxPkt',
                       '9 Pfc7TxPkt',
                       '10 OutOct',
                       '11 OutUcPkt',
                       '12 InDropPkt',
                       '13 OutDropPkt',
                       '14 InUcPkt',
                       '15 InNonUcPkt',
                       '16 OutNonUcPkt',
                       '17 OutQlen']
QUEUE_0 = 0
QUEUE_1 = 1
QUEUE_2 = 2
QUEUE_3 = 3
QUEUE_4 = 4
QUEUE_5 = 5
QUEUE_6 = 6
QUEUE_7 = 7
PG_NUM  = 8
QUEUE_NUM = 8

# Constants
STOP_PORT_MAX_RATE = 1
RELEASE_PORT_MAX_RATE = 0
ECN_INDEX_IN_HEADER = 53 # Fits the ptf hex_dump_buffer() parse function
DSCP_INDEX_IN_HEADER = 52 # Fits the ptf hex_dump_buffer() parse function


def check_leackout_compensation_support(asic, hwsku):
    if 'broadcom' in asic.lower():
        return True
    return False


def dynamically_compensate_leakout(thrift_client, counter_checker, check_port, check_field, base, ptf_test, compensate_port, compensate_pkt, max_retry):
    prev = base
    curr, _ = counter_checker(thrift_client, check_port)
    leakout_num = curr[check_field] - prev[check_field]
    retry = 0
    while leakout_num > 0 and retry < max_retry:
        send_packet(ptf_test, compensate_port, compensate_pkt, leakout_num)
        sys.stderr.write('Compensate {} packets to port {}\n'.format(leakout_num, compensate_port))
        prev = curr
        curr, _ = counter_checker(thrift_client, check_port)
        leakout_num = curr[check_field] - prev[check_field]
        retry += 1


def construct_ip_pkt(pkt_len, dst_mac, src_mac, src_ip, dst_ip, dscp, src_vlan, **kwargs):
    ecn = kwargs.get('ecn', 1)
    ip_id = kwargs.get('ip_id', None)
    ttl = kwargs.get('ttl', None)
    exp_pkt = kwargs.get('exp_pkt', False)

    tos = (dscp << 2) | ecn
    pkt_args = {
        'pktlen': pkt_len,
        'eth_dst': dst_mac,
        'eth_src': src_mac,
        'ip_src': src_ip,
        'ip_dst': dst_ip,
        'ip_tos': tos
    }
    if ip_id is not None:
        pkt_args['ip_id'] = ip_id

    if ttl is not None:
        pkt_args['ip_ttl'] = ttl

    if src_vlan is not None:
        pkt_args['dl_vlan_enable'] = True
        pkt_args['vlan_vid'] = int(src_vlan)
        pkt_args['vlan_pcp'] = dscp

    pkt = simple_ip_packet(**pkt_args)

    if exp_pkt:
        masked_exp_pkt = Mask(pkt, ignore_extra_bytes=True)
        masked_exp_pkt.set_do_not_care_scapy(scapy.Ether, "dst")
        masked_exp_pkt.set_do_not_care_scapy(scapy.Ether, "src")
        masked_exp_pkt.set_do_not_care_scapy(scapy.IP, "chksum")
        masked_exp_pkt.set_do_not_care_scapy(scapy.IP, "ttl")
        masked_exp_pkt.set_do_not_care_scapy(scapy.IP, "len")
        masked_exp_pkt.set_do_not_care_scapy(scapy.IP, "len")
        if src_vlan is not None:
            masked_exp_pkt.set_do_not_care_scapy(scapy.Dot1Q, "vlan")
        return masked_exp_pkt
    else:
        return pkt

def construct_arp_pkt(eth_dst, eth_src, arp_op, src_ip, dst_ip, hw_dst, src_vlan):
    pkt_args = {
        'eth_dst': eth_dst,
        'eth_src': eth_src,
        'arp_op': arp_op,
        'ip_snd': src_ip,
        'ip_tgt': dst_ip,
        'hw_snd': eth_src,
        'hw_tgt': hw_dst
    }

    if src_vlan is not None:
        pkt_args['vlan_vid'] = int(src_vlan)
        pkt_args['vlan_pcp'] = 0

    pkt = simple_arp_packet(**pkt_args)
    return pkt

def get_rx_port(dp, device_number, src_port_id, dst_mac, dst_ip, src_ip, src_vlan=None):
    ip_id = 0xBABE
    src_port_mac = dp.dataplane.get_mac(device_number, src_port_id)
    pkt = construct_ip_pkt(64, dst_mac, src_port_mac, src_ip, dst_ip, 0, src_vlan, ip_id=ip_id)
    send_packet(dp, src_port_id, pkt, 1)

    masked_exp_pkt = construct_ip_pkt(48, dst_mac, src_port_mac, src_ip, dst_ip, 0, src_vlan, ip_id=ip_id, exp_pkt=True)

    result = dp.dataplane.poll(device_number=0, exp_pkt=masked_exp_pkt, timeout=3)
    if isinstance(result, dp.dataplane.PollFailure):
        dp.fail("Expected packet was not received. Received on port:{} {}".format(result.port, result.format()))

    return result.port

def get_counter_names(sonic_version):
    ingress_counters = [INGRESS_DROP]
    egress_counters = [EGRESS_DROP]

    if '201811' not in sonic_version:
        ingress_counters.append(INGRESS_PORT_BUFFER_DROP)
        egress_counters.append(EGRESS_PORT_BUFFER_DROP)

    return ingress_counters, egress_counters

def fill_leakout_plus_one(test_case, src_port_id, dst_port_id, pkt, queue, asic_type):
    # Attempts to queue 1 packet while compensating for a varying packet leakout.
    # Returns whether 1 packet was successfully enqueued.
    if asic_type in ['cisco-8000']:
        queue_counters_base = sai_thrift_read_queue_occupancy(test_case.client, dst_port_id)
        max_packets = 100
        for packet_i in range(max_packets):
            send_packet(test_case, src_port_id, pkt, 1)
            queue_counters = sai_thrift_read_queue_occupancy(test_case.client, dst_port_id)
            if queue_counters[queue] > queue_counters_base[queue]:
                print >> sys.stderr, "fill_leakout_plus_one: Success, sent %d packets, queue occupancy bytes rose from %d to %d" % (packet_i + 1, queue_counters_base[queue], queue_counters[queue])
                return True
    return False


class ARPpopulate(sai_base_test.ThriftInterfaceDataPlane):
    def setUp(self):
        sai_base_test.ThriftInterfaceDataPlane.setUp(self)
        time.sleep(5)
        switch_init(self.client)

        # Parse input parameters
        self.router_mac = self.test_params['router_mac']
        self.dst_port_id = int(self.test_params['dst_port_id'])
        self.dst_port_ip = self.test_params['dst_port_ip']
        self.dst_port_mac = self.dataplane.get_mac(0, self.dst_port_id)
        self.dst_vlan = self.test_params['dst_port_vlan']
        self.src_port_id = int(self.test_params['src_port_id'])
        self.src_port_ip = self.test_params['src_port_ip']
        self.src_port_mac = self.dataplane.get_mac(0, self.src_port_id)
        self.src_vlan = self.test_params['src_port_vlan']
        self.dst_port_2_id = int(self.test_params['dst_port_2_id'])
        self.dst_port_2_ip = self.test_params['dst_port_2_ip']
        self.dst_port_2_mac = self.dataplane.get_mac(0, self.dst_port_2_id)
        self.dst_vlan_2 = self.test_params['dst_port_2_vlan']
        self.dst_port_3_id = int(self.test_params['dst_port_3_id'])
        self.dst_port_3_ip = self.test_params['dst_port_3_ip']
        self.dst_port_3_mac = self.dataplane.get_mac(0, self.dst_port_3_id)
        self.dst_vlan_3 = self.test_params['dst_port_3_vlan']

    def tearDown(self):
        sai_base_test.ThriftInterfaceDataPlane.tearDown(self)

    def runTest(self):
         # ARP Populate
        arpreq_pkt = construct_arp_pkt('ff:ff:ff:ff:ff:ff', self.src_port_mac, 1, self.src_port_ip, '192.168.0.1', '00:00:00:00:00:00', self.src_vlan)

        send_packet(self, self.src_port_id, arpreq_pkt)
        arpreq_pkt = construct_arp_pkt('ff:ff:ff:ff:ff:ff', self.dst_port_mac, 1, self.dst_port_ip, '192.168.0.1', '00:00:00:00:00:00', self.dst_vlan)
        send_packet(self, self.dst_port_id, arpreq_pkt)
        arpreq_pkt = construct_arp_pkt('ff:ff:ff:ff:ff:ff', self.dst_port_2_mac, 1, self.dst_port_2_ip, '192.168.0.1', '00:00:00:00:00:00', self.dst_vlan_2)
        send_packet(self, self.dst_port_2_id, arpreq_pkt)
        arpreq_pkt = construct_arp_pkt('ff:ff:ff:ff:ff:ff', self.dst_port_3_mac, 1, self.dst_port_3_ip, '192.168.0.1', '00:00:00:00:00:00', self.dst_vlan_3)
        send_packet(self, self.dst_port_3_id, arpreq_pkt)
        time.sleep(8)


class ARPpopulatePTF(sai_base_test.ThriftInterfaceDataPlane):
    def runTest(self):
        ## ARP Populate
        index = 0
        for port in ptf_ports():
            arpreq_pkt = simple_arp_packet(
                          eth_dst='ff:ff:ff:ff:ff:ff',
                          eth_src=self.dataplane.get_mac(port[0],port[1]),
                          arp_op=1,
                          ip_snd='10.0.0.%d' % (index * 2 + 1),
                          ip_tgt='10.0.0.%d' % (index * 2),
                          hw_snd=self.dataplane.get_mac(port[0], port[1]),
                          hw_tgt='ff:ff:ff:ff:ff:ff')
            send_packet(self, port[1], arpreq_pkt)
            index += 1


class ReleaseAllPorts(sai_base_test.ThriftInterfaceDataPlane):
    def runTest(self):
        switch_init(self.client)

        asic_type = self.test_params['sonic_asic_type']

        sai_thrift_port_tx_enable(self.client, asic_type, port_list.keys())

# DSCP to queue mapping
class DscpMappingPB(sai_base_test.ThriftInterfaceDataPlane):

    def get_port_id(self, port_name):
        sai_port_id = self.client.sai_thrift_get_port_id_by_front_port(
            port_name
        )
        print >> sys.stderr, "Port name {}, SAI port id {}".format(
            port_name, sai_port_id
        )
        return sai_port_id

    def runTest(self):
        switch_init(self.client)

        router_mac = self.test_params['router_mac']
        dst_port_id = int(self.test_params['dst_port_id'])
        dst_port_ip = self.test_params['dst_port_ip']
        dst_port_mac = self.dataplane.get_mac(0, dst_port_id)
        src_port_id = int(self.test_params['src_port_id'])
        src_port_ip = self.test_params['src_port_ip']
        src_port_mac = self.dataplane.get_mac(0, src_port_id)
        dual_tor_scenario = self.test_params.get('dual_tor_scenario', None)
        dual_tor = self.test_params.get('dual_tor', None)
        leaf_downstream = self.test_params.get('leaf_downstream', None)
        exp_ip_id = 101
        exp_ttl = 63
        pkt_dst_mac = router_mac if router_mac != '' else dst_port_mac
        print >> sys.stderr, "dst_port_id: %d, src_port_id: %d" % (dst_port_id, src_port_id)

        # in case dst_port_id is part of LAG, find out the actual dst port
        # for given IP parameters
        dst_port_id = get_rx_port(
            self, 0, src_port_id, pkt_dst_mac, dst_port_ip, src_port_ip
        )
        print >> sys.stderr, "actual dst_port_id: %d" % (dst_port_id)
        print >> sys.stderr, "dst_port_mac: %s, src_port_mac: %s, src_port_ip: %s, dst_port_ip: %s" % (dst_port_mac, src_port_mac, src_port_ip, dst_port_ip)
        print >> sys.stderr, "port list {}".format(port_list)
        # Get a snapshot of counter values

        # Destination port on a backend ASIC is provide as a port name
        test_dst_port_name = self.test_params.get("test_dst_port_name")
        sai_dst_port_id = None
        if test_dst_port_name is not None:
            sai_dst_port_id = self.get_port_id(test_dst_port_name)
        else:
            sai_dst_port_id = port_list[dst_port_id]

        time.sleep(10)
        # port_results is not of our interest here
        port_results, queue_results_base = sai_thrift_read_port_counters(self.client, sai_dst_port_id)

        # DSCP Mapping test
        try:
            ip_ttl = exp_ttl + 1 if router_mac != '' else exp_ttl
            # TTL changes on multi ASIC platforms,
            # add 2 for additional backend and frontend routing
            ip_ttl = ip_ttl if test_dst_port_name is None else ip_ttl + 2

            for dscp in range(0, 64):
                tos = (dscp << 2)
                tos |= 1
                pkt = simple_ip_packet(pktlen=64,
                                        eth_dst=pkt_dst_mac,
                                        eth_src=src_port_mac,
                                        ip_src=src_port_ip,
                                        ip_dst=dst_port_ip,
                                        ip_tos=tos,
                                        ip_id=exp_ip_id,
                                        ip_ttl=ip_ttl)
                send_packet(self, src_port_id, pkt, 1)
                print >> sys.stderr, "dscp: %d, calling send_packet()" % (tos >> 2)

                cnt = 0
                dscp_received = False
                while not dscp_received:
                    result = self.dataplane.poll(device_number=0, port_number=dst_port_id, timeout=3)
                    if isinstance(result, self.dataplane.PollFailure):
                        self.fail("Expected packet was not received on port %d. Total received: %d.\n%s" % (dst_port_id, cnt, result.format()))

                    recv_pkt = scapy.Ether(result.packet)
                    cnt += 1

                    # Verify dscp flag
                    try:
                        if (recv_pkt.payload.tos == tos and
                            recv_pkt.payload.src == src_port_ip and
                            recv_pkt.payload.dst == dst_port_ip and
                            recv_pkt.payload.ttl == exp_ttl and
                            recv_pkt.payload.id == exp_ip_id):
                            dscp_received = True
                            print >> sys.stderr, "dscp: %d, total received: %d" % (tos >> 2, cnt)
                    except AttributeError:
                        print >> sys.stderr, "dscp: %d, total received: %d, attribute error!" % (tos >> 2, cnt)
                        continue

            # Read Counters
            time.sleep(10)
            port_results, queue_results = sai_thrift_read_port_counters(self.client, sai_dst_port_id)

            print >> sys.stderr, map(operator.sub, queue_results, queue_results_base)
            # dual_tor_scenario: represents whether the device is deployed into a dual ToR scenario
            # dual_tor: represents whether the source and destination ports are configured with additional lossless queues
            # According to SONiC configuration all dscp are classified to queue 1 except:
            #            Normal scenario   Dual ToR scenario                                               Leaf router with separated DSCP_TO_TC_MAP
            #            All ports         Normal ports    Ports with additional lossless queues           downstream (source is T2)                upstream (source is T0)
            # dscp  8 -> queue 0           queue 0         queue 0                                         queue 0                                  queue 0
            # dscp  5 -> queue 2           queue 1         queue 1                                         queue 1                                  queue 1
            # dscp  3 -> queue 3           queue 3         queue 3                                         queue 3                                  queue 3
            # dscp  4 -> queue 4           queue 4         queue 4                                         queue 4                                  queue 4
            # dscp 46 -> queue 5           queue 5         queue 5                                         queue 5                                  queue 5
            # dscp 48 -> queue 6           queue 7         queue 7                                         queue 7                                  queue 7
            # dscp  2 -> queue 1           queue 1         queue 2                                         queue 1                                  queue 2
            # dscp  6 -> queue 1           queue 1         queue 6                                         queue 1                                  queue 6
            # rest 56 dscps -> queue 1
            # So for the 64 pkts sent the mapping should be the following:
            # queue 1    56 + 2 = 58       56 + 3 = 59     56 + 1 = 57                                     59                                        57
            # queue 2/6  1                 0               1                                                0                                         0
            # queue 3/4  1                 1               1                                                1                                         1
            # queue 5    1                 1               1                                                1                                         1
            # queue 7    0                 1               1                                                1                                         1
            # LAG ports can have LACP packets on queue 0, hence using >= comparison
            assert(queue_results[QUEUE_0] >= 1 + queue_results_base[QUEUE_0])
            assert(queue_results[QUEUE_3] == 1 + queue_results_base[QUEUE_3])
            assert(queue_results[QUEUE_4] == 1 + queue_results_base[QUEUE_4])
            assert(queue_results[QUEUE_5] == 1 + queue_results_base[QUEUE_5])
            if dual_tor or (dual_tor_scenario == False) or (leaf_downstream == False):
                assert(queue_results[QUEUE_2] == 1 + queue_results_base[QUEUE_2])
                assert(queue_results[QUEUE_6] == 1 + queue_results_base[QUEUE_6])
            else:
                assert(queue_results[QUEUE_2] == queue_results_base[QUEUE_2])
                assert(queue_results[QUEUE_6] == queue_results_base[QUEUE_6])
            if dual_tor_scenario:
                if (dual_tor == False) or leaf_downstream:
                    assert(queue_results[QUEUE_1] == 59 + queue_results_base[QUEUE_1])
                else:
                    assert(queue_results[QUEUE_1] == 57 + queue_results_base[QUEUE_1])
                assert(queue_results[QUEUE_7] == 1 + queue_results_base[QUEUE_7])
            else:
                assert(queue_results[QUEUE_1] == 58 + queue_results_base[QUEUE_1])
                assert(queue_results[QUEUE_7] == queue_results_base[QUEUE_7])

        finally:
            print >> sys.stderr, "END OF TEST"

# DOT1P to queue mapping
class Dot1pToQueueMapping(sai_base_test.ThriftInterfaceDataPlane):
    def runTest(self):
        switch_init(self.client)

        # Parse input parameters
        router_mac = self.test_params['router_mac']
        print >> sys.stderr, "router_mac: %s" % (router_mac)

        dst_port_id = int(self.test_params['dst_port_id'])
        dst_port_ip = self.test_params['dst_port_ip']
        dst_port_mac = self.dataplane.get_mac(0, dst_port_id)
        src_port_id = int(self.test_params['src_port_id'])
        src_port_ip = self.test_params['src_port_ip']
        src_port_mac = self.dataplane.get_mac(0, src_port_id)
        print >> sys.stderr, "dst_port_id: %d, src_port_id: %d" % (dst_port_id, src_port_id)
        print >> sys.stderr, "dst_port_mac: %s, src_port_mac: %s, src_port_ip: %s, dst_port_ip: %s" % (dst_port_mac, src_port_mac, src_port_ip, dst_port_ip)
        vlan_id = int(self.test_params['vlan_id'])

        exp_ip_id = 102
        exp_ttl = 63

        # According to SONiC configuration dot1ps are classified as follows:
        # dot1p 0 -> queue 1
        # dot1p 1 -> queue 0
        # dot1p 2 -> queue 2
        # dot1p 3 -> queue 3
        # dot1p 4 -> queue 4
        # dot1p 5 -> queue 5
        # dot1p 6 -> queue 6
        # dot1p 7 -> queue 7
        queue_dot1p_map = {
            0 : [1],
            1 : [0],
            2 : [2],
            3 : [3],
            4 : [4],
            5 : [5],
            6 : [6],
            7 : [7]
        }
        print >> sys.stderr, queue_dot1p_map

        try:
            for queue, dot1ps in queue_dot1p_map.items():
                port_results, queue_results_base = sai_thrift_read_port_counters(self.client, port_list[dst_port_id])

                # send pkts with dot1ps that map to the same queue
                for dot1p in dot1ps:
                    # ecn marked
                    tos = 1
                    # Note that vlan tag can be stripped by a switch.
                    # To embrace this situation, we assemble a q-in-q double-tagged packet,
                    # and write the dot1p info into both vlan tags so that
                    # when we receive the packet we do not need to make any assumption
                    # on whether the outer tag is stripped by the switch or not, or
                    # more importantly, we do not need to care about, as in the single-tagged
                    # case, whether the immediate payload is the vlan tag or the ip
                    # header to determine the valid fields for receive validation
                    # purpose. With a q-in-q packet, we are sure that the next layer of
                    # header in either switching behavior case is still a vlan tag
                    pkt = simple_qinq_tcp_packet(pktlen=64,
                                            eth_dst=router_mac if router_mac != '' else dst_port_mac,
                                            eth_src=src_port_mac,
                                            dl_vlan_outer=vlan_id,
                                            dl_vlan_pcp_outer=dot1p,
                                            vlan_vid=vlan_id,
                                            vlan_pcp=dot1p,
                                            ip_src=src_port_ip,
                                            ip_dst=dst_port_ip,
                                            ip_tos=tos,
                                            ip_ttl=exp_ttl + 1 if router_mac != '' else exp_ttl)
                    send_packet(self, src_port_id, pkt, 1)
                    print >> sys.stderr, "dot1p: %d, calling send_packet" % (dot1p)

                # validate queue counters increment by the correct pkt num
                time.sleep(8)
                port_results, queue_results = sai_thrift_read_port_counters(self.client, port_list[dst_port_id])
                print >> sys.stderr, queue_results_base
                print >> sys.stderr, queue_results
                print >> sys.stderr, map(operator.sub, queue_results, queue_results_base)
                for i in range(0, QUEUE_NUM):
                    if i == queue:
                        assert(queue_results[queue] == queue_results_base[queue] + len(dot1ps))
                    else:
                        assert(queue_results[i] == queue_results_base[i])

                # confirm that dot1p pkts sent are received
                total_recv_cnt = 0
                dot1p_recv_cnt = 0
                while dot1p_recv_cnt < len(dot1ps):
                    result = self.dataplane.poll(device_number=0, port_number=dst_port_id, timeout=3)
                    if isinstance(result, self.dataplane.PollFailure):
                        self.fail("Expected packet was not received on port %d. Total received: %d.\n%s" % (dst_port_id, total_recv_cnt, result.format()))
                    recv_pkt = scapy.Ether(result.packet)
                    total_recv_cnt += 1

                    # verify dot1p priority
                    dot1p = dot1ps[dot1p_recv_cnt]
                    try:
                        if (recv_pkt.payload.prio == dot1p) and (recv_pkt.payload.vlan == vlan_id):

                            dot1p_recv_cnt += 1
                            print >> sys.stderr, "dot1p: %d, total received: %d" % (dot1p, total_recv_cnt)

                    except AttributeError:
                        print >> sys.stderr, "dot1p: %d, total received: %d, attribute error!" % (dot1p, total_recv_cnt)
                        continue

        finally:
            print >> sys.stderr, "END OF TEST"

# DSCP to pg mapping
class DscpToPgMapping(sai_base_test.ThriftInterfaceDataPlane):
    def runTest(self):
        switch_init(self.client)

        # Parse input parameters
        router_mac = self.test_params['router_mac']
        print >> sys.stderr, "router_mac: %s" % (router_mac)

        dst_port_id = int(self.test_params['dst_port_id'])
        dst_port_ip = self.test_params['dst_port_ip']
        dst_port_mac = self.dataplane.get_mac(0, dst_port_id)
        src_port_id = int(self.test_params['src_port_id'])
        src_port_ip = self.test_params['src_port_ip']
        src_port_mac = self.dataplane.get_mac(0, src_port_id)
        dscp_to_pg_map = self.test_params.get('dscp_to_pg_map', None)

        print >> sys.stderr, "dst_port_id: %d, src_port_id: %d" % (dst_port_id, src_port_id)
        print >> sys.stderr, "dst_port_mac: %s, src_port_mac: %s, src_port_ip: %s, dst_port_ip: %s" % (dst_port_mac, src_port_mac, src_port_ip, dst_port_ip)

        exp_ip_id = 100
        exp_ttl = 63

        if not dscp_to_pg_map:
            # According to SONiC configuration all dscps are classified to pg 0 except:
            # dscp  3 -> pg 3
            # dscp  4 -> pg 4
            # So for the 64 pkts sent the mapping should be -> 62 pg 0, 1 for pg 3, and 1 for pg 4
            lossy_dscps = list(range(0, 64))
            lossy_dscps.remove(3)
            lossy_dscps.remove(4)
            pg_dscp_map = {
                3: [3],
                4: [4],
                0: lossy_dscps
            }
        else:
            pg_dscp_map = {}
            for dscp, pg in dscp_to_pg_map.items():
                if pg in pg_dscp_map:
                    pg_dscp_map[int(pg)].append(int(dscp))
                else:
                    pg_dscp_map[int(pg)] = [int(dscp)]

        print >> sys.stderr, pg_dscp_map

        try:
            for pg, dscps in pg_dscp_map.items():
                pg_cntrs_base = sai_thrift_read_pg_counters(self.client, port_list[src_port_id])

                # send pkts with dscps that map to the same pg
                for dscp in dscps:
                    tos = (dscp << 2)
                    tos |= 1
                    pkt = simple_tcp_packet(pktlen=64,
                                            eth_dst=router_mac if router_mac != '' else dst_port_mac,
                                            eth_src=src_port_mac,
                                            ip_src=src_port_ip,
                                            ip_dst=dst_port_ip,
                                            ip_tos=tos,
                                            ip_id=exp_ip_id,
                                            ip_ttl=exp_ttl + 1 if router_mac != '' else exp_ttl)
                    send_packet(self, src_port_id, pkt, 1)
                    print >> sys.stderr, "dscp: %d, calling send_packet" % (tos >> 2)

                # validate pg counters increment by the correct pkt num
                time.sleep(8)
                pg_cntrs = sai_thrift_read_pg_counters(self.client, port_list[src_port_id])
                print >> sys.stderr, pg_cntrs_base
                print >> sys.stderr, pg_cntrs
                print >> sys.stderr, map(operator.sub, pg_cntrs, pg_cntrs_base)
                for i in range(0, PG_NUM):
                    if i == pg:
                        assert(pg_cntrs[pg] == pg_cntrs_base[pg] + len(dscps))
                    else:
                        assert(pg_cntrs[i] == pg_cntrs_base[i])

                # confirm that dscp pkts are received
                total_recv_cnt = 0
                dscp_recv_cnt = 0
                while dscp_recv_cnt < len(dscps):
                    result = self.dataplane.poll(device_number=0, port_number=dst_port_id, timeout=3)
                    if isinstance(result, self.dataplane.PollFailure):
                        self.fail("Expected packet was not received on port %d. Total received: %d.\n%s" % (dst_port_id, total_recv_cnt, result.format()))
                    recv_pkt = scapy.Ether(result.packet)
                    total_recv_cnt += 1

                    # verify dscp flag
                    tos = dscps[dscp_recv_cnt] << 2
                    tos |= 1
                    try:
                        if (recv_pkt.payload.tos == tos) and (recv_pkt.payload.src == src_port_ip) and (recv_pkt.payload.dst == dst_port_ip) and \
                           (recv_pkt.payload.ttl == exp_ttl) and (recv_pkt.payload.id == exp_ip_id):

                            dscp_recv_cnt += 1
                            print >> sys.stderr, "dscp: %d, total received: %d" % (tos >> 2, total_recv_cnt)

                    except AttributeError:
                        print >> sys.stderr, "dscp: %d, total received: %d, attribute error!" % (tos >> 2, total_recv_cnt)
                        continue

        finally:
            print >> sys.stderr, "END OF TEST"


# Tunnel DSCP to PG mapping test
class TunnelDscpToPgMapping(sai_base_test.ThriftInterfaceDataPlane):

    def _build_testing_pkt(self, active_tor_mac, standby_tor_mac, active_tor_ip, standby_tor_ip, inner_dscp, outer_dscp, dst_ip, ecn=1):
        pkt = simple_tcp_packet(
                eth_dst=standby_tor_mac,
                ip_src='1.1.1.1',
                ip_dst=dst_ip,
                ip_dscp=inner_dscp,
                ip_ecn=ecn,
                ip_ttl=64
                )
        
        ipinip_packet = simple_ipv4ip_packet(
                            eth_dst=active_tor_mac,
                            eth_src=standby_tor_mac,
                            ip_src=standby_tor_ip,
                            ip_dst=active_tor_ip,
                            ip_dscp=outer_dscp,
                            ip_ecn=ecn,
                            inner_frame=pkt[scapy.IP]
                            )
        return ipinip_packet

    def runTest(self):
        """
        This test case is to tx some ip_in_ip packet from Mux tunnel, and check if the traffic is
        mapped to expected PGs.
        """
        switch_init(self.client)

        # Parse input parameters
        active_tor_mac = self.test_params['active_tor_mac']
        active_tor_ip = self.test_params['active_tor_ip']
        standby_tor_mac = self.test_params['standby_tor_mac']
        standby_tor_ip = self.test_params['standby_tor_ip']
        src_port_id = self.test_params['src_port_id']
        dst_port_id = self.test_params['dst_port_id']
        dst_port_ip = self.test_params['dst_port_ip']

        dscp_to_pg_map = self.test_params['inner_dscp_to_pg_map']
        asic_type = self.test_params['sonic_asic_type']
        cell_size = self.test_params['cell_size']
        PKT_NUM = 100
        # There is background traffic during test, so we need to add error tolerance to ignore such pakcets
        ERROR_TOLERANCE = {
            0: 10,
            1: 0,
            2: 0,
            3: 0,
            4: 0,
            5: 0,
            6: 0,
            7: 0
        }

        try:
            # Disable tx on EGRESS port so that headroom buffer cannot be free
            sai_thrift_port_tx_disable(self.client, asic_type, [dst_port_id])

            # There are packet leak even port tx is disabled (18 packets leak on TD3 found)
            # Hence we send some packet to fill the leak before testing
            for dscp, _ in dscp_to_pg_map.items():
                pkt = self._build_testing_pkt(
                                            active_tor_mac=active_tor_mac,
                                            standby_tor_mac=standby_tor_mac,
                                            active_tor_ip=active_tor_ip,
                                            standby_tor_ip=standby_tor_ip,
                                            inner_dscp=dscp,
                                            outer_dscp=0,
                                            dst_ip=dst_port_ip
                                        )
                send_packet(self, src_port_id, pkt, 20)
            time.sleep(10)

            for dscp, pg in dscp_to_pg_map.items():
                # Build and send packet to active tor.
                # The inner DSCP is set to testing value, and the outer DSCP is set to 0 as it has no impact on remapping
                pkt = self._build_testing_pkt(
                                            active_tor_mac=active_tor_mac,
                                            standby_tor_mac=standby_tor_mac,
                                            active_tor_ip=active_tor_ip,
                                            standby_tor_ip=standby_tor_ip,
                                            inner_dscp=dscp,
                                            outer_dscp=0,
                                            dst_ip=dst_port_ip
                                        )
                pg_shared_wm_res_base = sai_thrift_read_pg_shared_watermark(self.client, asic_type, port_list[src_port_id])
                send_packet(self, src_port_id, pkt, PKT_NUM)
                # validate pg counters increment by the correct pkt num
                time.sleep(8)
                pg_shared_wm_res = sai_thrift_read_pg_shared_watermark(self.client, asic_type, port_list[src_port_id])

                assert(pg_shared_wm_res[pg] - pg_shared_wm_res_base[pg] <= (PKT_NUM + ERROR_TOLERANCE[pg]) * cell_size)
                assert(pg_shared_wm_res[pg] - pg_shared_wm_res_base[pg] >= (PKT_NUM - ERROR_TOLERANCE[pg]) * cell_size)
        finally:
            # Enable tx on dest port
            sai_thrift_port_tx_enable(self.client, asic_type, [dst_port_id])       


# DOT1P to pg mapping
class Dot1pToPgMapping(sai_base_test.ThriftInterfaceDataPlane):
    def runTest(self):
        switch_init(self.client)

        # Parse input parameters
        router_mac = self.test_params['router_mac']
        print >> sys.stderr, "router_mac: %s" % (router_mac)

        dst_port_id = int(self.test_params['dst_port_id'])
        dst_port_ip = self.test_params['dst_port_ip']
        dst_port_mac = self.dataplane.get_mac(0, dst_port_id)
        src_port_id = int(self.test_params['src_port_id'])
        src_port_ip = self.test_params['src_port_ip']
        src_port_mac = self.dataplane.get_mac(0, src_port_id)
        print >> sys.stderr, "dst_port_id: %d, src_port_id: %d" % (dst_port_id, src_port_id)
        print >> sys.stderr, "dst_port_mac: %s, src_port_mac: %s, src_port_ip: %s, dst_port_ip: %s" % (dst_port_mac, src_port_mac, src_port_ip, dst_port_ip)
        vlan_id = int(self.test_params['vlan_id'])

        exp_ip_id = 103
        exp_ttl = 63

        # According to SONiC configuration dot1ps are classified as follows:
        # dot1p 0 -> pg 0
        # dot1p 1 -> pg 0
        # dot1p 2 -> pg 0
        # dot1p 3 -> pg 3
        # dot1p 4 -> pg 4
        # dot1p 5 -> pg 0
        # dot1p 6 -> pg 0
        # dot1p 7 -> pg 7
        pg_dot1p_map = {
            0 : [0, 1, 2, 5, 6],
            3 : [3],
            4 : [4],
            7 : [7]
        }
        print >> sys.stderr, pg_dot1p_map

        try:
            for pg, dot1ps in pg_dot1p_map.items():
                pg_cntrs_base = sai_thrift_read_pg_counters(self.client, port_list[src_port_id])

                # send pkts with dot1ps that map to the same pg
                for dot1p in dot1ps:
                    # ecn marked
                    tos = 1
                    # Note that vlan tag can be stripped by a switch.
                    # To embrace this situation, we assemble a q-in-q double-tagged packet,
                    # and write the dot1p info into both vlan tags so that
                    # when we receive the packet we do not need to make any assumption
                    # on whether the outer tag is stripped by the switch or not, or
                    # more importantly, we do not need to care about, as in the single-tagged
                    # case, whether the immediate payload is the vlan tag or the ip
                    # header to determine the valid fields for receive validation
                    # purpose. With a q-in-q packet, we are sure that the next layer of
                    # header in either switching behavior case is still a vlan tag
                    pkt = simple_qinq_tcp_packet(pktlen=64,
                                            eth_dst=router_mac if router_mac != '' else dst_port_mac,
                                            eth_src=src_port_mac,
                                            dl_vlan_outer=vlan_id,
                                            dl_vlan_pcp_outer=dot1p,
                                            vlan_vid=vlan_id,
                                            vlan_pcp=dot1p,
                                            ip_src=src_port_ip,
                                            ip_dst=dst_port_ip,
                                            ip_tos=tos,
                                            ip_ttl=exp_ttl + 1 if router_mac != '' else exp_ttl)
                    send_packet(self, src_port_id, pkt, 1)
                    print >> sys.stderr, "dot1p: %d, calling send_packet" % (dot1p)

                # validate pg counters increment by the correct pkt num
                time.sleep(8)
                pg_cntrs = sai_thrift_read_pg_counters(self.client, port_list[src_port_id])
                print >> sys.stderr, pg_cntrs_base
                print >> sys.stderr, pg_cntrs
                print >> sys.stderr, map(operator.sub, pg_cntrs, pg_cntrs_base)
                for i in range(0, PG_NUM):
                    if i == pg:
                        assert(pg_cntrs[pg] == pg_cntrs_base[pg] + len(dot1ps))
                    else:
                        assert(pg_cntrs[i] == pg_cntrs_base[i])

                # confirm that dot1p pkts sent are received
                total_recv_cnt = 0
                dot1p_recv_cnt = 0
                while dot1p_recv_cnt < len(dot1ps):
                    result = self.dataplane.poll(device_number=0, port_number=dst_port_id, timeout=3)
                    if isinstance(result, self.dataplane.PollFailure):
                        self.fail("Expected packet was not received on port %d. Total received: %d.\n%s" % (dst_port_id, total_recv_cnt, result.format()))
                    recv_pkt = scapy.Ether(result.packet)
                    total_recv_cnt += 1

                    # verify dot1p priority
                    dot1p = dot1ps[dot1p_recv_cnt]
                    try:
                        if (recv_pkt.payload.prio == dot1p) and (recv_pkt.payload.vlan == vlan_id):

                            dot1p_recv_cnt += 1
                            print >> sys.stderr, "dot1p: %d, total received: %d" % (dot1p, total_recv_cnt)

                    except AttributeError:
                        print >> sys.stderr, "dot1p: %d, total received: %d, attribute error!" % (dot1p, total_recv_cnt)
                        continue

        finally:
            print >> sys.stderr, "END OF TEST"

# This test is to measure the Xoff threshold, and buffer limit
class PFCtest(sai_base_test.ThriftInterfaceDataPlane):
    def runTest(self):
        time.sleep(5)
        switch_init(self.client)

        # Parse input parameters
        dscp = int(self.test_params['dscp'])
        ecn = int(self.test_params['ecn'])
        router_mac = self.test_params['router_mac']
        sonic_version = self.test_params['sonic_version']
        pg = int(self.test_params['pg']) + 2 # The pfc counter index starts from index 2 in sai_thrift_read_port_counters
        dst_port_id = int(self.test_params['dst_port_id'])
        dst_port_ip = self.test_params['dst_port_ip']
        dst_port_mac = self.dataplane.get_mac(0, dst_port_id)
        max_buffer_size = int(self.test_params['buffer_max_size'])
        max_queue_size = int(self.test_params['queue_max_size'])
        src_port_id = int(self.test_params['src_port_id'])
        src_port_ip = self.test_params['src_port_ip']
        src_port_vlan = self.test_params['src_port_vlan']
        src_port_mac = self.dataplane.get_mac(0, src_port_id)
        asic_type = self.test_params['sonic_asic_type']
        pkts_num_leak_out = int(self.test_params['pkts_num_leak_out'])
        pkts_num_trig_pfc = int(self.test_params['pkts_num_trig_pfc'])
        pkts_num_trig_ingr_drp = int(self.test_params['pkts_num_trig_ingr_drp'])
        hwsku = self.test_params['hwsku']

        pkt_dst_mac = router_mac if router_mac != '' else dst_port_mac
        # get counter names to query
        ingress_counters, egress_counters = get_counter_names(sonic_version)

        # get a snapshot of PG drop packets counter
        if '201811' not in sonic_version and 'mellanox' in asic_type:
            # According to SONiC configuration lossless dscps are classified as follows:
            # dscp  3 -> pg 3
            # dscp  4 -> pg 4
            pg_dropped_cntrs_old = sai_thrift_read_pg_drop_counters(self.client, port_list[src_port_id])

        # Prepare IP packet data
        ttl = 64
        if 'packet_size' in self.test_params.keys():
            packet_length = int(self.test_params['packet_size'])
        else:
            packet_length = 64

        is_dualtor = self.test_params.get('is_dualtor', False)
        def_vlan_mac = self.test_params.get('def_vlan_mac', None)
        if is_dualtor and def_vlan_mac != None:
            pkt_dst_mac = def_vlan_mac

        pkt = construct_ip_pkt(packet_length,
                               pkt_dst_mac,
                               src_port_mac,
                               src_port_ip,
                               dst_port_ip,
                               dscp,
                               src_port_vlan,
                               ecn=ecn,
                               ttl=ttl)

        print >> sys.stderr, "test dst_port_id: {}, src_port_id: {}, src_vlan: {}".format(
            dst_port_id, src_port_id, src_port_vlan
        )
        # in case dst_port_id is part of LAG, find out the actual dst port
        # for given IP parameters
        dst_port_id = get_rx_port(
            self, 0, src_port_id, pkt_dst_mac, dst_port_ip, src_port_ip, src_port_vlan
        )
        print >> sys.stderr, "actual dst_port_id: {}".format(dst_port_id)

        # get a snapshot of counter values at recv and transmit ports
        # queue_counters value is not of our interest here
        recv_counters_base, _ = sai_thrift_read_port_counters(self.client, port_list[src_port_id])
        xmit_counters_base, _ = sai_thrift_read_port_counters(self.client, port_list[dst_port_id])
        # Add slight tolerance in threshold characterization to consider
        # the case that cpu puts packets in the egress queue after we pause the egress
        # or the leak out is simply less than expected as we have occasionally observed
        if 'pkts_num_margin' in self.test_params.keys():
            margin = int(self.test_params['pkts_num_margin'])
        else:
            margin = 2

        # For TH3, some packets stay in egress memory and doesn't show up in shared buffer or leakout
        if 'pkts_num_egr_mem' in self.test_params.keys():
            pkts_num_egr_mem = int(self.test_params['pkts_num_egr_mem'])

        sai_thrift_port_tx_disable(self.client, asic_type, [dst_port_id])

        try:
            # Since there is variability in packet leakout in hwsku Arista-7050CX3-32S-D48C8 and
            # Arista-7050CX3-32S-C32. Starting with zero pkts_num_leak_out and trying to find
            # actual leakout by sending packets and reading actual leakout from HW.
            # And apply dynamically compensation to all device using Broadcom ASIC.
            if check_leackout_compensation_support(asic_type, hwsku):
                pkts_num_leak_out = 0

            # send packets short of triggering pfc
            if hwsku == 'DellEMC-Z9332f-M-O16C64' or hwsku == 'DellEMC-Z9332f-O32':
                # send packets short of triggering pfc
                send_packet(self, src_port_id, pkt, pkts_num_egr_mem + pkts_num_leak_out + pkts_num_trig_pfc - 1 - margin)
            elif 'cisco-8000' in asic_type:
                assert(fill_leakout_plus_one(self, src_port_id, dst_port_id, pkt, int(self.test_params['pg']), asic_type))
                # Send 1 less packet due to leakout filling
                send_packet(self, src_port_id, pkt, pkts_num_leak_out + pkts_num_trig_pfc - 2 - margin)
            else:
                # send packets short of triggering pfc
                send_packet(self, src_port_id, pkt, pkts_num_leak_out + pkts_num_trig_pfc - 1 - margin)

            # allow enough time for the dut to sync up the counter values in counters_db
            time.sleep(8)

            if check_leackout_compensation_support(asic_type, hwsku):
                dynamically_compensate_leakout(self.client, sai_thrift_read_port_counters, port_list[dst_port_id], TRANSMITTED_PKTS, xmit_counters_base, self, src_port_id, pkt, 10)

            # get a snapshot of counter values at recv and transmit ports
            # queue counters value is not of our interest here
            recv_counters, _ = sai_thrift_read_port_counters(self.client, port_list[src_port_id])
            xmit_counters, _ = sai_thrift_read_port_counters(self.client, port_list[dst_port_id])
            test_stage = 'after send packets short of triggering PFC'
            sys.stderr.write('{}:\n\trecv_counters {}\n\trecv_counters_base {}\n\txmit_counters {}\n\txmit_counters_base {}\n'.format(test_stage, recv_counters, recv_counters_base, xmit_counters, xmit_counters_base))
            # recv port no pfc
            assert(recv_counters[pg] == recv_counters_base[pg]), 'unexpectedly PFC counter increase, {}'.format(test_stage)
            # recv port no ingress drop
            for cntr in ingress_counters:
                assert(recv_counters[cntr] == recv_counters_base[cntr]), 'unexpectedly RX drop counter increase, {}'.format(test_stage)
            # xmit port no egress drop
            for cntr in egress_counters:
                assert(xmit_counters[cntr] == xmit_counters_base[cntr]), 'unexpectedly TX drop counter increase, {}'.format(test_stage)

            # send 1 packet to trigger pfc
            send_packet(self, src_port_id, pkt, 1 + 2 * margin)
            # allow enough time for the dut to sync up the counter values in counters_db
            time.sleep(8)
            # get a snapshot of counter values at recv and transmit ports
            # queue counters value is not of our interest here
            recv_counters_base = recv_counters
            recv_counters, _ = sai_thrift_read_port_counters(self.client, port_list[src_port_id])
            xmit_counters, _ = sai_thrift_read_port_counters(self.client, port_list[dst_port_id])
            test_stage = 'after send a few packets to trigger PFC'
            sys.stderr.write('{}:\n\trecv_counters {}\n\trecv_counters_base {}\n\txmit_counters {}\n\txmit_counters_base {}\n'.format(test_stage, recv_counters, recv_counters_base, xmit_counters, xmit_counters_base))
            # recv port pfc
            assert(recv_counters[pg] > recv_counters_base[pg]), 'unexpectedly PFC counter not increase, {}'.format(test_stage)
            # recv port no ingress drop
            for cntr in ingress_counters:
                assert(recv_counters[cntr] == recv_counters_base[cntr]), 'unexpectedly RX drop counter increase, {}'.format(test_stage)
            # xmit port no egress drop
            for cntr in egress_counters:
                assert(xmit_counters[cntr] == xmit_counters_base[cntr]), 'unexpectedly TX drop counter increase, {}'.format(test_stage)

            # send packets short of ingress drop
            send_packet(self, src_port_id, pkt, pkts_num_trig_ingr_drp - pkts_num_trig_pfc - 1 - 2 * margin)
            # allow enough time for the dut to sync up the counter values in counters_db
            time.sleep(8)
            # get a snapshot of counter values at recv and transmit ports
            # queue counters value is not of our interest here
            recv_counters_base = recv_counters
            recv_counters, _ = sai_thrift_read_port_counters(self.client, port_list[src_port_id])
            xmit_counters, _ = sai_thrift_read_port_counters(self.client, port_list[dst_port_id])
            test_stage = 'after send packets short of ingress drop'
            sys.stderr.write('{}:\n\trecv_counters {}\n\trecv_counters_base {}\n\txmit_counters {}\n\txmit_counters_base {}\n'.format(test_stage, recv_counters, recv_counters_base, xmit_counters, xmit_counters_base))
            # recv port pfc
            assert(recv_counters[pg] > recv_counters_base[pg]), 'unexpectedly PFC counter not increase, {}'.format(test_stage)
            # recv port no ingress drop
            for cntr in ingress_counters:
                assert(recv_counters[cntr] == recv_counters_base[cntr]), 'unexpectedly RX drop counter increase, {}'.format(test_stage)
            # xmit port no egress drop
            for cntr in egress_counters:
                assert(xmit_counters[cntr] == xmit_counters_base[cntr]), 'unexpectedly TX drop counter increase, {}'.format(test_stage)

            # send 1 packet to trigger ingress drop
            send_packet(self, src_port_id, pkt, 1 + 2 * margin)
            # allow enough time for the dut to sync up the counter values in counters_db
            time.sleep(8)
            # get a snapshot of counter values at recv and transmit ports
            # queue counters value is not of our interest here
            recv_counters_base = recv_counters
            recv_counters, _ = sai_thrift_read_port_counters(self.client, port_list[src_port_id])
            xmit_counters, _ = sai_thrift_read_port_counters(self.client, port_list[dst_port_id])
            test_stage = 'after send a few packets to trigger drop'
            sys.stderr.write('{}:\n\trecv_counters {}\n\trecv_counters_base {}\n\txmit_counters {}\n\txmit_counters_base {}\n'.format(test_stage, recv_counters, recv_counters_base, xmit_counters, xmit_counters_base))
            # recv port pfc
            assert(recv_counters[pg] > recv_counters_base[pg]), 'unexpectedly PFC counter not increase, {}'.format(test_stage)
            # recv port ingress drop
            for cntr in ingress_counters:
                assert(recv_counters[cntr] > recv_counters_base[cntr]), 'unexpectedly RX drop counter not increase, {}'.format(test_stage)
            # xmit port no egress drop
            for cntr in egress_counters:
                assert(xmit_counters[cntr] == xmit_counters_base[cntr]), 'unexpectedly TX drop counter increase, {}'.format(test_stage)

            if '201811' not in sonic_version and 'mellanox' in asic_type:
                pg_dropped_cntrs = sai_thrift_read_pg_drop_counters(self.client, port_list[src_port_id])
                logging.info("Dropped packet counters on port #{} :{} {} packets, current dscp: {}".format(src_port_id, pg_dropped_cntrs[dscp], pg_dropped_cntrs_old[dscp], dscp))
                # Check that counters per lossless PG increased
                assert pg_dropped_cntrs[dscp] > pg_dropped_cntrs_old[dscp]

        finally:
            sai_thrift_port_tx_enable(self.client, asic_type, [dst_port_id])


class LosslessVoq(sai_base_test.ThriftInterfaceDataPlane):
    def runTest(self):
        time.sleep(5)
        switch_init(self.client)

        # Parse input parameters
        dscp = int(self.test_params['dscp'])
        ecn = int(self.test_params['ecn'])
        router_mac = self.test_params['router_mac']
        sonic_version = self.test_params['sonic_version']
        # The pfc counter index starts from index 2 in sai_thrift_read_port_counters
        pg = int(self.test_params['pg']) + 2
        dst_port_id = int(self.test_params['dst_port_id'])
        dst_port_ip = self.test_params['dst_port_ip']
        dst_port_mac = self.dataplane.get_mac(0, dst_port_id)
        src_port_1_id = int(self.test_params['src_port_1_id'])
        src_port_1_ip = self.test_params['src_port_1_ip']
        src_port_1_mac = self.dataplane.get_mac(0, src_port_1_id)
        src_port_2_id = int(self.test_params['src_port_2_id'])
        src_port_2_ip = self.test_params['src_port_2_ip']
        src_port_2_mac = self.dataplane.get_mac(0, src_port_2_id)
        num_of_flows = self.test_params['num_of_flows']
        asic_type = self.test_params['sonic_asic_type']
        pkts_num_leak_out = int(self.test_params['pkts_num_leak_out'])
        pkts_num_trig_pfc = int(self.test_params['pkts_num_trig_pfc'])

        pkt_dst_mac = router_mac if router_mac != '' else dst_port_mac
        # get counter names to query
        ingress_counters, egress_counters = get_counter_names(sonic_version)

        # Prepare IP packet data
        ttl = 64
        if 'packet_size' in self.test_params.keys():
            packet_length = int(self.test_params['packet_size'])
        else:
            packet_length = 64
        pkt = simple_udp_packet(pktlen=packet_length,
                                eth_dst=pkt_dst_mac,
                                eth_src=src_port_1_mac,
                                ip_src=src_port_1_ip,
                                ip_dst=dst_port_ip,
                                ip_tos=((dscp << 2) | ecn),
                                udp_sport=1024,
                                udp_dport=2048,
                                ip_ecn=ecn,
                                ip_ttl=ttl)

        pkt3 = simple_udp_packet(pktlen=packet_length,
                                 eth_dst=pkt_dst_mac,
                                 eth_src=src_port_2_mac,
                                 ip_src=src_port_2_ip,
                                 ip_dst=dst_port_ip,
                                 ip_tos=((dscp << 2) | ecn),
                                 udp_sport=1024,
                                 udp_dport=2050,
                                 ip_ecn=ecn,
                                 ip_ttl=ttl)

        if num_of_flows == "multiple":
            pkt2 = simple_udp_packet(pktlen=packet_length,
                                     eth_dst=pkt_dst_mac,
                                     eth_src=src_port_1_mac,
                                     ip_src=src_port_1_ip,
                                     ip_dst=dst_port_ip,
                                     ip_tos=((dscp << 2) | ecn),
                                     udp_sport=1024,
                                     udp_dport=2049,
                                     ip_ecn=ecn,
                                     ip_ttl=ttl)

            pkt4 = simple_udp_packet(pktlen=packet_length,
                                     eth_dst=pkt_dst_mac,
                                     eth_src=src_port_2_mac,
                                     ip_src=src_port_2_ip,
                                     ip_dst=dst_port_ip,
                                     ip_tos=((dscp << 2) | ecn),
                                     udp_sport=1024,
                                     udp_dport=2051,
                                     ip_ecn=ecn,
                                     ip_ttl=ttl)

        print >> sys.stderr, "test dst_port_id: {}, src_port_1_id: {}".format(
            dst_port_id, src_port_1_id
        )
        # in case dst_port_id is part of LAG, find out the actual dst port
        # for given IP parameters
        dst_port_id = get_rx_port(
            self, 0, src_port_1_id, pkt_dst_mac, dst_port_ip, src_port_1_ip
        )
        print >> sys.stderr, "actual dst_port_id: {}".format(dst_port_id)

        # get a snapshot of counter values at recv and transmit ports
        recv_counters_base1, queue_counters = sai_thrift_read_port_counters(self.client, port_list[src_port_1_id])
        recv_counters_base2, queue_counters = sai_thrift_read_port_counters(self.client, port_list[src_port_2_id])
        xmit_counters_base, queue_counters = sai_thrift_read_port_counters(self.client, port_list[dst_port_id])
        # Add slight tolerance in threshold characterization to consider
        # the case that cpu puts packets in the egress queue after we pause the egress
        # or the leak out is simply less than expected as we have occasionally observed
        if 'pkts_num_margin' in self.test_params.keys():
            margin = int(self.test_params['pkts_num_margin'])
        else:
            margin = 2

        sai_thrift_port_tx_disable(self.client, asic_type, [dst_port_id])

        try:
            assert(fill_leakout_plus_one(self, src_port_1_id, dst_port_id, pkt, int(self.test_params['pg']), asic_type))
            # send packets short of triggering pfc
            # Send 1 less packet due to leakout filling
            if num_of_flows == 'multiple':
                send_packet(self, src_port_1_id, pkt, pkts_num_leak_out + pkts_num_trig_pfc/2 - 2 - margin)
                send_packet(self, src_port_1_id, pkt2, pkts_num_leak_out + pkts_num_trig_pfc/2 - 2 - margin)
                send_packet(self, src_port_2_id, pkt3, pkts_num_leak_out + pkts_num_trig_pfc/2 - 2 - margin)
                send_packet(self, src_port_2_id, pkt4, pkts_num_leak_out + pkts_num_trig_pfc/2 - 2 - margin)
            else:
                send_packet(self, src_port_1_id, pkt, pkts_num_leak_out + pkts_num_trig_pfc - 2 - margin)
                send_packet(self, src_port_2_id, pkt3, pkts_num_leak_out + pkts_num_trig_pfc - 2 - margin)
            # allow enough time for the dut to sync up the counter values in counters_db
            time.sleep(8)

            # get a snapshot of counter values at recv and transmit ports
            # queue counters value is not of our interest here
            recv_counters1, queue_counters = sai_thrift_read_port_counters(self.client, port_list[src_port_1_id])
            recv_counters2, queue_counters = sai_thrift_read_port_counters(self.client, port_list[src_port_2_id])
            xmit_counters, queue_counters = sai_thrift_read_port_counters(self.client, port_list[dst_port_id])
            # recv port no pfc
            assert(recv_counters1[pg] == recv_counters_base1[pg])
            assert(recv_counters2[pg] == recv_counters_base2[pg])
            # recv port no ingress drop
            for cntr in ingress_counters:
                assert(recv_counters1[cntr] == recv_counters_base1[cntr])
                assert(recv_counters2[cntr] == recv_counters_base2[cntr])
            # xmit port no egress drop
            for cntr in egress_counters:
                assert(xmit_counters[cntr] == xmit_counters_base[cntr])

            # send 1 packet to trigger pfc
            if num_of_flows == "multiple":
                send_packet(self, src_port_1_id, pkt, 1 + 2 * margin)
                send_packet(self, src_port_1_id, pkt2, 1 + 2 * margin)
                send_packet(self, src_port_2_id, pkt3, 1 + 2 * margin)
                send_packet(self, src_port_2_id, pkt4, 1 + 2 * margin)
            else:
                send_packet(self, src_port_1_id, pkt, 1 + 2 * margin)
                send_packet(self, src_port_2_id, pkt3, 1 + 2 * margin)

            # allow enough time for the dut to sync up the counter values in counters_db
            time.sleep(8)
            # get a snapshot of counter values at recv and transmit ports
            # queue counters value is not of our interest here
            recv_counters_base1 = recv_counters1
            recv_counters_base2 = recv_counters2
            recv_counters1, queue_counters = sai_thrift_read_port_counters(self.client, port_list[src_port_1_id])
            recv_counters2, queue_counters = sai_thrift_read_port_counters(self.client, port_list[src_port_2_id])
            xmit_counters, queue_counters = sai_thrift_read_port_counters(self.client, port_list[dst_port_id])
            # recv port pfc
            assert(recv_counters1[pg] > recv_counters_base1[pg])
            assert(recv_counters2[pg] > recv_counters_base2[pg])
            # recv port no ingress drop
            for cntr in ingress_counters:
                assert(recv_counters1[cntr] == recv_counters_base1[cntr])
                assert(recv_counters2[cntr] == recv_counters_base2[cntr])
            # xmit port no egress drop
            for cntr in egress_counters:
                assert(xmit_counters[cntr] == xmit_counters_base[cntr])

        finally:
            sai_thrift_port_tx_enable(self.client, asic_type, [dst_port_id])

# Base class used for individual PTF runs used in the following: testPfcStormWithSharedHeadroomOccupancy
class PfcStormTestWithSharedHeadroom(sai_base_test.ThriftInterfaceDataPlane):

    def parse_test_params(self):
        # Parse pkt construction related input parameters
        self.dscp = int(self.test_params['dscp'])
        self.ecn = int(self.test_params['ecn'])
        self.sonic_version = self.test_params['sonic_version']
        self.router_mac = self.test_params['router_mac']
        self.asic_type = self.test_params['sonic_asic_type']

        self.pg_id = int(self.test_params['pg'])
        # The pfc counter index starts from index 2 in sai_thrift_read_port_counters
        self.pg = self.pg_id + 2

        self.src_port_id = int(self.test_params['src_port_id'])
        self.src_port_ip = self.test_params['src_port_ip']
        self.src_port_vlan = self.test_params['src_port_vlan']
        self.src_port_mac = self.dataplane.get_mac(0, self.src_port_id)

        self.dst_port_id = int(self.test_params['dst_port_id'])
        self.dst_port_ip = self.test_params['dst_port_ip']
        self.dst_port_mac = self.dataplane.get_mac(0, self.dst_port_id)

        self.ttl = 64
        self.default_packet_length = 64

        #  Margin used to while crossing the shared headrooom boundary
        self.margin = 2

        # get counter names to query
        self.ingress_counters, self.egress_counters = get_counter_names(self.sonic_version)


class PtfFillBuffer(PfcStormTestWithSharedHeadroom):

    def runTest(self):

        time.sleep(5)
        switch_init(self.client)

        self.parse_test_params()
        pkts_num_trig_pfc = int(self.test_params['pkts_num_trig_pfc'])
        pkts_num_private_headrooom = int(self.test_params['pkts_num_private_headrooom'])

        # Draft packets
        pkt_dst_mac = self.router_mac if self.router_mac != '' else self.dst_port_mac
        pkt = construct_ip_pkt(self.default_packet_length,
                               pkt_dst_mac,
                               self.src_port_mac,
                               self.src_port_ip,
                               self.dst_port_ip,
                               self.dscp,
                               self.src_port_vlan,
                               ecn=self.ecn,
                               ttl=self.ttl)

        # get a snapshot of counter values at recv and transmit ports
        # queue_counters value is not of our interest here
        recv_counters_base, queue_counters = sai_thrift_read_port_counters(
            self.client, port_list[self.src_port_id]
        )

        logging.info("Disabling xmit ports: {}".format(self.dst_port_id))
        sai_thrift_port_tx_disable(self.client, self.asic_type, [self.dst_port_id])

        xmit_counters_base, queue_counters = sai_thrift_read_port_counters(
            self.client, port_list[self.dst_port_id]
        )

        num_pkts = pkts_num_trig_pfc + pkts_num_private_headrooom
        logging.info("Send {} pkts to egress out of {}".format(num_pkts, self.dst_port_id))
        # send packets to dst port 1, to cross into shared headrooom
        send_packet(
            self, self.src_port_id, pkt, num_pkts
        )

        # allow enough time for the dut to sync up the counter values in counters_db
        time.sleep(8)
        # get a snapshot of counter values at recv and transmit ports
        # queue counters value is not of our interest here
        recv_counters, queue_counters = sai_thrift_read_port_counters(self.client, port_list[self.src_port_id])
        xmit_counters, queue_counters = sai_thrift_read_port_counters(self.client, port_list[self.dst_port_id])

        logging.debug("Recv Counters: {}, Base: {}".format(recv_counters, recv_counters_base))
        logging.debug("Xmit Counters: {}, Base: {}".format(xmit_counters, xmit_counters_base))

        # recv port pfc
        assert(recv_counters[self.pg] > recv_counters_base[self.pg])
        # recv port no ingress drop
        for cntr in self.ingress_counters:
            assert(recv_counters[cntr] == recv_counters_base[cntr])
        # xmit port no egress drop
        for cntr in self.egress_counters:
            assert(xmit_counters[cntr] == xmit_counters_base[cntr])


class PtfReleaseBuffer(PfcStormTestWithSharedHeadroom):

    def runTest(self):
        time.sleep(1)
        switch_init(self.client)

        self.parse_test_params()

        # get a snapshot of counter values at recv and transmit ports
        # queue_counters value is not of our interest here
        recv_counters_base, queue_counters = sai_thrift_read_port_counters(
            self.client, port_list[self.src_port_id]
        )

        xmit_counters_base, queue_counters = sai_thrift_read_port_counters(
            self.client, port_list[self.dst_port_id]
        )

        logging.info("Enable xmit ports: {}".format(self.dst_port_id))
        sai_thrift_port_tx_enable(self.client, self.asic_type, [self.dst_port_id])

        # allow enough time for the dut to sync up the counter values in counters_db
        time.sleep(8)

        # get new base counter values at recv ports
        recv_counters, queue_counters = sai_thrift_read_port_counters(self.client, port_list[self.src_port_id])
        # no ingress drop
        for cntr in self.ingress_counters:
            assert(recv_counters[cntr] == recv_counters_base[cntr])
        recv_counters_base = recv_counters

        # allow enough time for the test to check if no PFC frame was sent from Recv port
        time.sleep(30)

        # get the current snapshot of counter values at recv and transmit ports
        recv_counters, queue_counters = sai_thrift_read_port_counters(self.client, port_list[self.src_port_id])
        xmit_counters, queue_counters = sai_thrift_read_port_counters(self.client, port_list[self.dst_port_id])

        logging.debug("Recv Counters: {}, Base: {}".format(recv_counters, recv_counters_base))
        logging.debug("Xmit Counters: {}, Base: {}".format(xmit_counters, xmit_counters_base))

        # recv port pfc should not be incremented
        assert(recv_counters[self.pg] == recv_counters_base[self.pg])
        # recv port no ingress drop
        for cntr in self.ingress_counters:
            assert(recv_counters[cntr] == recv_counters_base[cntr])
        # xmit port no egress drop
        for cntr in self.egress_counters:
            assert(xmit_counters[cntr] == xmit_counters_base[cntr])


class PtfEnableDstPorts(PfcStormTestWithSharedHeadroom):

    def runTest(self):
        time.sleep(1)
        switch_init(self.client)
        self.parse_test_params()
        sai_thrift_port_tx_enable(self.client, self.asic_type, [self.dst_port_id])


# This test looks to measure xon threshold (pg_reset_floor)
class PFCXonTest(sai_base_test.ThriftInterfaceDataPlane):

    def get_rx_port(self, src_port_id, pkt_dst_mac, dst_port_ip, src_port_ip, dst_port_id, src_vlan):
        print >> sys.stderr, "dst_port_id:{}, src_port_id:{}".format(dst_port_id, src_port_id)
        # in case dst_port_id is part of LAG, find out the actual dst port
        # for given IP parameters
        dst_port_id = get_rx_port(
            self, 0, src_port_id, pkt_dst_mac, dst_port_ip, src_port_ip, src_vlan
        )
        print >> sys.stderr, "actual dst_port_id: {}".format(dst_port_id)
        return dst_port_id

    def runTest(self):
        time.sleep(5)
        switch_init(self.client)
        last_pfc_counter = 0
        recv_port_counters = []
        transmit_port_counters = []

        # Parse input parameters
        dscp = int(self.test_params['dscp'])
        ecn = int(self.test_params['ecn'])
        sonic_version = self.test_params['sonic_version']
        router_mac = self.test_params['router_mac']
        max_buffer_size = int(self.test_params['buffer_max_size'])

        # The pfc counter index starts from index 2 in sai_thrift_read_port_counters
        pg = int(self.test_params['pg']) + 2

        dst_port_id = int(self.test_params['dst_port_id'])
        dst_port_ip = self.test_params['dst_port_ip']
        dst_port_mac = self.dataplane.get_mac(0, dst_port_id)
        src_port_id = int(self.test_params['src_port_id'])
        src_port_ip = self.test_params['src_port_ip']
        src_port_vlan = self.test_params['src_port_vlan']
        src_port_mac = self.dataplane.get_mac(0, src_port_id)
        asic_type = self.test_params['sonic_asic_type']

        ttl = 64

        # TODO: pass in dst_port_id and _ip as a list
        dst_port_2_id = int(self.test_params['dst_port_2_id'])
        dst_port_2_ip = self.test_params['dst_port_2_ip']
        dst_port_2_mac = self.dataplane.get_mac(0, dst_port_2_id)
        dst_port_3_id = int(self.test_params['dst_port_3_id'])
        dst_port_3_ip = self.test_params['dst_port_3_ip']
        dst_port_3_mac = self.dataplane.get_mac(0, dst_port_3_id)
        pkts_num_leak_out = int(self.test_params['pkts_num_leak_out'])
        pkts_num_trig_pfc = int(self.test_params['pkts_num_trig_pfc'])
        pkts_num_dismiss_pfc = int(self.test_params['pkts_num_dismiss_pfc'])
        if 'pkts_num_hysteresis' in self.test_params.keys():
            hysteresis = int(self.test_params['pkts_num_hysteresis'])
        else:
            hysteresis = 0
        hwsku = self.test_params['hwsku']

        # get a snapshot of counter values at recv and transmit ports
        # queue_counters value is not of our interest here
        recv_counters_base, _ = sai_thrift_read_port_counters(
            self.client, port_list[src_port_id]
        )

        # The number of packets that will trek into the headroom space;
        # We observe in test that if the packets are sent to multiple destination ports,
        # the ingress may not trigger PFC sharp at its boundary
        if 'pkts_num_margin' in self.test_params.keys():
            margin = int(self.test_params['pkts_num_margin'])
        else:
            margin = 1

        # get counter names to query
        ingress_counters, egress_counters = get_counter_names(sonic_version)

        port_counter_indexes = [pg]
        port_counter_indexes += ingress_counters
        port_counter_indexes += egress_counters
        port_counter_indexes += [TRANSMITTED_PKTS, RECEIVED_PKTS, RECEIVED_NON_UC_PKTS, TRANSMITTED_NON_UC_PKTS, EGRESS_PORT_QLEN]

        # create packet
        pkt_dst_mac = router_mac if router_mac != '' else dst_port_mac
        if 'packet_size' in self.test_params:
            packet_length = self.test_params['packet_size']
        else:
            packet_length = 64

        pkt_dst_mac2 = router_mac if router_mac != '' else dst_port_2_mac
        pkt_dst_mac3 = router_mac if router_mac != '' else dst_port_3_mac

        is_dualtor = self.test_params.get('is_dualtor', False)
        def_vlan_mac = self.test_params.get('def_vlan_mac', None)
        if is_dualtor and def_vlan_mac != None:
            pkt_dst_mac = def_vlan_mac
            pkt_dst_mac2 = def_vlan_mac
            pkt_dst_mac3 = def_vlan_mac

        pkt = construct_ip_pkt(packet_length,
                               pkt_dst_mac,
                               src_port_mac,
                               src_port_ip,
                               dst_port_ip,
                               dscp,
                               src_port_vlan,
                               ecn=ecn,
                               ttl=ttl)
        dst_port_id = self.get_rx_port(
            src_port_id, pkt_dst_mac, dst_port_ip, src_port_ip, dst_port_id, src_port_vlan
        )

        # create packet
        pkt2 = construct_ip_pkt(packet_length,
                                pkt_dst_mac2,
                                src_port_mac,
                                src_port_ip,
                                dst_port_2_ip,
                                dscp,
                                src_port_vlan,
                                ecn=ecn,
                                ttl=ttl)
        dst_port_2_id = self.get_rx_port(
            src_port_id, pkt_dst_mac2, dst_port_2_ip, src_port_ip, dst_port_2_id, src_port_vlan
        )

        # create packet
        pkt3 = construct_ip_pkt(packet_length,
                                pkt_dst_mac3,
                                src_port_mac,
                                src_port_ip,
                                dst_port_3_ip,
                                dscp,
                                src_port_vlan,
                                ecn=ecn,
                                ttl=ttl)
        dst_port_3_id = self.get_rx_port(
            src_port_id, pkt_dst_mac3, dst_port_3_ip, src_port_ip, dst_port_3_id, src_port_vlan
        )

        # For TH3, some packets stay in egress memory and doesn't show up in shared buffer or leakout
        if 'pkts_num_egr_mem' in self.test_params.keys():
            pkts_num_egr_mem = int(self.test_params['pkts_num_egr_mem'])

        step_id = 1
        step_desc = 'disable TX for dst_port_id, dst_port_2_id, dst_port_3_id'
        sys.stderr.write('step {}: {}\n'.format(step_id, step_desc))
        sai_thrift_port_tx_disable(self.client, asic_type, [dst_port_id, dst_port_2_id, dst_port_3_id])

        try:
            # send packets to dst port 1, occupying the "xon"
<<<<<<< HEAD
            xmit_counters_base, _ = sai_thrift_read_port_counters(
=======
            step_id += 1
            step_desc = 'send packets to dst port 1, occupying the xon'
            sys.stderr.write('step {}: {}\n'.format(step_id, step_desc))

            xmit_counters_base, queue_counters = sai_thrift_read_port_counters(
>>>>>>> e5fb1031
                self.client, port_list[dst_port_id]
            )

            # Since there is variability in packet leakout in hwsku Arista-7050CX3-32S-D48C8 and
            # Arista-7050CX3-32S-C32. Starting with zero pkts_num_leak_out and trying to find
            # actual leakout by sending packets and reading actual leakout from HW.
            # And apply dynamically compensation to all device using Broadcom ASIC.
            if check_leackout_compensation_support(asic_type, hwsku):
                pkts_num_leak_out = 0

            if hwsku == 'DellEMC-Z9332f-M-O16C64' or hwsku == 'DellEMC-Z9332f-O32':
                send_packet(
                    self, src_port_id, pkt,
                    pkts_num_egr_mem + pkts_num_leak_out + pkts_num_trig_pfc - pkts_num_dismiss_pfc - hysteresis
                )
            elif 'cisco-8000' in asic_type:
                assert(fill_leakout_plus_one(self, src_port_id, dst_port_id, pkt, int(self.test_params['pg']), asic_type))
                send_packet(
                    self, src_port_id, pkt,
                    pkts_num_leak_out + pkts_num_trig_pfc - pkts_num_dismiss_pfc - hysteresis - 1
                )
            else:
                send_packet(
                    self, src_port_id, pkt,
                    pkts_num_leak_out + pkts_num_trig_pfc - pkts_num_dismiss_pfc - hysteresis
                )
                sys.stderr.write('send_packet(src_port_id, pkt, {} + {} - {} - {})\n'.format(pkts_num_leak_out, pkts_num_trig_pfc, pkts_num_dismiss_pfc, hysteresis))

            if check_leackout_compensation_support(asic_type, hwsku):
                dynamically_compensate_leakout(self.client, sai_thrift_read_port_counters, port_list[dst_port_id], TRANSMITTED_PKTS, xmit_counters_base, self, src_port_id, pkt, 40)

            # send packets to dst port 2, occupying the shared buffer
<<<<<<< HEAD
            xmit_2_counters_base, _ = sai_thrift_read_port_counters(
=======
            step_id += 1
            step_desc = 'send packets to dst port 2, occupying the shared buffer'
            sys.stderr.write('step {}: {}\n'.format(step_id, step_desc))

            xmit_2_counters_base, queue_counters = sai_thrift_read_port_counters(
>>>>>>> e5fb1031
                self.client, port_list[dst_port_2_id]
            )
            if hwsku == 'DellEMC-Z9332f-M-O16C64' or hwsku == 'DellEMC-Z9332f-O32':
                send_packet(
                    self, src_port_id, pkt2,
                    pkts_num_egr_mem + pkts_num_leak_out + margin + pkts_num_dismiss_pfc - 1 + hysteresis
                )
            elif 'cisco-8000' in asic_type:
                assert(fill_leakout_plus_one(self, src_port_id, dst_port_2_id, pkt2, int(self.test_params['pg']), asic_type))
                send_packet(
                    self, src_port_id, pkt2,
                    pkts_num_leak_out + margin + pkts_num_dismiss_pfc - 2 + hysteresis
                )
            else:
                send_packet(
                    self, src_port_id, pkt2,
                    pkts_num_leak_out + margin + pkts_num_dismiss_pfc - 1 + hysteresis
                )
                sys.stderr.write('send_packet(src_port_id, pkt2, {} + {} + {} - 1 + {})\n'.format(pkts_num_leak_out, margin, pkts_num_dismiss_pfc, hysteresis))

            if check_leackout_compensation_support(asic_type, hwsku):
                dynamically_compensate_leakout(self.client, sai_thrift_read_port_counters, port_list[dst_port_2_id], TRANSMITTED_PKTS, xmit_2_counters_base, self, src_port_id, pkt2, 40)

            # send 1 packet to dst port 3, triggering PFC
<<<<<<< HEAD
            xmit_3_counters_base, _ = sai_thrift_read_port_counters(
=======
            step_id += 1
            step_desc = 'send 1 packet to dst port 3, triggering PFC'
            sys.stderr.write('step {}: {}\n'.format(step_id, step_desc))
            xmit_3_counters_base, queue_counters = sai_thrift_read_port_counters(
>>>>>>> e5fb1031
                self.client, port_list[dst_port_3_id]
            )
            if hwsku == 'DellEMC-Z9332f-M-O16C64' or hwsku == 'DellEMC-Z9332f-O32':
                send_packet(self, src_port_id, pkt3, pkts_num_egr_mem + pkts_num_leak_out + 1)
            elif 'cisco-8000' in asic_type:
                assert(fill_leakout_plus_one(self, src_port_id, dst_port_3_id, pkt3, int(self.test_params['pg']), asic_type))
                send_packet(self, src_port_id, pkt3, pkts_num_leak_out)
            else:
                send_packet(self, src_port_id, pkt3, pkts_num_leak_out + 1)
                sys.stderr.write('send_packet(src_port_id, pkt3, {} + 1)\n'.format(pkts_num_leak_out))

            if check_leackout_compensation_support(asic_type, hwsku):
                dynamically_compensate_leakout(self.client, sai_thrift_read_port_counters, port_list[dst_port_3_id], TRANSMITTED_PKTS, xmit_3_counters_base, self, src_port_id, pkt3, 40)

            # allow enough time for the dut to sync up the counter values in counters_db
            time.sleep(8)
            # get a snapshot of counter values at recv and transmit ports
            # queue counters value is not of our interest here
<<<<<<< HEAD
            recv_counters, _ = sai_thrift_read_port_counters(self.client, port_list[src_port_id])
            xmit_counters, _ = sai_thrift_read_port_counters(self.client, port_list[dst_port_id])
            xmit_2_counters, _ = sai_thrift_read_port_counters(self.client, port_list[dst_port_2_id])
            xmit_3_counters, _ = sai_thrift_read_port_counters(self.client, port_list[dst_port_3_id])
=======
            recv_counters, queue_counters = sai_thrift_read_port_counters(self.client, port_list[src_port_id])
            xmit_counters, queue_counters = sai_thrift_read_port_counters(self.client, port_list[dst_port_id])
            xmit_2_counters, queue_counters = sai_thrift_read_port_counters(self.client, port_list[dst_port_2_id])
            xmit_3_counters, queue_counters = sai_thrift_read_port_counters(self.client, port_list[dst_port_3_id])

            port_cnt_tbl = texttable.TextTable([''] + [port_counter_fields[idx] for idx in port_counter_indexes])
            port_cnt_tbl.add_row(['recv_counters_base'] + [recv_counters_base[idx] for idx in port_counter_indexes])
            port_cnt_tbl.add_row(['recv_counters'] + [recv_counters[idx] for idx in port_counter_indexes])
            port_cnt_tbl.add_row(['xmit_counters_base'] + [xmit_counters_base[idx] for idx in port_counter_indexes])
            port_cnt_tbl.add_row(['xmit_counters'] + [xmit_counters[idx] for idx in port_counter_indexes])
            port_cnt_tbl.add_row(['xmit_2_counters_base'] + [xmit_2_counters_base[idx] for idx in port_counter_indexes])
            port_cnt_tbl.add_row(['xmit_2_counters'] + [xmit_2_counters[idx] for idx in port_counter_indexes])
            port_cnt_tbl.add_row(['xmit_3_counters_base'] + [xmit_3_counters_base[idx] for idx in port_counter_indexes])
            port_cnt_tbl.add_row(['xmit_3_counters'] + [xmit_3_counters[idx] for idx in port_counter_indexes])
            sys.stderr.write('{}\n'.format(port_cnt_tbl))

>>>>>>> e5fb1031
            # recv port pfc
            assert(recv_counters[pg] > recv_counters_base[pg]), 'unexpectedly not trigger PFC for PG {} (counter: {}), at step {} {}'.format(pg, port_counter_fields[pg], step_id, step_desc)
            # recv port no ingress drop
            for cntr in ingress_counters:
                assert(recv_counters[cntr] == recv_counters_base[cntr]), 'unexpectedly ingress drop on recv port (counter: {}), at step {} {}'.format(port_counter_fields[cntr], step_id, step_desc)
            # xmit port no egress drop
            for cntr in egress_counters:
                assert(xmit_counters[cntr] == xmit_counters_base[cntr]), 'unexpectedly egress drop on xmit port 1 (counter: {}, at step {} {})'.format(port_counter_fields[cntr], step_id, step_desc)
                assert(xmit_2_counters[cntr] == xmit_2_counters_base[cntr]), 'unexpectedly egress drop on xmit port 2 (counter: {}, at step {} {})'.format(port_counter_fields[cntr], step_id, step_desc)
                assert(xmit_3_counters[cntr] == xmit_3_counters_base[cntr]), 'unexpectedly egress drop on xmit port 3 (counter: {}, at step {} {})'.format(port_counter_fields[cntr], step_id, step_desc)

            step_id += 1
            step_desc = 'enable TX for dst_port_2_id, to drain off buffer in dst_port_2'
            sys.stderr.write('step {}: {}\n'.format(step_id, step_desc))
            sai_thrift_port_tx_enable(self.client, asic_type, [dst_port_2_id])

            # allow enough time for the dut to sync up the counter values in counters_db
            time.sleep(8)
            # get a snapshot of counter values at recv and transmit ports
            # queue counters value is not of our interest here
            recv_counters_base = recv_counters
<<<<<<< HEAD
            recv_counters, _ = sai_thrift_read_port_counters(self.client, port_list[src_port_id])
            xmit_counters, _ = sai_thrift_read_port_counters(self.client, port_list[dst_port_id])
            xmit_2_counters, _ = sai_thrift_read_port_counters(self.client, port_list[dst_port_2_id])
            xmit_3_counters, _ = sai_thrift_read_port_counters(self.client, port_list[dst_port_3_id])
=======
            recv_counters, queue_counters = sai_thrift_read_port_counters(self.client, port_list[src_port_id])
            xmit_counters, queue_counters = sai_thrift_read_port_counters(self.client, port_list[dst_port_id])
            xmit_2_counters, queue_counters = sai_thrift_read_port_counters(self.client, port_list[dst_port_2_id])
            xmit_3_counters, queue_counters = sai_thrift_read_port_counters(self.client, port_list[dst_port_3_id])

            port_cnt_tbl = texttable.TextTable([''] + [port_counter_fields[idx] for idx in port_counter_indexes])
            port_cnt_tbl.add_row(['recv_counters_base'] + [recv_counters_base[idx] for idx in port_counter_indexes])
            port_cnt_tbl.add_row(['recv_counters'] + [recv_counters[idx] for idx in port_counter_indexes])
            port_cnt_tbl.add_row(['xmit_counters_base'] + [xmit_counters_base[idx] for idx in port_counter_indexes])
            port_cnt_tbl.add_row(['xmit_counters'] + [xmit_counters[idx] for idx in port_counter_indexes])
            port_cnt_tbl.add_row(['xmit_2_counters_base'] + [xmit_2_counters_base[idx] for idx in port_counter_indexes])
            port_cnt_tbl.add_row(['xmit_2_counters'] + [xmit_2_counters[idx] for idx in port_counter_indexes])
            port_cnt_tbl.add_row(['xmit_3_counters_base'] + [xmit_3_counters_base[idx] for idx in port_counter_indexes])
            port_cnt_tbl.add_row(['xmit_3_counters'] + [xmit_3_counters[idx] for idx in port_counter_indexes])
            sys.stderr.write('{}\n'.format(port_cnt_tbl))

>>>>>>> e5fb1031
            # recv port pfc
            assert(recv_counters[pg] > recv_counters_base[pg]), 'unexpectedly not trigger PFC for PG {} (counter: {}), at step {} {}'.format(pg, port_counter_fields[pg], step_id, step_desc)
            # recv port no ingress drop
            for cntr in ingress_counters:
                assert(recv_counters[cntr] == recv_counters_base[cntr]), 'unexpectedly ingress drop on recv port (counter: {}), at step {} {}'.format(port_counter_fields[cntr], step_id, step_desc)
            # xmit port no egress drop
            for cntr in egress_counters:
                assert(xmit_counters[cntr] == xmit_counters_base[cntr]), 'unexpectedly egress drop on xmit port 1 (counter: {}), at step {} {}'.format(port_counter_fields[cntr], step_id, step_desc)
                assert(xmit_2_counters[cntr] == xmit_2_counters_base[cntr]), 'unexpectedly egress drop on xmit port 2 (counter: {}), at step {} {}'.format(port_counter_fields[cntr], step_id, step_desc)
                assert(xmit_3_counters[cntr] == xmit_3_counters_base[cntr]), 'unexpectedly egress drop on xmit port 3 (counter: {}), at step {} {}'.format(port_counter_fields[cntr], step_id, step_desc)

            step_id += 1
            step_desc = 'enable TX for dst_port_3_id, to drain off buffer in dst_port_3'
            sys.stderr.write('step {}: {}\n'.format(step_id, step_desc))
            sai_thrift_port_tx_enable(self.client, asic_type, [dst_port_3_id])

            # allow enough time for the dut to sync up the counter values in counters_db
            time.sleep(8)
            # get new base counter values at recv ports
            # queue counters value is not of our interest here
<<<<<<< HEAD
            recv_counters, _ = sai_thrift_read_port_counters(self.client, port_list[src_port_id])
=======
            recv_counters, queue_counters = sai_thrift_read_port_counters(self.client, port_list[src_port_id])

            port_cnt_tbl = texttable.TextTable([''] + [port_counter_fields[idx] for idx in port_counter_indexes])
            port_cnt_tbl.add_row(['recv_counters_base'] + [recv_counters_base[idx] for idx in port_counter_indexes])
            port_cnt_tbl.add_row(['recv_counters'] + [recv_counters[idx] for idx in port_counter_indexes])
            sys.stderr.write('{}\n'.format(port_cnt_tbl))

>>>>>>> e5fb1031
            for cntr in ingress_counters:
                assert(recv_counters[cntr] == recv_counters_base[cntr]), 'unexpectedly ingress drop on recv port (counter: {}), at step {} {}'.format(port_counter_fields[cntr], step_id, step_desc)
            recv_counters_base = recv_counters

            step_id += 1
            step_desc = 'sleep 30 seconds'
            sys.stderr.write('step {}: {}\n'.format(step_id, step_desc))

            time.sleep(30)
            # get a snapshot of counter values at recv and transmit ports
            # queue counters value is not of our interest here
<<<<<<< HEAD
            recv_counters, _ = sai_thrift_read_port_counters(self.client, port_list[src_port_id])
            xmit_counters, _ = sai_thrift_read_port_counters(self.client, port_list[dst_port_id])
            xmit_2_counters, _ = sai_thrift_read_port_counters(self.client, port_list[dst_port_2_id])
            xmit_3_counters, _ = sai_thrift_read_port_counters(self.client, port_list[dst_port_3_id])
=======
            recv_counters, queue_counters = sai_thrift_read_port_counters(self.client, port_list[src_port_id])
            xmit_counters, queue_counters = sai_thrift_read_port_counters(self.client, port_list[dst_port_id])
            xmit_2_counters, queue_counters = sai_thrift_read_port_counters(self.client, port_list[dst_port_2_id])
            xmit_3_counters, queue_counters = sai_thrift_read_port_counters(self.client, port_list[dst_port_3_id])

            port_cnt_tbl = texttable.TextTable([''] + [port_counter_fields[idx] for idx in port_counter_indexes])
            port_cnt_tbl.add_row(['recv_counters_base'] + [recv_counters_base[idx] for idx in port_counter_indexes])
            port_cnt_tbl.add_row(['recv_counters'] + [recv_counters[idx] for idx in port_counter_indexes])
            port_cnt_tbl.add_row(['xmit_counters_base'] + [xmit_counters_base[idx] for idx in port_counter_indexes])
            port_cnt_tbl.add_row(['xmit_counters'] + [xmit_counters[idx] for idx in port_counter_indexes])
            port_cnt_tbl.add_row(['xmit_2_counters_base'] + [xmit_2_counters_base[idx] for idx in port_counter_indexes])
            port_cnt_tbl.add_row(['xmit_2_counters'] + [xmit_2_counters[idx] for idx in port_counter_indexes])
            port_cnt_tbl.add_row(['xmit_3_counters_base'] + [xmit_3_counters_base[idx] for idx in port_counter_indexes])
            port_cnt_tbl.add_row(['xmit_3_counters'] + [xmit_3_counters[idx] for idx in port_counter_indexes])
            sys.stderr.write('{}\n'.format(port_cnt_tbl))

>>>>>>> e5fb1031
            # recv port no pfc
            assert(recv_counters[pg] == recv_counters_base[pg]), 'unexpectedly trigger PFC for PG {} (counter: {}), at step {} {}'.format(pg, port_counter_fields[pg], step_id, step_desc)
            # recv port no ingress drop
            for cntr in ingress_counters:
                assert(recv_counters[cntr] == recv_counters_base[cntr]), 'unexpectedly ingress drop on recv port (counter: {}), at step {} {}'.format(port_counter_fields[cntr], step_id, step_desc)
            # xmit port no egress drop
            for cntr in egress_counters:
                assert(xmit_counters[cntr] == xmit_counters_base[cntr]), 'unexpectedly egress drop on xmit port 1 (counter: {}), at step {} {}'.format(port_counter_fields[cntr], step_id, step_desc)
                assert(xmit_2_counters[cntr] == xmit_2_counters_base[cntr]), 'unexpectedly egress drop on xmit port 2 (counter: {}), at step {} {}'.format(port_counter_fields[cntr], step_id, step_desc)
                assert(xmit_3_counters[cntr] == xmit_3_counters_base[cntr]), 'unexpectedly egress drop on xmit port 3 (counter: {}), at step {} {}'.format(port_counter_fields[cntr], step_id, step_desc)

        finally:
            sai_thrift_port_tx_enable(self.client, asic_type, [dst_port_id, dst_port_2_id, dst_port_3_id])

class HdrmPoolSizeTest(sai_base_test.ThriftInterfaceDataPlane):
    def setUp(self):
        sai_base_test.ThriftInterfaceDataPlane.setUp(self)
        time.sleep(5)
        switch_init(self.client)

         # Parse input parameters
        self.testbed_type = self.test_params['testbed_type']
        self.dscps = self.test_params['dscps']
        self.ecn = self.test_params['ecn']
        self.router_mac = self.test_params['router_mac']
        self.sonic_version = self.test_params['sonic_version']
        self.pgs = [pg + 2 for pg in self.test_params['pgs']] # The pfc counter index starts from index 2 in sai_thrift_read_port_counters
        self.src_port_ids = self.test_params['src_port_ids']
        self.src_port_ips = self.test_params['src_port_ips']
        print >> sys.stderr, self.src_port_ips
        sys.stderr.flush()
        # get counter names to query
        self.ingress_counters, self.egress_counters = get_counter_names(self.sonic_version)

        self.dst_port_id = self.test_params['dst_port_id']
        self.dst_port_ip = self.test_params['dst_port_ip']
        self.pgs_num = self.test_params['pgs_num']
        self.asic_type = self.test_params['sonic_asic_type']
        self.pkts_num_leak_out = self.test_params['pkts_num_leak_out']
        self.pkts_num_trig_pfc = self.test_params.get('pkts_num_trig_pfc')
        if not self.pkts_num_trig_pfc:
            self.pkts_num_trig_pfc_shp = self.test_params.get('pkts_num_trig_pfc_shp')
        self.pkts_num_hdrm_full = self.test_params['pkts_num_hdrm_full']
        self.pkts_num_hdrm_partial = self.test_params['pkts_num_hdrm_partial']
        packet_size = self.test_params.get('packet_size')

        if packet_size:
            self.pkt_size = packet_size
            cell_size = self.test_params.get('cell_size')
            self.pkt_size_factor = int(math.ceil(float(packet_size)/cell_size))
        else:
            self.pkt_size = 64
            self.pkt_size_factor = 1

        if self.pkts_num_trig_pfc:
            print >> sys.stderr, ("pkts num: leak_out: %d, trig_pfc: %d, hdrm_full: %d, hdrm_partial: %d, pkt_size %d" % (self.pkts_num_leak_out, self.pkts_num_trig_pfc, self.pkts_num_hdrm_full, self.pkts_num_hdrm_partial, self.pkt_size))
        elif self.pkts_num_trig_pfc_shp:
            print >> sys.stderr, ("pkts num: leak_out: {}, trig_pfc: {}, hdrm_full: {}, hdrm_partial: {}, pkt_size {}".format(self.pkts_num_leak_out, self.pkts_num_trig_pfc_shp, self.pkts_num_hdrm_full, self.pkts_num_hdrm_partial, self.pkt_size))

        # used only for headroom pool watermark
        if all(key in self.test_params for key in ['hdrm_pool_wm_multiplier', 'buf_pool_roid', 'cell_size', 'max_headroom']):
           self.cell_size = int(self.test_params['cell_size'])
           self.wm_multiplier = self.test_params['hdrm_pool_wm_multiplier']
           print >> sys.stderr, "Wm multiplier: %d buf_pool_roid: %s" % (self.wm_multiplier, self.test_params['buf_pool_roid'])
           self.buf_pool_roid = int(self.test_params['buf_pool_roid'], 0)
           print >> sys.stderr, "buf_pool_roid: 0x%lx" % (self.buf_pool_roid)
           self.max_headroom = int(self.test_params['max_headroom'])
        else:
           self.wm_multiplier = None

        sys.stderr.flush()

        self.dst_port_mac = self.dataplane.get_mac(0, self.dst_port_id)
        self.src_port_macs = [self.dataplane.get_mac(0, ptid) for ptid in self.src_port_ids]

        if self.testbed_type in ['t0', 't0-64', 't0-116']:
            # populate ARP
            for idx, ptid in enumerate(self.src_port_ids):

                arpreq_pkt = simple_arp_packet(
                              eth_dst='ff:ff:ff:ff:ff:ff',
                              eth_src=self.src_port_macs[idx],
                              arp_op=1,
                              ip_snd=self.src_port_ips[idx],
                              ip_tgt='192.168.0.1',
                              hw_snd=self.src_port_macs[idx],
                              hw_tgt='00:00:00:00:00:00')
                send_packet(self, ptid, arpreq_pkt)
            arpreq_pkt = simple_arp_packet(
                          eth_dst='ff:ff:ff:ff:ff:ff',
                          eth_src=self.dst_port_mac,
                          arp_op=1,
                          ip_snd=self.dst_port_ip,
                          ip_tgt='192.168.0.1',
                          hw_snd=self.dst_port_mac,
                          hw_tgt='00:00:00:00:00:00')
            send_packet(self, self.dst_port_id, arpreq_pkt)
        time.sleep(8)

    def tearDown(self):
        sai_base_test.ThriftInterfaceDataPlane.tearDown(self)

    def runTest(self):
        margin = self.test_params.get('margin')
        if not margin:
            margin = 0
        sidx_dscp_pg_tuples = [(sidx, dscp, self.pgs[pgidx]) for sidx, sid in enumerate(self.src_port_ids) for pgidx, dscp in enumerate(self.dscps)]
        assert(len(sidx_dscp_pg_tuples) >= self.pgs_num)
        print >> sys.stderr, sidx_dscp_pg_tuples
        sys.stderr.flush()

        # get a snapshot of counter values at recv and transmit ports
        # queue_counters value is not of our interest here
        recv_counters_bases = [sai_thrift_read_port_counters(self.client, port_list[sid])[0] for sid in self.src_port_ids]
        xmit_counters_base, queue_counters = sai_thrift_read_port_counters(self.client, port_list[self.dst_port_id])

        # For TH3, some packets stay in egress memory and doesn't show up in shared buffer or leakout
        if 'pkts_num_egr_mem' in self.test_params.keys():
            pkts_num_egr_mem = int(self.test_params['pkts_num_egr_mem'])

        # Pause egress of dut xmit port
        sai_thrift_port_tx_disable(self.client, self.asic_type, [self.dst_port_id])

        try:
            # send packets to leak out
            sidx = 0
            pkt = simple_tcp_packet(pktlen=self.pkt_size,
                        eth_dst=self.router_mac if self.router_mac != '' else self.dst_port_mac,
                        eth_src=self.src_port_macs[sidx],
                        ip_src=self.src_port_ips[sidx],
                        ip_dst=self.dst_port_ip,
                        ip_ttl=64)

            hwsku = self.test_params['hwsku']
            if (hwsku == 'DellEMC-Z9332f-M-O16C64' or hwsku == 'DellEMC-Z9332f-O32'):
                send_packet(self, self.src_port_ids[sidx], pkt, pkts_num_egr_mem + self.pkts_num_leak_out)
            else:
                send_packet(self, self.src_port_ids[sidx], pkt, self.pkts_num_leak_out)

            # send packets to all pgs to fill the service pool
            # and trigger PFC on all pgs
            for i in range(0, self.pgs_num):
                # Prepare TCP packet data
                tos = sidx_dscp_pg_tuples[i][1] << 2
                tos |= self.ecn
                ttl = 64
                default_packet_length = self.pkt_size
                pkt = simple_tcp_packet(pktlen=default_packet_length,
                                        eth_dst=self.router_mac if self.router_mac != '' else self.dst_port_mac,
                                        eth_src=self.src_port_macs[sidx_dscp_pg_tuples[i][0]],
                                        ip_src=self.src_port_ips[sidx_dscp_pg_tuples[i][0]],
                                        ip_dst=self.dst_port_ip,
                                        ip_tos=tos,
                                        ip_ttl=ttl)
                if self.pkts_num_trig_pfc:
                    pkts_num_trig_pfc = self.pkts_num_trig_pfc
                else:
                    pkts_num_trig_pfc = self.pkts_num_trig_pfc_shp[i]

                send_packet(self, self.src_port_ids[sidx_dscp_pg_tuples[i][0]], pkt, pkts_num_trig_pfc / self.pkt_size_factor)

            print >> sys.stderr, "Service pool almost filled"
            sys.stderr.flush()
            # allow enough time for the dut to sync up the counter values in counters_db
            time.sleep(8)

            for i in range(0, self.pgs_num):
                # Prepare TCP packet data
                tos = sidx_dscp_pg_tuples[i][1] << 2
                tos |= self.ecn
                ttl = 64
                default_packet_length = self.pkt_size
                pkt = simple_tcp_packet(pktlen=default_packet_length,
                                        eth_dst=self.router_mac if self.router_mac != '' else self.dst_port_mac,
                                        eth_src=self.src_port_macs[sidx_dscp_pg_tuples[i][0]],
                                        ip_src=self.src_port_ips[sidx_dscp_pg_tuples[i][0]],
                                        ip_dst=self.dst_port_ip,
                                        ip_tos=tos,
                                        ip_ttl=ttl)
                pkt_cnt = 0

                recv_counters, queue_counters = sai_thrift_read_port_counters(self.client, port_list[self.src_port_ids[sidx_dscp_pg_tuples[i][0]]])
                while (recv_counters[sidx_dscp_pg_tuples[i][2]] == recv_counters_bases[sidx_dscp_pg_tuples[i][0]][sidx_dscp_pg_tuples[i][2]]) and (pkt_cnt < 10):
                    send_packet(self, self.src_port_ids[sidx_dscp_pg_tuples[i][0]], pkt, 1)
                    pkt_cnt += 1
                    # allow enough time for the dut to sync up the counter values in counters_db
                    time.sleep(8)

                    # get a snapshot of counter values at recv and transmit ports
                    # queue_counters value is not of our interest here
                    recv_counters, queue_counters = sai_thrift_read_port_counters(self.client, port_list[self.src_port_ids[sidx_dscp_pg_tuples[i][0]]])

                if pkt_cnt == 10:
                    sys.exit("Too many pkts needed to trigger pfc: %d" % (pkt_cnt))
                assert(recv_counters[sidx_dscp_pg_tuples[i][2]] > recv_counters_bases[sidx_dscp_pg_tuples[i][0]][sidx_dscp_pg_tuples[i][2]])
                print >> sys.stderr, "%d packets for sid: %d, pg: %d to trigger pfc" % (pkt_cnt, self.src_port_ids[sidx_dscp_pg_tuples[i][0]], sidx_dscp_pg_tuples[i][2] - 2)
                sys.stderr.flush()

            print >> sys.stderr, "PFC triggered"
            sys.stderr.flush()

            upper_bound = 2
            if self.wm_multiplier:
                hdrm_pool_wm = sai_thrift_read_headroom_pool_watermark(self.client, self.buf_pool_roid)
                print >> sys.stderr, "Actual headroom pool watermark value to start: %d" % hdrm_pool_wm
                assert (hdrm_pool_wm <= (upper_bound * self.cell_size * self.wm_multiplier))

            expected_wm = 0
            wm_pkt_num = 0
            upper_bound_wm = 0
            # send packets to all pgs to fill the headroom pool
            for i in range(0, self.pgs_num):
                # Prepare TCP packet data
                tos = sidx_dscp_pg_tuples[i][1] << 2
                tos |= self.ecn
                ttl = 64
                default_packet_length = self.pkt_size
                pkt = simple_tcp_packet(pktlen=default_packet_length,
                                        eth_dst=self.router_mac if self.router_mac != '' else self.dst_port_mac,
                                        eth_src=self.src_port_macs[sidx_dscp_pg_tuples[i][0]],
                                        ip_src=self.src_port_ips[sidx_dscp_pg_tuples[i][0]],
                                        ip_dst=self.dst_port_ip,
                                        ip_tos=tos,
                                        ip_ttl=ttl)

                send_packet(self, self.src_port_ids[sidx_dscp_pg_tuples[i][0]], pkt, self.pkts_num_hdrm_full / self.pkt_size_factor if i != self.pgs_num - 1 else self.pkts_num_hdrm_partial / self.pkt_size_factor)
                # allow enough time for the dut to sync up the counter values in counters_db
                time.sleep(8)

                recv_counters, queue_counters = sai_thrift_read_port_counters(self.client, port_list[self.src_port_ids[sidx_dscp_pg_tuples[i][0]]])
                # assert no ingress drop
                for cntr in self.ingress_counters:
                    assert(recv_counters[cntr] == recv_counters_bases[sidx_dscp_pg_tuples[i][0]][cntr])

                if self.wm_multiplier:
                    wm_pkt_num += (self.pkts_num_hdrm_full if i != self.pgs_num - 1 else self.pkts_num_hdrm_partial)
                    hdrm_pool_wm = sai_thrift_read_headroom_pool_watermark(self.client, self.buf_pool_roid)
                    expected_wm = wm_pkt_num * self.cell_size * self.wm_multiplier
                    upper_bound_wm = expected_wm + (upper_bound * self.cell_size * self.wm_multiplier)
                    if upper_bound_wm > self.max_headroom:
                        upper_bound_wm = self.max_headroom

                    print >> sys.stderr, "pkts sent: %d, lower bound: %d, actual headroom pool watermark: %d, upper_bound: %d" % (
                        wm_pkt_num, expected_wm, hdrm_pool_wm, upper_bound_wm)
                    if 'innovium' not in self.asic_type:
                        assert(expected_wm <= hdrm_pool_wm)
                    assert(hdrm_pool_wm <= upper_bound_wm)

            print >> sys.stderr, "all but the last pg hdrms filled"
            sys.stderr.flush()

            # last pg
            i = self.pgs_num - 1
            # send 1 packet on last pg to trigger ingress drop
            send_packet(self, self.src_port_ids[sidx_dscp_pg_tuples[i][0]], pkt, 1 + 2 * margin)
            # allow enough time for the dut to sync up the counter values in counters_db
            time.sleep(8)
            recv_counters, queue_counters = sai_thrift_read_port_counters(self.client, port_list[self.src_port_ids[sidx_dscp_pg_tuples[i][0]]])
            # assert ingress drop
            for cntr in self.ingress_counters:
                assert(recv_counters[cntr] > recv_counters_bases[sidx_dscp_pg_tuples[i][0]][cntr])

            # assert no egress drop at the dut xmit port
            xmit_counters, queue_counters = sai_thrift_read_port_counters(self.client, port_list[self.dst_port_id])
            for cntr in self.egress_counters:
                assert(xmit_counters[cntr] == xmit_counters_base[cntr])

            print >> sys.stderr, "pg hdrm filled"
            if self.wm_multiplier:
               # assert hdrm pool wm still remains the same
               hdrm_pool_wm = sai_thrift_read_headroom_pool_watermark(
                   self.client, self.buf_pool_roid)
               if 'innovium' not in self.asic_type:
                   assert(expected_wm <= hdrm_pool_wm)
               assert(hdrm_pool_wm <= upper_bound_wm)
               # at this point headroom pool should be full. send few more packets to continue causing drops
               print >> sys.stderr, "overflow headroom pool"
               send_packet(self, self.src_port_ids[sidx_dscp_pg_tuples[i][0]], pkt, 10)
               hdrm_pool_wm = sai_thrift_read_headroom_pool_watermark(self.client, self.buf_pool_roid)
               assert(hdrm_pool_wm <= self.max_headroom)
            sys.stderr.flush()

        finally:
            sai_thrift_port_tx_enable(self.client, self.asic_type, [self.dst_port_id])

class SharedResSizeTest(sai_base_test.ThriftInterfaceDataPlane):
    def setUp(self):
        sai_base_test.ThriftInterfaceDataPlane.setUp(self)
        time.sleep(5)
        switch_init(self.client)

         # Parse input parameters
        self.testbed_type = self.test_params['testbed_type']
        self.dscps = self.test_params['dscps']
        self.ecn = self.test_params['ecn']
        self.router_mac = self.test_params['router_mac']
        self.sonic_version = self.test_params['sonic_version']
        self.pgs = self.test_params['pgs']
        self.pg_cntr_indices = [pg + 2 for pg in self.pgs]
        self.queues = self.test_params['queues']
        self.src_port_ids = self.test_params['src_port_ids']
        self.src_port_ips = self.test_params['src_port_ips']
        print >> sys.stderr, self.src_port_ips
        sys.stderr.flush()
        # get counter names to query
        self.ingress_counters, self.egress_counters = get_counter_names(self.sonic_version)

        self.dst_port_ids = self.test_params['dst_port_ids']
        self.dst_port_ips = self.test_params['dst_port_ips']
        self.asic_type = self.test_params['sonic_asic_type']
        self.pkt_counts = self.test_params['pkt_counts']
        self.shared_limit_bytes = self.test_params['shared_limit_bytes']

        # LACP causes slow increase in memory consumption over duration of the test, thus
        # a margin may be needed.
        if 'pkts_num_margin' in self.test_params:
            self.margin = int(self.test_params['pkts_num_margin'])
        else:
            self.margin = 0

        if 'packet_size' in self.test_params:
            self.packet_size = self.test_params['packet_size']
            self.cell_size = self.test_params['cell_size']
        else:
            self.packet_size = 64
            self.cell_size = 350

        self.dst_port_macs = [self.dataplane.get_mac(0, ptid) for ptid in self.dst_port_ids]
        self.src_port_macs = [self.dataplane.get_mac(0, ptid) for ptid in self.src_port_ids]

        time.sleep(8)

    def tearDown(self):
        sai_base_test.ThriftInterfaceDataPlane.tearDown(self)

    def runTest(self):
        assert len(self.dscps) == len(self.pgs) == len(self.src_port_ids) == len(self.dst_port_ids) == len(self.pkt_counts)

        # Need at least 2 packet send instructions
        assert len(self.pkt_counts) >= 2

        # Reservation limit should be indicated by single packet, which is then modified
        # by the given margin
        assert self.pkt_counts[-1] == 1
        self.pkt_counts[-1] += 2 * self.margin

        # Second to last pkt count instruction needs to be reduced by margin to avoid
        # triggering XOFF early.
        assert self.pkt_counts[-2] >= self.margin
        self.pkt_counts[-2] -= self.margin

        # Test configuration packet counts and sizing should accurately trigger shared limit
        cell_occupancy = (self.packet_size + self.cell_size - 1) / self.cell_size
        assert sum(self.pkt_counts[:-1]) * cell_occupancy * self.cell_size < self.shared_limit_bytes
        assert sum(self.pkt_counts) * cell_occupancy * self.cell_size >= self.shared_limit_bytes

        # get a snapshot of counter values at recv and transmit ports
        recv_counters_bases = [sai_thrift_read_port_counters(self.client, port_list[sid])[0] for sid in self.src_port_ids]
        xmit_counters_bases = [sai_thrift_read_port_counters(self.client, port_list[sid])[0] for sid in self.dst_port_ids]

        # Disable all dst ports
        uniq_dst_ports = list(set(self.dst_port_ids))
        sai_thrift_port_tx_disable(self.client, self.asic_type, uniq_dst_ports)

        try:
            for i in range(len(self.src_port_ids)):
                dscp = self.dscps[i]
                pg = self.pgs[i]
                queue = self.queues[i]
                src_port_id = self.src_port_ids[i]
                dst_port_id = self.dst_port_ids[i]
                src_port_mac = self.src_port_macs[i]
                dst_port_mac = self.dst_port_macs[i]
                src_port_ip = self.src_port_ips[i]
                dst_port_ip = self.dst_port_ips[i]
                pkt_count = self.pkt_counts[i]

                tos = (dscp << 2) | self.ecn
                ttl = 64
                pkt = simple_tcp_packet(pktlen=self.packet_size,
                                        eth_dst=self.router_mac if self.router_mac != '' else dst_port_mac,
                                        eth_src=src_port_mac,
                                        ip_src=src_port_ip,
                                        ip_dst=dst_port_ip,
                                        ip_tos=tos,
                                        ip_ttl=ttl)

                if i == len(self.src_port_ids) - 1:
                    # Verify XOFF has not been triggered on final port before sending traffic
                    print >> sys.stderr, "Verifying XOFF hasn't been triggered yet on final iteration"
                    sys.stderr.flush()
                    time.sleep(8)
                    recv_counters = sai_thrift_read_port_counters(self.client, port_list[src_port_id])[0]
                    xoff_txd = recv_counters[self.pg_cntr_indices[i]] - recv_counters_bases[i][self.pg_cntr_indices[i]]
                    assert xoff_txd == 0, "XOFF triggered too early on final iteration, XOFF count is %d" % xoff_txd

                # Send requested number of packets
                print >> sys.stderr, "Sending %d packets for dscp=%d, pg=%d, src_port_id=%d, dst_port_id=%d" % (pkt_count, dscp, pg, src_port_id, dst_port_id)
                sys.stderr.flush()
                if 'cisco-8000' in self.asic_type:
                    assert(fill_leakout_plus_one(self, src_port_id, dst_port_id, pkt, queue, self.asic_type))
                    pkt_count -= 1 # leakout adds 1 packet, subtract from current iteration

                send_packet(self, src_port_id, pkt, pkt_count)

                if i == len(self.src_port_ids) - 1:
                    # Verify XOFF has now been triggered on final port
                    print >> sys.stderr, "Verifying XOFF has now been triggered on final iteration"
                    sys.stderr.flush()
                    time.sleep(8)
                    recv_counters = sai_thrift_read_port_counters(self.client, port_list[src_port_id])[0]
                    xoff_txd = recv_counters[self.pg_cntr_indices[i]] - recv_counters_bases[i][self.pg_cntr_indices[i]]
                    assert xoff_txd > 0, "Failed to trigger XOFF on final iteration"

            # Verify no ingress/egress drops for all ports
            recv_counters_list = [sai_thrift_read_port_counters(self.client, port_list[sid])[0] for sid in self.src_port_ids]
            xmit_counters_list = [sai_thrift_read_port_counters(self.client, port_list[sid])[0] for sid in self.dst_port_ids]
            for i in range(len(self.src_port_ids)):
                for cntr in self.ingress_counters:
                    drops = recv_counters_list[i][cntr] - recv_counters_bases[i][cntr]
                    assert drops == 0, "Detected %d ingress drops" % drops
                for cntr in self.egress_counters:
                    drops = xmit_counters_list[i][cntr] - xmit_counters_bases[i][cntr]
                    assert drops == 0, "Detected %d egress drops" % drops

        finally:
            sai_thrift_port_tx_enable(self.client, self.asic_type, uniq_dst_ports)

# TODO: remove sai_thrift_clear_all_counters and change to use incremental counter values
class DscpEcnSend(sai_base_test.ThriftInterfaceDataPlane):
    def runTest(self):
        switch_init(self.client)

        # Parse input parameters
        dscp = int(self.test_params['dscp'])
        ecn = int(self.test_params['ecn'])
        router_mac = self.test_params['router_mac']
        sonic_version = self.test_params['sonic_version']
        default_packet_length = 64
        dst_port_id = int(self.test_params['dst_port_id'])
        dst_port_ip = self.test_params['dst_port_ip']
        dst_port_mac = self.dataplane.get_mac(0, dst_port_id)
        src_port_id = int(self.test_params['src_port_id'])
        src_port_ip = self.test_params['src_port_ip']
        src_port_mac = self.dataplane.get_mac(0, src_port_id)
        num_of_pkts = self.test_params['num_of_pkts']
        limit = self.test_params['limit']
        min_limit = self.test_params['min_limit']
        cell_size = self.test_params['cell_size']
        # get counter names to query
        ingress_counters, egress_counters = get_counter_names(sonic_version)

        #STOP PORT FUNCTION
        sched_prof_id=sai_thrift_create_scheduler_profile(self.client,STOP_PORT_MAX_RATE)
        attr_value = sai_thrift_attribute_value_t(oid=sched_prof_id)
        attr = sai_thrift_attribute_t(id=SAI_PORT_ATTR_QOS_SCHEDULER_PROFILE_ID, value=attr_value)
        self.client.sai_thrift_set_port_attribute(port_list[dst_port_id], attr)

        # Clear Counters
        sai_thrift_clear_all_counters(self.client)

        #send packets
        try:
            tos = dscp << 2
            tos |= ecn
            ttl = 64
            for i in range(0, num_of_pkts):
                pkt = simple_tcp_packet(pktlen=default_packet_length,
                                    eth_dst=router_mac,
                                    eth_src=src_port_mac,
                                    ip_src=src_port_ip,
                                    ip_dst=dst_port_ip,
                                    ip_tos=tos,
                                    ip_ttl=ttl)
                send_packet(self, 0, pkt)

            leaking_pkt_number = 0
            for (rcv_port_number, pkt_str, pkt_time) in self.dataplane.packets(0, 1):
                leaking_pkt_number += 1
            print "leaking packet %d" % leaking_pkt_number

            # Read Counters
            print "DST port counters: "
            port_counters, queue_counters = sai_thrift_read_port_counters(self.client, port_list[dst_port_id])
            print port_counters
            print queue_counters

            # Clear Counters
            sai_thrift_clear_all_counters(self.client)

            # Set receiving socket buffers to some big value
            for p in self.dataplane.ports.values():
                p.socket.setsockopt(socket.SOL_SOCKET, socket.SO_RCVBUF, 41943040)

            # RELEASE PORT
            sched_prof_id=sai_thrift_create_scheduler_profile(self.client,RELEASE_PORT_MAX_RATE)
            attr_value = sai_thrift_attribute_value_t(oid=sched_prof_id)
            attr = sai_thrift_attribute_t(id=SAI_PORT_ATTR_QOS_SCHEDULER_PROFILE_ID, value=attr_value)
            self.client.sai_thrift_set_port_attribute(port_list[dst_port_id],attr)

            # if (ecn == 1) - capture and parse all incoming packets
            marked_cnt = 0
            not_marked_cnt = 0
            if (ecn == 1):
                print ""
                print "ECN capable packets generated, releasing dst_port and analyzing traffic -"

                cnt = 0
                pkts = []
                for i in xrange(num_of_pkts):
                    (rcv_device, rcv_port, rcv_pkt, pkt_time) = dp_poll(self, device_number=0, port_number=dst_port_id, timeout=0.2)
                    if rcv_pkt is not None:
                        cnt += 1
                        pkts.append(rcv_pkt)
                    else:  # Received less packets then expected
                        assert (cnt == num_of_pkts)
                print "    Received packets:    " + str(cnt)

                for pkt_to_inspect in pkts:
                    pkt_str = hex_dump_buffer(pkt_to_inspect)

                    # Count marked and not marked amount of packets
                    if ( (int(pkt_str[ECN_INDEX_IN_HEADER]) & 0x03)  == 1 ):
                        not_marked_cnt += 1
                    elif ( (int(pkt_str[ECN_INDEX_IN_HEADER]) & 0x03) == 3 ):
                        assert (not_marked_cnt == 0)
                        marked_cnt += 1

                print "    ECN non-marked pkts: " + str(not_marked_cnt)
                print "    ECN marked pkts:     " + str(marked_cnt)
                print ""

            time.sleep(5)
            # Read Counters
            print "DST port counters: "
            port_counters, queue_counters = sai_thrift_read_port_counters(self.client, port_list[dst_port_id])
            print port_counters
            print queue_counters
            if (ecn == 0):
                transmitted_data = port_counters[TRANSMITTED_PKTS] * 2 * cell_size #num_of_pkts*pkt_size_in_cells*cell_size
                assert (port_counters[TRANSMITTED_OCTETS] <= limit * 1.05)
                assert (transmitted_data >= min_limit)
                assert (marked_cnt == 0)
            elif (ecn == 1):
                non_marked_data = not_marked_cnt * 2 * cell_size
                assert (non_marked_data <= limit*1.05)
                assert (non_marked_data >= limit*0.95)
                assert (marked_cnt == (num_of_pkts - not_marked_cnt))
                for cntr in egress_counters:
                    assert (port_counters[cntr]  == 0)
                for cntr in ingress_counters:
                    assert (port_counters[cntr] == 0)

        finally:
            # RELEASE PORT
            sched_prof_id=sai_thrift_create_scheduler_profile(self.client,RELEASE_PORT_MAX_RATE)
            attr_value = sai_thrift_attribute_value_t(oid=sched_prof_id)
            attr = sai_thrift_attribute_t(id=SAI_PORT_ATTR_QOS_SCHEDULER_PROFILE_ID, value=attr_value)
            self.client.sai_thrift_set_port_attribute(port_list[dst_port_id],attr)
            print "END OF TEST"

class WRRtest(sai_base_test.ThriftInterfaceDataPlane):
    def runTest(self):
        switch_init(self.client)

        # Parse input parameters
        ecn = int(self.test_params['ecn'])
        router_mac = self.test_params['router_mac']
        dst_port_id = int(self.test_params['dst_port_id'])
        dst_port_ip = self.test_params['dst_port_ip']
        dst_port_mac = self.dataplane.get_mac(0, dst_port_id)
        src_port_id = int(self.test_params['src_port_id'])
        src_port_ip = self.test_params['src_port_ip']
        src_port_vlan = self.test_params['src_port_vlan']
        src_port_mac = self.dataplane.get_mac(0, src_port_id)
        qos_remap_enable = bool(self.test_params.get('qos_remap_enable', False))
        print >> sys.stderr, "dst_port_id: %d, src_port_id: %d qos_remap_enable: %d" % (dst_port_id, src_port_id, qos_remap_enable)
        print >> sys.stderr, "dst_port_mac: %s, src_port_mac: %s, src_port_ip: %s, dst_port_ip: %s" % (dst_port_mac, src_port_mac, src_port_ip, dst_port_ip)
        
        asic_type = self.test_params['sonic_asic_type']
        default_packet_length = 1500
        exp_ip_id = 110
        queue_0_num_of_pkts = int(self.test_params.get('q0_num_of_pkts', 0))
        queue_1_num_of_pkts = int(self.test_params.get('q1_num_of_pkts', 0))
        queue_2_num_of_pkts = int(self.test_params.get('q2_num_of_pkts', 0))
        queue_3_num_of_pkts = int(self.test_params.get('q3_num_of_pkts', 0))
        queue_4_num_of_pkts = int(self.test_params.get('q4_num_of_pkts', 0))
        queue_5_num_of_pkts = int(self.test_params.get('q5_num_of_pkts', 0))
        queue_6_num_of_pkts = int(self.test_params.get('q6_num_of_pkts', 0))
        queue_7_num_of_pkts = int(self.test_params.get('q7_num_of_pkts', 0))
        limit = int(self.test_params['limit'])
        pkts_num_leak_out = int(self.test_params['pkts_num_leak_out'])
        topo = self.test_params['topo']

        if 'backend' not in topo:
            if not qos_remap_enable:
                # When qos_remap is disabled, the map is as below
                # DSCP TC QUEUE
                # 3    3    3
                # 4    4    4
                # 8    0    0
                # 0    1    1
                # 5    2    2
                # 46   5    5
                # 48   6    6
                prio_list = [3, 4, 8, 0, 5, 46, 48]
                q_pkt_cnt = [queue_3_num_of_pkts, queue_4_num_of_pkts, queue_0_num_of_pkts, queue_1_num_of_pkts, queue_2_num_of_pkts, queue_5_num_of_pkts, queue_6_num_of_pkts]
            else:
                # When qos_remap is enabled, the map is as below
                # DSCP TC QUEUE
                # 3    3    3
                # 4    4    4
                # 8    0    0
                # 0    1    1
                # 46   5    5
                # 48   7    7
                prio_list = [3, 4, 8, 0, 46, 48]
                q_pkt_cnt = [queue_3_num_of_pkts, queue_4_num_of_pkts, queue_0_num_of_pkts, queue_1_num_of_pkts, queue_5_num_of_pkts, queue_7_num_of_pkts]
        else:
            prio_list = [3, 4, 1, 0, 2, 5, 6]
            q_pkt_cnt = [queue_3_num_of_pkts, queue_4_num_of_pkts, queue_1_num_of_pkts, queue_0_num_of_pkts, queue_2_num_of_pkts, queue_5_num_of_pkts, queue_6_num_of_pkts]
        q_cnt_sum = sum(q_pkt_cnt)
        # Send packets to leak out
        pkt_dst_mac = router_mac if router_mac != '' else dst_port_mac
        pkt = construct_ip_pkt(64,
                               pkt_dst_mac,
                               src_port_mac,
                               src_port_ip,
                               dst_port_ip,
                               0,
                               src_port_vlan,
                               ttl=64)

        print >> sys.stderr, "dst_port_id: %d, src_port_id: %d, src_port_vlan: %s" % (dst_port_id, src_port_id, src_port_vlan)
        # in case dst_port_id is part of LAG, find out the actual dst port
        # for given IP parameters
        dst_port_id = get_rx_port(
            self, 0, src_port_id, pkt_dst_mac, dst_port_ip, src_port_ip, src_port_vlan
        )
        print >> sys.stderr, "actual dst_port_id: {}".format(dst_port_id)

        sai_thrift_port_tx_disable(self.client, asic_type, [dst_port_id])

        send_packet(self, src_port_id, pkt, pkts_num_leak_out)

        # Get a snapshot of counter values
        port_counters_base, queue_counters_base = sai_thrift_read_port_counters(self.client, port_list[dst_port_id])

        # Send packets to each queue based on priority/dscp field
        for prio, pkt_cnt in zip(prio_list, q_pkt_cnt):
            pkt = construct_ip_pkt(default_packet_length,
                                   pkt_dst_mac,
                                   src_port_mac,
                                   src_port_ip,
                                   dst_port_ip,
                                   prio,
                                   src_port_vlan,
                                   ip_id=exp_ip_id,
                                   ecn=ecn,
                                   ttl=64)
            send_packet(self, src_port_id, pkt, pkt_cnt)

        # Set receiving socket buffers to some big value
        for p in self.dataplane.ports.values():
            p.socket.setsockopt(socket.SOL_SOCKET, socket.SO_RCVBUF, 41943040)

        # Release port
        sai_thrift_port_tx_enable(self.client, asic_type, [dst_port_id])

        cnt = 0
        pkts = []
        recv_pkt = scapy.Ether()

        while recv_pkt:
            received = self.dataplane.poll(device_number=0, port_number=dst_port_id, timeout=2)
            if isinstance(received, self.dataplane.PollFailure):
                recv_pkt = None
                break
            recv_pkt = scapy.Ether(received.packet)

            try:
                if recv_pkt[scapy.IP].src == src_port_ip and recv_pkt[scapy.IP].dst == dst_port_ip and recv_pkt[scapy.IP].id == exp_ip_id:
                    cnt += 1
                    pkts.append(recv_pkt)
            except AttributeError:
                continue
            except IndexError:
                # Ignore captured non-IP packet
                continue

        queue_pkt_counters = [0] * (prio_list[-1] + 1)
        queue_num_of_pkts  = [0] * (prio_list[-1] + 1)
        for prio, q_cnt in zip(prio_list, q_pkt_cnt):
            queue_num_of_pkts[prio] = q_cnt

        total_pkts = 0

        diff_list = []

        for pkt_to_inspect in pkts:
            if 'backend' in topo:
                dscp_of_pkt = pkt_to_inspect[scapy.Dot1Q].prio
            else:
                dscp_of_pkt = pkt_to_inspect.payload.tos >> 2
            total_pkts += 1

            # Count packet ordering

            queue_pkt_counters[dscp_of_pkt] += 1
            if queue_pkt_counters[dscp_of_pkt] == queue_num_of_pkts[dscp_of_pkt]:
                 diff_list.append((dscp_of_pkt, q_cnt_sum - total_pkts))

            print >> sys.stderr, queue_pkt_counters

        print >> sys.stderr, "Difference for each dscp: "
        print >> sys.stderr, diff_list

        for dscp, diff in diff_list:
            assert diff < limit, "Difference for %d is %d which exceeds limit %d" % (dscp, diff, limit)

        # Read counters
        print "DST port counters: "
        port_counters, queue_counters = sai_thrift_read_port_counters(self.client, port_list[dst_port_id])
        print >> sys.stderr, map(operator.sub, queue_counters, queue_counters_base)

        # All packets sent should be received intact
        assert(q_cnt_sum == total_pkts)


class LossyQueueTest(sai_base_test.ThriftInterfaceDataPlane):
    def runTest(self):
        switch_init(self.client)

        # Parse input parameters
        dscp = int(self.test_params['dscp'])
        ecn = int(self.test_params['ecn'])
        pg = int(self.test_params['pg']) + 2 # The pfc counter index starts from index 2 in sai_thrift_read_port_counters
        sonic_version = self.test_params['sonic_version']
        router_mac = self.test_params['router_mac']
        max_buffer_size = int(self.test_params['buffer_max_size'])
        headroom_size = int(self.test_params['headroom_size'])
        dst_port_id = int(self.test_params['dst_port_id'])
        dst_port_ip = self.test_params['dst_port_ip']
        dst_port_mac = self.dataplane.get_mac(0, dst_port_id)
        dst_port_2_id = int(self.test_params['dst_port_2_id'])
        dst_port_2_ip = self.test_params['dst_port_2_ip']
        dst_port_2_mac = self.dataplane.get_mac(0, dst_port_2_id)
        src_port_id = int(self.test_params['src_port_id'])
        src_port_ip = self.test_params['src_port_ip']
        src_port_vlan = self.test_params['src_port_vlan']
        src_port_mac = self.dataplane.get_mac(0, src_port_id)
        asic_type = self.test_params['sonic_asic_type']
        hwsku = self.test_params['hwsku']

        # get counter names to query
        ingress_counters, egress_counters = get_counter_names(sonic_version)

        # prepare tcp packet data
        ttl = 64

        pkts_num_leak_out = int(self.test_params['pkts_num_leak_out'])
        pkts_num_trig_egr_drp = int(self.test_params['pkts_num_trig_egr_drp'])
        if 'packet_size' in self.test_params.keys():
            packet_length = int(self.test_params['packet_size'])
            cell_size = int(self.test_params['cell_size'])
            if packet_length != 64:
                cell_occupancy = (packet_length + cell_size - 1) / cell_size
                pkts_num_trig_egr_drp /= cell_occupancy
                # It is possible that pkts_num_trig_egr_drp * cell_occupancy < original pkts_num_trig_egr_drp,
                # which probably can fail the assert(xmit_counters[EGRESS_DROP] > xmit_counters_base[EGRESS_DROP])
                # due to not sending enough packets.
                # To avoid that we need a larger margin
        else:
            packet_length = 64

        pkt_dst_mac = router_mac if router_mac != '' else dst_port_mac
        pkt = construct_ip_pkt(packet_length,
                               pkt_dst_mac,
                               src_port_mac,
                               src_port_ip,
                               dst_port_ip,
                               dscp,
                               src_port_vlan,
                               ecn=ecn,
                               ttl=ttl)
        print >> sys.stderr, "dst_port_id: %d, src_port_id: %d src_port_vlan: %s" % (dst_port_id, src_port_id, src_port_vlan)
        # in case dst_port_id is part of LAG, find out the actual dst port
        # for given IP parameters
        dst_port_id = get_rx_port(
            self, 0, src_port_id, pkt_dst_mac, dst_port_ip, src_port_ip, src_port_vlan
        )
        print >> sys.stderr, "actual dst_port_id: %d" % (dst_port_id)

        # get a snapshot of counter values at recv and transmit ports
        # queue_counters value is not of our interest here
        recv_counters_base, queue_counters = sai_thrift_read_port_counters(self.client, port_list[src_port_id])
        xmit_counters_base, queue_counters = sai_thrift_read_port_counters(self.client, port_list[dst_port_id])
        # add slight tolerance in threshold characterization to consider
        # the case that cpu puts packets in the egress queue after we pause the egress
        # or the leak out is simply less than expected as we have occasionally observed
        if 'pkts_num_margin' in self.test_params.keys():
            margin = int(self.test_params['pkts_num_margin'])
        else:
            margin = 2

        # For TH3, some packets stay in egress memory and doesn't show up in shared buffer or leakout
        if 'pkts_num_egr_mem' in self.test_params.keys():
            pkts_num_egr_mem = int(self.test_params['pkts_num_egr_mem'])

        sai_thrift_port_tx_disable(self.client, asic_type, [dst_port_id])

        try:
            # Since there is variability in packet leakout in hwsku Arista-7050CX3-32S-D48C8 and
            # Arista-7050CX3-32S-C32. Starting with zero pkts_num_leak_out and trying to find
            # actual leakout by sending packets and reading actual leakout from HW
            if hwsku == 'Arista-7050CX3-32S-D48C8' or hwsku == 'Arista-7050CX3-32S-C32' or hwsku == 'DellEMC-Z9332f-O32' or hwsku == 'DellEMC-Z9332f-M-O16C64':
                pkts_num_leak_out = 0

            if asic_type == 'cisco-8000':
                assert(fill_leakout_plus_one(self, src_port_id, dst_port_id, pkt, int(self.test_params['pg']), asic_type))

           # send packets short of triggering egress drop
            if hwsku == 'DellEMC-Z9332f-O32' or hwsku == 'DellEMC-Z9332f-M-O16C64':
               # send packets short of triggering egress drop
                send_packet(self, src_port_id, pkt, pkts_num_egr_mem + pkts_num_leak_out + pkts_num_trig_egr_drp - 1 - margin)
            else:
               # send packets short of triggering egress drop
                send_packet(self, src_port_id, pkt, pkts_num_leak_out + pkts_num_trig_egr_drp - 1 - margin)

            if hwsku == 'Arista-7050CX3-32S-D48C8' or hwsku == 'Arista-7050CX3-32S-C32' or hwsku == 'DellEMC-Z9332f-O32' or hwsku == 'DellEMC-Z9332f-M-O16C64':
                xmit_counters, queue_counters = sai_thrift_read_port_counters(self.client, port_list[dst_port_id])
                actual_pkts_num_leak_out = xmit_counters[TRANSMITTED_PKTS] -  xmit_counters_base[TRANSMITTED_PKTS]
                send_packet(self, src_port_id, pkt, actual_pkts_num_leak_out)

            # allow enough time for the dut to sync up the counter values in counters_db
            time.sleep(8)
            # get a snapshot of counter values at recv and transmit ports
            # queue counters value is not of our interest here
            recv_counters, queue_counters = sai_thrift_read_port_counters(self.client, port_list[src_port_id])
            xmit_counters, queue_counters = sai_thrift_read_port_counters(self.client, port_list[dst_port_id])
            # recv port no pfc
            assert(recv_counters[pg] == recv_counters_base[pg])
            # recv port no ingress drop
            for cntr in ingress_counters:
                assert(recv_counters[cntr] == recv_counters_base[cntr])
            # xmit port no egress drop
            for cntr in egress_counters:
                assert(xmit_counters[cntr] == xmit_counters_base[cntr])

            # send 1 packet to trigger egress drop
            send_packet(self, src_port_id, pkt, 1 + 2 * margin)
            # allow enough time for the dut to sync up the counter values in counters_db
            time.sleep(8)
            # get a snapshot of counter values at recv and transmit ports
            # queue counters value is not of our interest here
            recv_counters, queue_counters = sai_thrift_read_port_counters(self.client, port_list[src_port_id])
            xmit_counters, queue_counters = sai_thrift_read_port_counters(self.client, port_list[dst_port_id])
            # recv port no pfc
            assert(recv_counters[pg] == recv_counters_base[pg])
            # recv port no ingress drop
            for cntr in ingress_counters:
                assert(recv_counters[cntr] == recv_counters_base[cntr])
            # xmit port egress drop
            for cntr in egress_counters:
                assert(xmit_counters[cntr] > xmit_counters_base[cntr])

        finally:
            sai_thrift_port_tx_enable(self.client, asic_type, [dst_port_id])


class LossyQueueVoqTest(sai_base_test.ThriftInterfaceDataPlane):
    def runTest(self):
        switch_init(self.client)

        # Parse input parameters
        dscp = int(self.test_params['dscp'])
        ecn = int(self.test_params['ecn'])
        # The pfc counter index starts from index 2 in sai_thrift_read_port_counters
        pg = int(self.test_params['pg']) + 2
        sonic_version = self.test_params['sonic_version']
        router_mac = self.test_params['router_mac']
        dst_port_id = int(self.test_params['dst_port_id'])
        dst_port_ip = self.test_params['dst_port_ip']
        dst_port_mac = self.dataplane.get_mac(0, dst_port_id)
        src_port_id = int(self.test_params['src_port_id'])
        src_port_ip = self.test_params['src_port_ip']
        src_port_mac = self.dataplane.get_mac(0, src_port_id)
        asic_type = self.test_params['sonic_asic_type']

        # get counter names to query
        ingress_counters, egress_counters = get_counter_names(sonic_version)

        # prepare tcp packet data
        ttl = 64

        pkts_num_leak_out = int(self.test_params['pkts_num_leak_out'])
        pkts_num_trig_egr_drp = int(self.test_params['pkts_num_trig_egr_drp'])
        if 'packet_size' in self.test_params.keys():
            packet_length = int(self.test_params['packet_size'])
            cell_size = int(self.test_params['cell_size'])
            if packet_length != 64:
                cell_occupancy = (packet_length + cell_size - 1) / cell_size
                pkts_num_trig_egr_drp /= cell_occupancy
        else:
            packet_length = 64

        pkt_dst_mac = router_mac if router_mac != '' else dst_port_mac
        # crafting 2 udp packets with different udp_dport in order for traffic to go through different flows
        pkt = simple_udp_packet(pktlen=packet_length,
                                eth_dst=pkt_dst_mac,
                                eth_src=src_port_mac,
                                ip_src=src_port_ip,
                                ip_dst=dst_port_ip,
                                ip_tos=((dscp << 2) | ecn),
                                udp_sport=1024,
                                udp_dport=2048,
                                ip_ecn=ecn,
                                ip_ttl=ttl)

        pkt2 = simple_udp_packet(pktlen=packet_length,
                                 eth_dst=pkt_dst_mac,
                                 eth_src=src_port_mac,
                                 ip_src=src_port_ip,
                                 ip_dst=dst_port_ip,
                                 ip_tos=((dscp << 2) | ecn),
                                 udp_sport=1024,
                                 udp_dport=2049,
                                 ip_ecn=ecn,
                                 ip_ttl=ttl)
        print >> sys.stderr, "dst_port_id: %d, src_port_id: %d " % (dst_port_id, src_port_id)
        # in case dst_port_id is part of LAG, find out the actual dst port
        # for given IP parameters
        dst_port_id = get_rx_port(
            self, 0, src_port_id, pkt_dst_mac, dst_port_ip, src_port_ip
        )
        print >> sys.stderr, "actual dst_port_id: %d" % (dst_port_id)

        # get a snapshot of counter values at recv and transmit ports
        # queue_counters value is not of our interest here
        recv_counters_base, queue_counters = sai_thrift_read_port_counters(self.client, port_list[src_port_id])
        xmit_counters_base, queue_counters = sai_thrift_read_port_counters(self.client, port_list[dst_port_id])
        # add slight tolerance in threshold characterization to consider
        # the case that npu puts packets in the egress queue after we pause the egress
        # or the leak out is simply less than expected as we have occasionally observed
        if 'pkts_num_margin' in self.test_params.keys():
            margin = int(self.test_params['pkts_num_margin'])
        else:
            margin = 2

        sai_thrift_port_tx_disable(self.client, asic_type, [dst_port_id])

        try:
            if asic_type == 'cisco-8000':
                assert(fill_leakout_plus_one(self, src_port_id, dst_port_id, pkt, int(self.test_params['pg']),
                       asic_type))
                # send packets short of triggering egress drop on flow1 and flow2
                send_packet(self, src_port_id, pkt, pkts_num_leak_out + pkts_num_trig_egr_drp - 1 - margin)
                send_packet(self, src_port_id, pkt2, pkts_num_leak_out + pkts_num_trig_egr_drp - 1 - margin)

            # allow enough time for the dut to sync up the counter values in counters_db
            time.sleep(8)
            # get a snapshot of counter values at recv and transmit ports
            # queue counters value is not of our interest here
            recv_counters, queue_counters = sai_thrift_read_port_counters(self.client, port_list[src_port_id])
            xmit_counters, queue_counters = sai_thrift_read_port_counters(self.client, port_list[dst_port_id])
            # recv port no pfc
            assert(recv_counters[pg] == recv_counters_base[pg])
            # recv port no ingress drop
            for cntr in ingress_counters:
                assert(recv_counters[cntr] == recv_counters_base[cntr])
            # xmit port no egress drop
            for cntr in egress_counters:
                assert(xmit_counters[cntr] == xmit_counters_base[cntr])

            # send 1 packet to trigger egress drop
            send_packet(self, src_port_id, pkt, 1 + 2 * margin)
            send_packet(self, src_port_id, pkt2, 1 + 2 * margin)
            # allow enough time for the dut to sync up the counter values in counters_db
            time.sleep(8)
            # get a snapshot of counter values at recv and transmit ports
            # queue counters value is not of our interest here
            recv_counters, queue_counters = sai_thrift_read_port_counters(self.client, port_list[src_port_id])
            xmit_counters, queue_counters = sai_thrift_read_port_counters(self.client, port_list[dst_port_id])
            # recv port no pfc
            assert(recv_counters[pg] == recv_counters_base[pg])
            # recv port no ingress drop
            for cntr in ingress_counters:
                assert(recv_counters[cntr] == recv_counters_base[cntr])
            # xmit port egress drop
            for cntr in egress_counters:
                assert(xmit_counters[cntr] > xmit_counters_base[cntr])

        finally:
            sai_thrift_port_tx_enable(self.client, asic_type, [dst_port_id])


# pg shared pool applied to both lossy and lossless traffic
class PGSharedWatermarkTest(sai_base_test.ThriftInterfaceDataPlane):
    def runTest(self):
        time.sleep(5)
        switch_init(self.client)

        # Parse input parameters
        dscp = int(self.test_params['dscp'])
        ecn = int(self.test_params['ecn'])
        router_mac = self.test_params['router_mac']
        print >> sys.stderr, "router_mac: %s" % (router_mac)
        pg = int(self.test_params['pg'])
        dst_port_id = int(self.test_params['dst_port_id'])
        dst_port_ip = self.test_params['dst_port_ip']
        dst_port_mac = self.dataplane.get_mac(0, dst_port_id)
        src_port_id = int(self.test_params['src_port_id'])
        src_port_ip = self.test_params['src_port_ip']
        src_port_vlan = self.test_params['src_port_vlan']
        src_port_mac = self.dataplane.get_mac(0, src_port_id)

        asic_type = self.test_params['sonic_asic_type']
        pkts_num_leak_out = int(self.test_params['pkts_num_leak_out'])
        pkts_num_fill_min = int(self.test_params['pkts_num_fill_min'])
        pkts_num_fill_shared = int(self.test_params['pkts_num_fill_shared'])
        cell_size = int(self.test_params['cell_size'])
        hwsku = self.test_params['hwsku']

        if 'packet_size' in self.test_params.keys():
            packet_length = int(self.test_params['packet_size'])
        else:
            packet_length = 64

        cell_occupancy = (packet_length + cell_size - 1) / cell_size

        # Prepare TCP packet data
        ttl = 64
        pkt_dst_mac = router_mac if router_mac != '' else dst_port_mac
        pkt = construct_ip_pkt(packet_length,
                               pkt_dst_mac,
                               src_port_mac,
                               src_port_ip,
                               dst_port_ip,
                               dscp,
                               src_port_vlan,
                               ecn=ecn,
                               ttl=ttl)

        print >> sys.stderr, "dst_port_id: %d, src_port_id: %d src_port_vlan: %s" % (dst_port_id, src_port_id, src_port_vlan)
        # in case dst_port_id is part of LAG, find out the actual dst port
        # for given IP parameters
        dst_port_id = get_rx_port(
            self, 0, src_port_id, pkt_dst_mac, dst_port_ip, src_port_ip, src_port_vlan
        )
        print >> sys.stderr, "actual dst_port_id: %d" % (dst_port_id)

        # Add slight tolerance in threshold characterization to consider
        # the case that cpu puts packets in the egress queue after we pause the egress
        # or the leak out is simply less than expected as we have occasionally observed
        if hwsku == 'DellEMC-Z9332f-O32' or hwsku == 'DellEMC-Z9332f-M-O16C64':
            margin = int(self.test_params['pkts_num_margin'])
        else:
            margin = int(self.test_params['pkts_num_margin']) if self.test_params.get("pkts_num_margin") else 2

        # Get a snapshot of counter values
        xmit_counters_base, queue_counters_base = sai_thrift_read_port_counters(self.client, port_list[dst_port_id])

        # For TH3, some packets stay in egress memory and doesn't show up in shared buffer or leakout
        if 'pkts_num_egr_mem' in self.test_params.keys():
            pkts_num_egr_mem = int(self.test_params['pkts_num_egr_mem'])

        sai_thrift_port_tx_disable(self.client, asic_type, [dst_port_id])
        pg_cntrs_base = sai_thrift_read_pg_counters(self.client, port_list[src_port_id])

        # send packets
        try:
            # Since there is variability in packet leakout in hwsku Arista-7050CX3-32S-D48C8 and
            # Arista-7050CX3-32S-C32. Starting with zero pkts_num_leak_out and trying to find
            # actual leakout by sending packets and reading actual leakout from HW
            if hwsku == 'Arista-7050CX3-32S-D48C8' or hwsku == 'Arista-7050CX3-32S-C32' and pkts_num_fill_min != 0:
                pkts_num_leak_out = pkts_num_leak_out - margin

            # send packets to fill pg min but not trek into shared pool
            # so if pg min is zero, it directly treks into shared pool by 1
            # this is the case for lossy traffic
            if hwsku == 'DellEMC-Z9332f-O32' or hwsku == 'DellEMC-Z9332f-M-O16C64':
                send_packet(self, src_port_id, pkt, pkts_num_egr_mem + pkts_num_leak_out + pkts_num_fill_min + margin)
            elif 'cisco-8000' in asic_type:
                assert(fill_leakout_plus_one(self, src_port_id, dst_port_id, pkt, pg, asic_type))
            else:
                send_packet(self, src_port_id, pkt, pkts_num_leak_out + pkts_num_fill_min)

            # allow enough time for the dut to sync up the counter values in counters_db
            time.sleep(8)

            if hwsku == 'Arista-7050CX3-32S-D48C8' or hwsku == 'Arista-7050CX3-32S-C32':
                xmit_counters, queue_counters = sai_thrift_read_port_counters(self.client, port_list[dst_port_id])
                actual_pkts_num_leak_out = xmit_counters[TRANSMITTED_PKTS] -  xmit_counters_base[TRANSMITTED_PKTS]
                if actual_pkts_num_leak_out > pkts_num_leak_out:
                    send_packet(self, src_port_id, pkt, actual_pkts_num_leak_out - pkts_num_leak_out)

            pg_cntrs = sai_thrift_read_pg_counters(self.client, port_list[src_port_id])
            pg_shared_wm_res = sai_thrift_read_pg_shared_watermark(self.client, asic_type, port_list[src_port_id])
            print >> sys.stderr, "Received packets: %d" % (pg_cntrs[pg] - pg_cntrs_base[pg])
            print >> sys.stderr, "Init pkts num sent: %d, min: %d, actual watermark value to start: %d" % ((pkts_num_leak_out + pkts_num_fill_min), pkts_num_fill_min, pg_shared_wm_res[pg])

            if pkts_num_fill_min:
                assert(pg_shared_wm_res[pg] == 0)
            else:
                # on t1-lag, we found vm will keep sending control
                # packets, this will cause the watermark to be 2 * 208 bytes
                # as all lossy packets are now mapped to single pg 0
                # so we remove the strict equity check, and use upper bound
                # check instead
                assert(pg_shared_wm_res[pg] <= margin * cell_size)

            # send packet batch of fixed packet numbers to fill pg shared
            # first round sends only 1 packet
            expected_wm = 0
            total_shared = pkts_num_fill_shared - pkts_num_fill_min
            pkts_inc = (total_shared / cell_occupancy) >> 2
            if 'cisco-8000' in asic_type:
                # No additional packet margin needed while sending,
                # but small margin still needed during boundary checks below
                pkts_num = 1
            else:
                pkts_num = 1 + margin
            fragment = 0
            while (expected_wm < total_shared - fragment):
                expected_wm += pkts_num * cell_occupancy
                if (expected_wm > total_shared):
                    diff = (expected_wm - total_shared + cell_occupancy - 1) / cell_occupancy
                    pkts_num -= diff
                    expected_wm -= diff * cell_occupancy
                    fragment = total_shared - expected_wm
                print >> sys.stderr, "pkts num to send: %d, total pkts: %d, pg shared: %d" % (pkts_num, expected_wm, total_shared)

                send_packet(self, src_port_id, pkt, pkts_num)
                time.sleep(8)
                # these counters are clear on read, ensure counter polling
                # is disabled before the test

                pg_shared_wm_res = sai_thrift_read_pg_shared_watermark(self.client, asic_type, port_list[src_port_id])
                pg_cntrs = sai_thrift_read_pg_counters(self.client, port_list[src_port_id])
                print >> sys.stderr, "Received packets: %d" % (pg_cntrs[pg] - pg_cntrs_base[pg])
                print >> sys.stderr, "lower bound: %d, actual value: %d, upper bound (+%d): %d" % (expected_wm * cell_size, pg_shared_wm_res[pg], margin, (expected_wm + margin) * cell_size)
                assert(pg_shared_wm_res[pg] <= (expected_wm + margin) * cell_size)
                assert(expected_wm * cell_size <= pg_shared_wm_res[pg])

                pkts_num = pkts_inc

            # overflow the shared pool
            send_packet(self, src_port_id, pkt, pkts_num)
            time.sleep(8)
            pg_shared_wm_res = sai_thrift_read_pg_shared_watermark(self.client, asic_type, port_list[src_port_id])
            pg_cntrs = sai_thrift_read_pg_counters(self.client, port_list[src_port_id])
            print >> sys.stderr, "Received packets: %d" % (pg_cntrs[pg] - pg_cntrs_base[pg])
            print >> sys.stderr, "exceeded pkts num sent: %d, expected watermark: %d, actual value: %d" % (pkts_num, ((expected_wm + cell_occupancy) * cell_size), pg_shared_wm_res[pg])
            assert(fragment < cell_occupancy)
            assert(expected_wm * cell_size <= pg_shared_wm_res[pg])
            assert(pg_shared_wm_res[pg] <= (expected_wm + margin + cell_occupancy) * cell_size)

        finally:
            sai_thrift_port_tx_enable(self.client, asic_type, [dst_port_id])

# pg headroom is a notion for lossless traffic only
class PGHeadroomWatermarkTest(sai_base_test.ThriftInterfaceDataPlane):
    def runTest(self):
        time.sleep(5)
        switch_init(self.client)

        # Parse input parameters
        dscp = int(self.test_params['dscp'])
        ecn = int(self.test_params['ecn'])
        router_mac = self.test_params['router_mac']
        print >> sys.stderr, "router_mac: %s" % (router_mac)
        pg = int(self.test_params['pg'])
        dst_port_id = int(self.test_params['dst_port_id'])
        dst_port_ip = self.test_params['dst_port_ip']
        dst_port_mac = self.dataplane.get_mac(0, dst_port_id)
        src_port_id = int(self.test_params['src_port_id'])
        src_port_ip = self.test_params['src_port_ip']
        src_port_vlan = self.test_params['src_port_vlan']
        src_port_mac = self.dataplane.get_mac(0, src_port_id)

        asic_type = self.test_params['sonic_asic_type']
        pkts_num_leak_out = int(self.test_params['pkts_num_leak_out'])
        pkts_num_trig_pfc = int(self.test_params['pkts_num_trig_pfc'])
        pkts_num_trig_ingr_drp = int(self.test_params['pkts_num_trig_ingr_drp'])
        cell_size = int(self.test_params['cell_size'])
        hwsku = self.test_params['hwsku']

        # Prepare TCP packet data
        ttl = 64
        default_packet_length = 64
        pkt_dst_mac = router_mac if router_mac != '' else dst_port_mac
        pkt = construct_ip_pkt(default_packet_length,
                               pkt_dst_mac,
                               src_port_mac,
                               src_port_ip,
                               dst_port_ip,
                               dscp,
                               src_port_vlan,
                               ecn=ecn,
                               ttl=ttl)

        print >> sys.stderr, "dst_port_id: %d, src_port_id: %d, src_port_vlan: %s" % (dst_port_id, src_port_id, src_port_vlan)
        # in case dst_port_id is part of LAG, find out the actual dst port
        # for given IP parameters
        dst_port_id = get_rx_port(
            self, 0, src_port_id, pkt_dst_mac, dst_port_ip, src_port_ip, src_port_vlan
        )
        print >> sys.stderr, "actual dst_port_id: %d" % (dst_port_id)


        # Add slight tolerance in threshold characterization to consider
        # the case that cpu puts packets in the egress queue after we pause the egress
        # or the leak out is simply less than expected as we have occasionally observed
        if 'pkts_num_margin' in self.test_params.keys():
            margin = int(self.test_params['pkts_num_margin'])
        else:
            margin = 0

        # For TH3, some packets stay in egress memory and doesn't show up in shared buffer or leakout
        if 'pkts_num_egr_mem' in self.test_params.keys():
            pkts_num_egr_mem = int(self.test_params['pkts_num_egr_mem'])

        sai_thrift_port_tx_disable(self.client, asic_type, [dst_port_id])

        # send packets
        try:
            # send packets to trigger pfc but not trek into headroom
            if hwsku == 'DellEMC-Z9332f-O32' or hwsku == 'DellEMC-Z9332f-M-O16C64':
                send_packet(self, src_port_id, pkt, pkts_num_egr_mem + pkts_num_leak_out + pkts_num_trig_pfc - margin)
            else:
                send_packet(self, src_port_id, pkt, pkts_num_leak_out + pkts_num_trig_pfc - margin)

            time.sleep(8)
            q_wm_res, pg_shared_wm_res, pg_headroom_wm_res = sai_thrift_read_port_watermarks(self.client, port_list[src_port_id])
            assert(pg_headroom_wm_res[pg] == 0)

            send_packet(self, src_port_id, pkt, margin)

            # send packet batch of fixed packet numbers to fill pg headroom
            # first round sends only 1 packet
            expected_wm = 0
            total_hdrm = pkts_num_trig_ingr_drp - pkts_num_trig_pfc - 1
            pkts_inc = total_hdrm >> 2
            pkts_num = 1 + margin
            while (expected_wm < total_hdrm):
                expected_wm += pkts_num
                if (expected_wm > total_hdrm):
                    pkts_num -= (expected_wm - total_hdrm)
                    expected_wm = total_hdrm
                print >> sys.stderr, "pkts num to send: %d, total pkts: %d, pg headroom: %d" % (pkts_num, expected_wm, total_hdrm)

                send_packet(self, src_port_id, pkt, pkts_num)
                time.sleep(8)
                # these counters are clear on read, ensure counter polling
                # is disabled before the test
                q_wm_res, pg_shared_wm_res, pg_headroom_wm_res = sai_thrift_read_port_watermarks(self.client, port_list[src_port_id])
                print >> sys.stderr, "lower bound: %d, actual value: %d, upper bound: %d" % ((expected_wm - margin) * cell_size, pg_headroom_wm_res[pg], ((expected_wm + margin) * cell_size))
                assert(pg_headroom_wm_res[pg] <= (expected_wm + margin) * cell_size)
                assert((expected_wm - margin) * cell_size <= pg_headroom_wm_res[pg])

                pkts_num = pkts_inc

            # overflow the headroom
            send_packet(self, src_port_id, pkt, pkts_num)
            time.sleep(8)
            q_wm_res, pg_shared_wm_res, pg_headroom_wm_res = sai_thrift_read_port_watermarks(self.client, port_list[src_port_id])
            print >> sys.stderr, "exceeded pkts num sent: %d" % (pkts_num)
            print >> sys.stderr, "lower bound: %d, actual value: %d, upper bound: %d" % ((expected_wm - margin) * cell_size, pg_headroom_wm_res[pg], ((expected_wm + margin) * cell_size))
            assert(expected_wm == total_hdrm)
            assert(pg_headroom_wm_res[pg] <= (expected_wm + margin) * cell_size)
            assert((expected_wm - margin) * cell_size <= pg_headroom_wm_res[pg])

        finally:
            sai_thrift_port_tx_enable(self.client, asic_type, [dst_port_id])

class PGDropTest(sai_base_test.ThriftInterfaceDataPlane):
    def runTest(self):
        time.sleep(5)
        switch_init(self.client)

        # Parse input parameters
        dscp = int(self.test_params['dscp'])
        ecn = int(self.test_params['ecn'])
        router_mac = self.test_params['router_mac']
        pg = int(self.test_params['pg'])
        queue = int(self.test_params['queue'])
        dst_port_id = int(self.test_params['dst_port_id'])
        dst_port_ip = self.test_params['dst_port_ip']
        dst_port_mac = self.dataplane.get_mac(0, dst_port_id)
        src_port_id = int(self.test_params['src_port_id'])
        src_port_ip = self.test_params['src_port_ip']
        src_port_vlan = self.test_params['src_port_vlan']
        src_port_mac = self.dataplane.get_mac(0, src_port_id)
        asic_type = self.test_params['sonic_asic_type']
        pkts_num_trig_pfc = int(self.test_params['pkts_num_trig_pfc'])
        # Should be set to cause at least 1 drop at ingress
        pkts_num_trig_ingr_drp = int(self.test_params['pkts_num_trig_ingr_drp'])
        iterations = int(self.test_params['iterations'])
        margin = int(self.test_params['pkts_num_margin'])

        pkt_dst_mac = router_mac if router_mac != '' else dst_port_mac
        dst_port_id = get_rx_port(
            self, 0, src_port_id, pkt_dst_mac, dst_port_ip, src_port_ip
        )

        # Prepare IP packet data
        ttl = 64
        packet_length = 64
        pkt = construct_ip_pkt(packet_length,
                               pkt_dst_mac,
                               src_port_mac,
                               src_port_ip,
                               dst_port_ip,
                               dscp,
                               src_port_vlan,
                               ecn=ecn,
                               ttl=ttl)

        print >> sys.stderr, "test dst_port_id: {}, src_port_id: {}, src_vlan: {}".format(
            dst_port_id, src_port_id, src_port_vlan
        )

        try:
            pass_iterations = 0
            assert iterations > 0, "Need at least 1 iteration"
            for test_i in range(iterations):
                sai_thrift_port_tx_disable(self.client, asic_type, [dst_port_id])

                pg_dropped_cntrs_base = sai_thrift_read_pg_drop_counters(self.client, port_list[src_port_id])

                # Send packets to trigger PFC
                print >> sys.stderr, "Iteration {}/{}, sending {} packets to trigger PFC".format(test_i + 1, iterations, pkts_num_trig_pfc)
                send_packet(self, src_port_id, pkt, pkts_num_trig_pfc)

                # Account for leakout
                if 'cisco-8000' in asic_type:
                    queue_counters = sai_thrift_read_queue_occupancy(self.client, dst_port_id)
                    occ_pkts = queue_counters[queue] / (packet_length + 24)
                    leaked_pkts = pkts_num_trig_pfc - occ_pkts
                    print >> sys.stderr, "resending leaked packets {}".format(leaked_pkts)
                    send_packet(self, src_port_id, pkt, leaked_pkts)

                # Trigger drop
                pkt_inc = pkts_num_trig_ingr_drp + margin - pkts_num_trig_pfc
                print >> sys.stderr, "sending {} additional packets to trigger ingress drop".format(pkt_inc)
                send_packet(self, src_port_id, pkt, pkt_inc)

                pg_dropped_cntrs = sai_thrift_read_pg_drop_counters(self.client, port_list[src_port_id])
                pg_drops = pg_dropped_cntrs[pg] - pg_dropped_cntrs_base[pg]

                actual_num_trig_ingr_drp = pkts_num_trig_ingr_drp + margin - (pg_drops - 1)
                ingr_drop_diff = actual_num_trig_ingr_drp - pkts_num_trig_ingr_drp
                if abs(ingr_drop_diff) < margin:
                    pass_iterations += 1
                print >> sys.stderr, "expected trig drop: {}, actual trig drop: {}, diff: {}".format(pkts_num_trig_ingr_drp, actual_num_trig_ingr_drp, ingr_drop_diff)

                sai_thrift_port_tx_enable(self.client, asic_type, [dst_port_id])

            print >> sys.stderr, "pass iterations: {}, total iterations: {}, margin: {}".format(pass_iterations, iterations, margin)
            assert pass_iterations >= int(0.75 * iterations), "Passed iterations {} insufficient to meet minimum required iterations {}".format(pass_iterations, int(0.75 * iterations))

        finally:
            sai_thrift_port_tx_enable(self.client, asic_type, [dst_port_id])

class QSharedWatermarkTest(sai_base_test.ThriftInterfaceDataPlane):
    def runTest(self):
        time.sleep(5)
        switch_init(self.client)

        # Parse input parameters
        dscp = int(self.test_params['dscp'])
        ecn = int(self.test_params['ecn'])
        router_mac = self.test_params['router_mac']
        print >> sys.stderr, "router_mac: %s" % (router_mac)
        queue = int(self.test_params['queue'])
        dst_port_id = int(self.test_params['dst_port_id'])
        dst_port_ip = self.test_params['dst_port_ip']
        dst_port_mac = self.dataplane.get_mac(0, dst_port_id)
        src_port_id = int(self.test_params['src_port_id'])
        src_port_ip = self.test_params['src_port_ip']
        src_port_vlan = self.test_params['src_port_vlan']
        src_port_mac = self.dataplane.get_mac(0, src_port_id)

        asic_type = self.test_params['sonic_asic_type']
        pkts_num_leak_out = int(self.test_params['pkts_num_leak_out'])
        pkts_num_fill_min = int(self.test_params['pkts_num_fill_min'])
        pkts_num_trig_drp = int(self.test_params['pkts_num_trig_drp'])
        cell_size = int(self.test_params['cell_size'])
        hwsku = self.test_params['hwsku']

        if 'packet_size' in self.test_params.keys():
            packet_length = int(self.test_params['packet_size'])
        else:
            packet_length = 64

        cell_occupancy = (packet_length + cell_size - 1) / cell_size

        # Prepare TCP packet data
        ttl = 64
        pkt_dst_mac = router_mac if router_mac != '' else dst_port_mac
        pkt = construct_ip_pkt(packet_length,
                               pkt_dst_mac,
                               src_port_mac,
                               src_port_ip,
                               dst_port_ip,
                               dscp,
                               src_port_vlan,
                               ecn=ecn,
                               ttl=ttl)

        print >> sys.stderr, "dst_port_id: %d, src_port_id: %d, src_port_vlan: %s" % (dst_port_id, src_port_id, src_port_vlan)
        # in case dst_port_id is part of LAG, find out the actual dst port
        # for given IP parameters
        dst_port_id = get_rx_port(
            self, 0, src_port_id, pkt_dst_mac, dst_port_ip, src_port_ip, src_port_vlan
        )
        print >> sys.stderr, "actual dst_port_id: %d" % (dst_port_id)

        # Add slight tolerance in threshold characterization to consider
        # the case that cpu puts packets in the egress queue after we pause the egress
        # or the leak out is simply less than expected as we have occasionally observed
        #
        # On TH2 using scheduler-based TX enable, we find the Q min being inflated
        # to have 0x10 = 16 cells. This effect is captured in lossy traffic queue
        # shared test, so the margin here actually means extra capacity margin
        margin = int(self.test_params['pkts_num_margin']) if self.test_params.get('pkts_num_margin') else 8

        # For TH3, some packets stay in egress memory and doesn't show up in shared buffer or leakout
        if 'pkts_num_egr_mem' in self.test_params.keys():
            pkts_num_egr_mem = int(self.test_params['pkts_num_egr_mem'])

        xmit_counters_base, queue_counters_base = sai_thrift_read_port_counters(self.client, port_list[dst_port_id])
        sai_thrift_port_tx_disable(self.client, asic_type, [dst_port_id])
        pg_cntrs_base = sai_thrift_read_pg_counters(self.client, port_list[src_port_id])

        # send packets
        try:
            # Since there is variability in packet leakout in hwsku Arista-7050CX3-32S-D48C8 and
            # Arista-7050CX3-32S-C32. Starting with zero pkts_num_leak_out and trying to find
            # actual leakout by sending packets and reading actual leakout from HW
            if hwsku == 'Arista-7050CX3-32S-D48C8' or hwsku == 'Arista-7050CX3-32S-C32' or  hwsku == 'DellEMC-Z9332f-O32' or hwsku == 'DellEMC-Z9332f-M-O16C64':
                pkts_num_leak_out = pkts_num_leak_out - margin

            # send packets to fill queue min but not trek into shared pool
            # so if queue min is zero, it will directly trek into shared pool by 1
            # TH2 uses scheduler-based TX enable, this does not require sending packets
            # to leak out
            if hwsku == 'DellEMC-Z9332f-O32' or hwsku == 'DellEMC-Z9332f-M-O16C64':
                send_packet(self, src_port_id, pkt, pkts_num_egr_mem + pkts_num_leak_out + pkts_num_fill_min)
            else:
                send_packet(self, src_port_id, pkt, pkts_num_leak_out + pkts_num_fill_min)

            # allow enough time for the dut to sync up the counter values in counters_db
            time.sleep(8)

            if hwsku == 'Arista-7050CX3-32S-D48C8' or hwsku == 'Arista-7050CX3-32S-C32' or  hwsku == 'DellEMC-Z9332f-O32' or hwsku == 'DellEMC-Z9332f-M-O16C64':
                xmit_counters, queue_counters = sai_thrift_read_port_counters(self.client, port_list[dst_port_id])
                actual_pkts_num_leak_out = xmit_counters[TRANSMITTED_PKTS] -  xmit_counters_base[TRANSMITTED_PKTS]
                if actual_pkts_num_leak_out > pkts_num_leak_out:
                    send_packet(self, src_port_id, pkt, actual_pkts_num_leak_out - pkts_num_leak_out)

            q_wm_res, pg_shared_wm_res, pg_headroom_wm_res = sai_thrift_read_port_watermarks(self.client, port_list[dst_port_id])
            pg_cntrs = sai_thrift_read_pg_counters(self.client, port_list[src_port_id])
            print >> sys.stderr, "Init pkts num sent: %d, min: %d, actual watermark value to start: %d" % ((pkts_num_leak_out + pkts_num_fill_min), pkts_num_fill_min, q_wm_res[queue])
            print >> sys.stderr, "Received packets: %d" % (pg_cntrs[queue] - pg_cntrs_base[queue])
            if pkts_num_fill_min:
                assert(q_wm_res[queue] == 0)
            elif 'cisco-8000' in asic_type:
                assert(q_wm_res[queue] <= (margin + 1) * cell_size)
            else:
                assert(q_wm_res[queue] <= 1 * cell_size)

            # send packet batch of fixed packet numbers to fill queue shared
            # first round sends only 1 packet
            expected_wm = 0
            total_shared = pkts_num_trig_drp - pkts_num_fill_min - 1
            pkts_inc = (total_shared / cell_occupancy) >> 2
            if 'cisco-8000' in asic_type:
                pkts_total = 0 # track total desired queue fill level
                pkts_num = 1
            else:
                pkts_num = 1 + margin
            fragment = 0
            while (expected_wm < total_shared - fragment):
                expected_wm += pkts_num * cell_occupancy
                if (expected_wm > total_shared):
                    diff = (expected_wm - total_shared + cell_occupancy - 1) / cell_occupancy
                    pkts_num -= diff
                    expected_wm -= diff * cell_occupancy
                    fragment = total_shared - expected_wm

                if 'cisco-8000' in asic_type:
                    sai_thrift_port_tx_disable(self.client, asic_type, [dst_port_id])
                    assert(fill_leakout_plus_one(self, src_port_id, dst_port_id, pkt, queue, asic_type))
                    pkts_total += pkts_num
                    pkts_num = pkts_total - 1

                print >> sys.stderr, "pkts num to send: %d, total pkts: %d, queue shared: %d" % (pkts_num, expected_wm, total_shared)

                send_packet(self, src_port_id, pkt, pkts_num)

                if 'cisco-8000' in asic_type:
                    sai_thrift_port_tx_enable(self.client, asic_type, [dst_port_id])

                time.sleep(8)
                # these counters are clear on read, ensure counter polling
                # is disabled before the test
                q_wm_res, pg_shared_wm_res, pg_headroom_wm_res = sai_thrift_read_port_watermarks(self.client, port_list[dst_port_id])
                pg_cntrs = sai_thrift_read_pg_counters(self.client, port_list[src_port_id])
                print >> sys.stderr, "Received packets: %d" % (pg_cntrs[queue] - pg_cntrs_base[queue])
                print >> sys.stderr, "lower bound: %d, actual value: %d, upper bound: %d" % ((expected_wm - margin) * cell_size, q_wm_res[queue], (expected_wm + margin) * cell_size)
                assert(q_wm_res[queue] <= (expected_wm + margin) * cell_size)
                assert((expected_wm - margin) * cell_size <= q_wm_res[queue])

                pkts_num = pkts_inc

            if 'cisco-8000' in asic_type:
                sai_thrift_port_tx_disable(self.client, asic_type, [dst_port_id])
                assert(fill_leakout_plus_one(self, src_port_id, dst_port_id, pkt, queue, asic_type))
                pkts_total += pkts_num
                pkts_num = pkts_total - 1

            # overflow the shared pool
            send_packet(self, src_port_id, pkt, pkts_num)

            if 'cisco-8000' in asic_type:
                sai_thrift_port_tx_enable(self.client, asic_type, [dst_port_id])

            time.sleep(8)
            q_wm_res, pg_shared_wm_res, pg_headroom_wm_res = sai_thrift_read_port_watermarks(self.client, port_list[dst_port_id])
            pg_cntrs = sai_thrift_read_pg_counters(self.client, port_list[src_port_id])
            print >> sys.stderr, "Received packets: %d" % (pg_cntrs[queue] - pg_cntrs_base[queue])
            print >> sys.stderr, "exceeded pkts num sent: %d, actual value: %d, lower bound: %d, upper bound: %d" % (pkts_num, q_wm_res[queue], expected_wm * cell_size, (expected_wm + margin) * cell_size)
            assert(fragment < cell_occupancy)
            assert(expected_wm * cell_size <= q_wm_res[queue])
            assert(q_wm_res[queue] <= (expected_wm + margin) * cell_size)

        finally:
            sai_thrift_port_tx_enable(self.client, asic_type, [dst_port_id])

# TODO: buffer pool roid should be obtained via rpc calls
# based on the pg or queue index
# rather than fed in as test parameters due to the lack in SAI implement
class BufferPoolWatermarkTest(sai_base_test.ThriftInterfaceDataPlane):
    def runTest(self):
        time.sleep(5)
        switch_init(self.client)

        # Parse input parameters
        dscp = int(self.test_params['dscp'])
        ecn = int(self.test_params['ecn'])
        router_mac = self.test_params['router_mac']
        print >> sys.stderr, "router_mac: %s" % (router_mac)
        pg = self.test_params['pg']
        queue = self.test_params['queue']
        print >> sys.stderr, "pg: %s, queue: %s, buffer pool type: %s" % (pg, queue, 'egress' if not pg else 'ingress')
        dst_port_id = int(self.test_params['dst_port_id'])
        dst_port_ip = self.test_params['dst_port_ip']
        dst_port_mac = self.dataplane.get_mac(0, dst_port_id)
        src_port_id = int(self.test_params['src_port_id'])
        src_port_ip = self.test_params['src_port_ip']
        src_port_mac = self.dataplane.get_mac(0, src_port_id)

        asic_type = self.test_params['sonic_asic_type']
        pkts_num_leak_out = int(self.test_params['pkts_num_leak_out'])
        pkts_num_fill_min = int(self.test_params['pkts_num_fill_min'])
        pkts_num_fill_shared = int(self.test_params['pkts_num_fill_shared'])
        cell_size = int(self.test_params['cell_size'])

        print >> sys.stderr, "buf_pool_roid: %s" % (self.test_params['buf_pool_roid'])
        buf_pool_roid=int(self.test_params['buf_pool_roid'], 0)
        print >> sys.stderr, "buf_pool_roid: 0x%lx" % (buf_pool_roid)

        buffer_pool_wm_base = 0
        if 'cisco-8000' in asic_type:
            # Some small amount of memory is always occupied
            buffer_pool_wm_base = sai_thrift_read_buffer_pool_watermark(self.client, buf_pool_roid)

        # Prepare TCP packet data
        tos = dscp << 2
        tos |= ecn
        ttl = 64

        if 'packet_size' in self.test_params.keys():
            packet_length = int(self.test_params['packet_size'])
        else:
            packet_length = 64

        cell_occupancy = (packet_length + cell_size - 1) / cell_size

        pkt = simple_tcp_packet(pktlen=packet_length,
                                eth_dst=router_mac if router_mac != '' else dst_port_mac,
                                eth_src=src_port_mac,
                                ip_src=src_port_ip,
                                ip_dst=dst_port_ip,
                                ip_tos=tos,
                                ip_ttl=ttl)
        # Add slight tolerance in threshold characterization to consider
        # the case that cpu puts packets in the egress queue after we pause the egress
        # or the leak out is simply less than expected as we have occasionally observed
        upper_bound_margin = 2 * cell_occupancy
        if 'cisco-8000' in asic_type:
            lower_bound_margin = 2 * cell_occupancy
        else:
            # On TD2, we found the watermark value is always short of the expected
            # value by 1
            lower_bound_margin = 1

        # On TH2 using scheduler-based TX enable, we find the Q min being inflated
        # to have 0x10 = 16 cells. This effect is captured in lossy traffic ingress
        # buffer pool test and lossy traffic egress buffer pool test to illusively
        # have extra capacity in the buffer pool space
        extra_cap_margin = 8 * cell_occupancy

        # Adjust the methodology to enable TX for each incremental watermark value test
        # To this end, send the total # of packets instead of the incremental amount
        # to refill the buffer to the exepected level
        pkts_num_to_send = 0
        # send packets
        try:
            # send packets to fill min but not trek into shared pool
            # so if min is zero, it directly treks into shared pool by 1
            # this is the case for lossy traffic at ingress and lossless traffic at egress (on td2)
            # Because lossy and lossless traffic use the same pool at ingress, even if
            # lossless traffic has pg min not equal to zero, we still need to consider
            # the impact caused by lossy traffic
            #
            # TH2 uses scheduler-based TX enable, this does not require sending packets to leak out
            sai_thrift_port_tx_disable(self.client, asic_type, [dst_port_id])
            pkts_num_to_send += (pkts_num_leak_out + pkts_num_fill_min)
            send_packet(self, src_port_id, pkt, pkts_num_to_send)
            sai_thrift_port_tx_enable(self.client, asic_type, [dst_port_id])
            time.sleep(8)
            buffer_pool_wm = sai_thrift_read_buffer_pool_watermark(self.client, buf_pool_roid) - buffer_pool_wm_base
            print >> sys.stderr, "Init pkts num sent: %d, min: %d, actual watermark value to start: %d" % ((pkts_num_leak_out + pkts_num_fill_min), pkts_num_fill_min, buffer_pool_wm)
            if pkts_num_fill_min:
                assert(buffer_pool_wm <= upper_bound_margin * cell_size)
            else:
                # on t1-lag, we found vm will keep sending control
                # packets, this will cause the watermark to be 2 * 208 bytes
                # as all lossy packets are now mapped to single pg 0
                # so we remove the strict equity check, and use upper bound
                # check instead
                assert(buffer_pool_wm <= upper_bound_margin * cell_size)

            # send packet batch of fixed packet numbers to fill shared
            # first round sends only 1 packet
            expected_wm = 0
            total_shared = (pkts_num_fill_shared - pkts_num_fill_min) * cell_occupancy
            pkts_inc = (total_shared >> 2) // cell_occupancy
            if 'cisco-8000' in asic_type:
                # No additional packet margin needed while sending,
                # but small margin still needed during boundary checks below
                pkts_num = 1
            else:
                pkts_num = (1 + upper_bound_margin) // cell_occupancy
            while (expected_wm < total_shared):
                expected_wm += pkts_num * cell_occupancy
                if (expected_wm > total_shared):
                    pkts_num -= (expected_wm - total_shared + cell_occupancy - 1) // cell_occupancy
                    expected_wm = total_shared
                print >> sys.stderr, "pkts num to send: %d, total pkts: %d, shared: %d" % (pkts_num, expected_wm, total_shared)

                sai_thrift_port_tx_disable(self.client, asic_type, [dst_port_id])
                pkts_num_to_send += pkts_num
                if 'cisco-8000' in asic_type:
                    assert(fill_leakout_plus_one(self, src_port_id, dst_port_id, pkt, queue, asic_type))
                    send_packet(self, src_port_id, pkt, pkts_num_to_send - 1)
                else:
                    send_packet(self, src_port_id, pkt, pkts_num_to_send)
                sai_thrift_port_tx_enable(self.client, asic_type, [dst_port_id])
                time.sleep(8)
                buffer_pool_wm = sai_thrift_read_buffer_pool_watermark(self.client, buf_pool_roid) - buffer_pool_wm_base
                print >> sys.stderr, "lower bound (-%d): %d, actual value: %d, upper bound (+%d): %d" % (lower_bound_margin, (expected_wm - lower_bound_margin)* cell_size, buffer_pool_wm, upper_bound_margin, (expected_wm + upper_bound_margin) * cell_size)
                assert(buffer_pool_wm <= (expected_wm + upper_bound_margin) * cell_size)
                assert((expected_wm - lower_bound_margin)* cell_size <= buffer_pool_wm)

                pkts_num = pkts_inc

            # overflow the shared pool
            sai_thrift_port_tx_disable(self.client, asic_type, [dst_port_id])
            pkts_num_to_send += pkts_num
            if 'cisco-8000' in asic_type:
                assert(fill_leakout_plus_one(self, src_port_id, dst_port_id, pkt, queue, asic_type))
                send_packet(self, src_port_id, pkt, pkts_num_to_send - 1)
            else:
                send_packet(self, src_port_id, pkt, pkts_num_to_send)

            sai_thrift_port_tx_enable(self.client, asic_type, [dst_port_id])
            time.sleep(8)
            buffer_pool_wm = sai_thrift_read_buffer_pool_watermark(self.client, buf_pool_roid) - buffer_pool_wm_base
            print >> sys.stderr, "exceeded pkts num sent: %d, expected watermark: %d, actual value: %d" % (pkts_num, (expected_wm * cell_size), buffer_pool_wm)
            assert(expected_wm == total_shared)
            assert((expected_wm - lower_bound_margin)* cell_size <= buffer_pool_wm)
            assert(buffer_pool_wm <= (expected_wm + extra_cap_margin) * cell_size)

        finally:
            sai_thrift_port_tx_enable(self.client, asic_type, [dst_port_id])


class PacketTransmit(sai_base_test.ThriftInterfaceDataPlane):
    """
    Transmit packets from a given source port to destination port. If no
    packet count is provided, default_count is used
    """

    def runTest(self):
        default_count = 300

        # Parse input parameters
        router_mac = self.test_params['router_mac']
        dst_port_id = int(self.test_params['dst_port_id'])
        dst_port_ip = self.test_params['dst_port_ip']
        dst_port_mac = self.dataplane.get_mac(0, dst_port_id)
        src_port_id = int(self.test_params['src_port_id'])
        src_port_ip = self.test_params['src_port_ip']
        src_port_mac = self.dataplane.get_mac(0, src_port_id)
        packet_count = self.test_params.get("count", default_count)

        print >> sys.stderr, "dst_port_id: {}, src_port_id: {}".format(
            dst_port_id, src_port_id
        )
        print >> sys.stderr, ("dst_port_mac: {}, src_port_mac: {},"
            "src_port_ip: {}, dst_port_ip: {}").format(
                dst_port_mac, src_port_mac, src_port_ip, dst_port_ip
            )

        # Send packets to leak out
        pkt_dst_mac = router_mac if router_mac != '' else dst_port_mac
        pkt = simple_ip_packet(pktlen=64,
                    eth_dst=pkt_dst_mac,
                    eth_src=src_port_mac,
                    ip_src=src_port_ip,
                    ip_dst=dst_port_ip,
                    ip_ttl=64)

        print >> sys.stderr, "Sending {} packets to port {}".format(
            packet_count, src_port_id
        )
        send_packet(self, src_port_id, pkt, packet_count)


# PFC test on tunnel traffic (dualtor specific test case)
class PCBBPFCTest(sai_base_test.ThriftInterfaceDataPlane):

    def _build_testing_ipinip_pkt(self, active_tor_mac, standby_tor_mac, active_tor_ip, standby_tor_ip, inner_dscp, outer_dscp, dst_ip, ecn=1, packet_size=64):
        pkt = simple_tcp_packet(
                pktlen=packet_size,
                eth_dst=standby_tor_mac,
                ip_src='1.1.1.1',
                ip_dst=dst_ip,
                ip_dscp=inner_dscp,
                ip_ecn=ecn,
                ip_ttl=64
                )
        # The pktlen is ignored if inner_frame is not None
        ipinip_packet = simple_ipv4ip_packet(
                            eth_dst=active_tor_mac,
                            eth_src=standby_tor_mac,
                            ip_src=standby_tor_ip,
                            ip_dst=active_tor_ip,
                            ip_dscp=outer_dscp,
                            ip_ecn=ecn,
                            inner_frame=pkt[scapy.IP]
                            )
        return ipinip_packet

    def _build_testing_pkt(self, active_tor_mac, dscp, dst_ip, ecn=1, packet_size=64):
        pkt = simple_tcp_packet(
                pktlen=packet_size,
                eth_dst=active_tor_mac,
                ip_src='1.1.1.1',
                ip_dst=dst_ip,
                ip_dscp=dscp,
                ip_ecn=ecn,
                ip_ttl=64
                )
        return pkt

    def runTest(self):
        """
        This test case is to verify PFC for tunnel traffic.
        Traffic is ingressed from IPinIP tunnel(LAG port), and then being decaped at active tor, and then egress to server.
        Tx is disabled on the egress port to trigger PFC pause.
        """
        switch_init(self.client)

        # Parse input parameters
        active_tor_mac = self.test_params['active_tor_mac']
        active_tor_ip = self.test_params['active_tor_ip']
        standby_tor_mac = self.test_params['standby_tor_mac']
        standby_tor_ip = self.test_params['standby_tor_ip']
        src_port_id = self.test_params['src_port_id']
        dst_port_id = self.test_params['dst_port_id']
        dst_port_ip = self.test_params['dst_port_ip']

        inner_dscp = int(self.test_params['dscp'])
        tunnel_traffic_test = False
        if 'outer_dscp' in self.test_params:
            outer_dscp = int(self.test_params['outer_dscp'])
            tunnel_traffic_test = True
        ecn = int(self.test_params['ecn'])
        pkts_num_trig_pfc = int(self.test_params['pkts_num_trig_pfc'])
        # The pfc counter index starts from index 2 in sai_thrift_read_port_counters
        pg = int(self.test_params['pg']) + 2

        asic_type = self.test_params['sonic_asic_type']
        if 'packet_size' in list(self.test_params.keys()):
            packet_size = int(self.test_params['packet_size'])
        else:
            packet_size = 64
        if 'pkts_num_margin' in list(self.test_params.keys()):
            pkts_num_margin = int(self.test_params['pkts_num_margin'])
        else:
            pkts_num_margin = 2

        try:
            # Disable tx on EGRESS port so that headroom buffer cannot be free
            sai_thrift_port_tx_disable(self.client, asic_type, [dst_port_id])
            # Make a snapshot of transmitted packets
            tx_counters_base, _ = sai_thrift_read_port_counters(self.client, port_list[dst_port_id])
            # Make a snapshot of received packets
            rx_counters_base, _ = sai_thrift_read_port_counters(self.client, port_list[src_port_id])
            if tunnel_traffic_test:
                # Build IPinIP packet for testing
                pkt = self._build_testing_ipinip_pkt(active_tor_mac=active_tor_mac,
                                                    standby_tor_mac=standby_tor_mac,
                                                    active_tor_ip=active_tor_ip,
                                                    standby_tor_ip=standby_tor_ip,
                                                    inner_dscp=inner_dscp,
                                                    outer_dscp=outer_dscp,
                                                    dst_ip=dst_port_ip,
                                                    ecn=ecn,
                                                    packet_size=packet_size
                                                    )
            else:
                # Build regular packet
                pkt = self._build_testing_pkt(active_tor_mac=active_tor_mac,
                                            dscp=inner_dscp,
                                            dst_ip=dst_port_ip,
                                            ecn=ecn,
                                            packet_size=packet_size)
            
            # Send packets short of triggering pfc
            send_packet(self, src_port_id, pkt, pkts_num_trig_pfc)
            time.sleep(8)
            # Read TX_OK again to calculate leaked packet number
            tx_counters, _ = sai_thrift_read_port_counters(self.client, port_list[dst_port_id])
            leaked_packet_number = tx_counters[TRANSMITTED_PKTS] - tx_counters_base[TRANSMITTED_PKTS]
            # Send packets to compensate the leaked packets
            send_packet(self, src_port_id, pkt, leaked_packet_number)
            time.sleep(8)
            # Read rx counter again. No PFC pause frame should be triggered
            rx_counters, _ = sai_thrift_read_port_counters(self.client, port_list[src_port_id])
            # Verify no pfc
            assert(rx_counters[pg] == rx_counters_base[pg])
            rx_counters_base = rx_counters
            # Send some packets to trigger PFC
            send_packet(self, src_port_id, pkt, 1 + 2 * pkts_num_margin)
            time.sleep(8)
            rx_counters, _ = sai_thrift_read_port_counters(self.client, port_list[src_port_id])
            # Verify PFC pause frame is generated on expected PG
            assert(rx_counters[pg] > rx_counters_base[pg])
        finally:
            # Enable tx on dest port
            sai_thrift_port_tx_enable(self.client, asic_type, [dst_port_id])       
<|MERGE_RESOLUTION|>--- conflicted
+++ resolved
@@ -1525,15 +1525,11 @@
 
         try:
             # send packets to dst port 1, occupying the "xon"
-<<<<<<< HEAD
-            xmit_counters_base, _ = sai_thrift_read_port_counters(
-=======
             step_id += 1
             step_desc = 'send packets to dst port 1, occupying the xon'
             sys.stderr.write('step {}: {}\n'.format(step_id, step_desc))
 
-            xmit_counters_base, queue_counters = sai_thrift_read_port_counters(
->>>>>>> e5fb1031
+            xmit_counters_base, _ = sai_thrift_read_port_counters(
                 self.client, port_list[dst_port_id]
             )
 
@@ -1566,15 +1562,11 @@
                 dynamically_compensate_leakout(self.client, sai_thrift_read_port_counters, port_list[dst_port_id], TRANSMITTED_PKTS, xmit_counters_base, self, src_port_id, pkt, 40)
 
             # send packets to dst port 2, occupying the shared buffer
-<<<<<<< HEAD
-            xmit_2_counters_base, _ = sai_thrift_read_port_counters(
-=======
             step_id += 1
             step_desc = 'send packets to dst port 2, occupying the shared buffer'
             sys.stderr.write('step {}: {}\n'.format(step_id, step_desc))
 
-            xmit_2_counters_base, queue_counters = sai_thrift_read_port_counters(
->>>>>>> e5fb1031
+            xmit_2_counters_base, _ = sai_thrift_read_port_counters(
                 self.client, port_list[dst_port_2_id]
             )
             if hwsku == 'DellEMC-Z9332f-M-O16C64' or hwsku == 'DellEMC-Z9332f-O32':
@@ -1599,14 +1591,11 @@
                 dynamically_compensate_leakout(self.client, sai_thrift_read_port_counters, port_list[dst_port_2_id], TRANSMITTED_PKTS, xmit_2_counters_base, self, src_port_id, pkt2, 40)
 
             # send 1 packet to dst port 3, triggering PFC
-<<<<<<< HEAD
-            xmit_3_counters_base, _ = sai_thrift_read_port_counters(
-=======
             step_id += 1
             step_desc = 'send 1 packet to dst port 3, triggering PFC'
             sys.stderr.write('step {}: {}\n'.format(step_id, step_desc))
-            xmit_3_counters_base, queue_counters = sai_thrift_read_port_counters(
->>>>>>> e5fb1031
+
+            xmit_3_counters_base, _ = sai_thrift_read_port_counters(
                 self.client, port_list[dst_port_3_id]
             )
             if hwsku == 'DellEMC-Z9332f-M-O16C64' or hwsku == 'DellEMC-Z9332f-O32':
@@ -1625,16 +1614,11 @@
             time.sleep(8)
             # get a snapshot of counter values at recv and transmit ports
             # queue counters value is not of our interest here
-<<<<<<< HEAD
+
             recv_counters, _ = sai_thrift_read_port_counters(self.client, port_list[src_port_id])
             xmit_counters, _ = sai_thrift_read_port_counters(self.client, port_list[dst_port_id])
             xmit_2_counters, _ = sai_thrift_read_port_counters(self.client, port_list[dst_port_2_id])
             xmit_3_counters, _ = sai_thrift_read_port_counters(self.client, port_list[dst_port_3_id])
-=======
-            recv_counters, queue_counters = sai_thrift_read_port_counters(self.client, port_list[src_port_id])
-            xmit_counters, queue_counters = sai_thrift_read_port_counters(self.client, port_list[dst_port_id])
-            xmit_2_counters, queue_counters = sai_thrift_read_port_counters(self.client, port_list[dst_port_2_id])
-            xmit_3_counters, queue_counters = sai_thrift_read_port_counters(self.client, port_list[dst_port_3_id])
 
             port_cnt_tbl = texttable.TextTable([''] + [port_counter_fields[idx] for idx in port_counter_indexes])
             port_cnt_tbl.add_row(['recv_counters_base'] + [recv_counters_base[idx] for idx in port_counter_indexes])
@@ -1647,7 +1631,6 @@
             port_cnt_tbl.add_row(['xmit_3_counters'] + [xmit_3_counters[idx] for idx in port_counter_indexes])
             sys.stderr.write('{}\n'.format(port_cnt_tbl))
 
->>>>>>> e5fb1031
             # recv port pfc
             assert(recv_counters[pg] > recv_counters_base[pg]), 'unexpectedly not trigger PFC for PG {} (counter: {}), at step {} {}'.format(pg, port_counter_fields[pg], step_id, step_desc)
             # recv port no ingress drop
@@ -1669,16 +1652,11 @@
             # get a snapshot of counter values at recv and transmit ports
             # queue counters value is not of our interest here
             recv_counters_base = recv_counters
-<<<<<<< HEAD
+
             recv_counters, _ = sai_thrift_read_port_counters(self.client, port_list[src_port_id])
             xmit_counters, _ = sai_thrift_read_port_counters(self.client, port_list[dst_port_id])
             xmit_2_counters, _ = sai_thrift_read_port_counters(self.client, port_list[dst_port_2_id])
             xmit_3_counters, _ = sai_thrift_read_port_counters(self.client, port_list[dst_port_3_id])
-=======
-            recv_counters, queue_counters = sai_thrift_read_port_counters(self.client, port_list[src_port_id])
-            xmit_counters, queue_counters = sai_thrift_read_port_counters(self.client, port_list[dst_port_id])
-            xmit_2_counters, queue_counters = sai_thrift_read_port_counters(self.client, port_list[dst_port_2_id])
-            xmit_3_counters, queue_counters = sai_thrift_read_port_counters(self.client, port_list[dst_port_3_id])
 
             port_cnt_tbl = texttable.TextTable([''] + [port_counter_fields[idx] for idx in port_counter_indexes])
             port_cnt_tbl.add_row(['recv_counters_base'] + [recv_counters_base[idx] for idx in port_counter_indexes])
@@ -1691,7 +1669,6 @@
             port_cnt_tbl.add_row(['xmit_3_counters'] + [xmit_3_counters[idx] for idx in port_counter_indexes])
             sys.stderr.write('{}\n'.format(port_cnt_tbl))
 
->>>>>>> e5fb1031
             # recv port pfc
             assert(recv_counters[pg] > recv_counters_base[pg]), 'unexpectedly not trigger PFC for PG {} (counter: {}), at step {} {}'.format(pg, port_counter_fields[pg], step_id, step_desc)
             # recv port no ingress drop
@@ -1712,17 +1689,14 @@
             time.sleep(8)
             # get new base counter values at recv ports
             # queue counters value is not of our interest here
-<<<<<<< HEAD
+
             recv_counters, _ = sai_thrift_read_port_counters(self.client, port_list[src_port_id])
-=======
-            recv_counters, queue_counters = sai_thrift_read_port_counters(self.client, port_list[src_port_id])
 
             port_cnt_tbl = texttable.TextTable([''] + [port_counter_fields[idx] for idx in port_counter_indexes])
             port_cnt_tbl.add_row(['recv_counters_base'] + [recv_counters_base[idx] for idx in port_counter_indexes])
             port_cnt_tbl.add_row(['recv_counters'] + [recv_counters[idx] for idx in port_counter_indexes])
             sys.stderr.write('{}\n'.format(port_cnt_tbl))
 
->>>>>>> e5fb1031
             for cntr in ingress_counters:
                 assert(recv_counters[cntr] == recv_counters_base[cntr]), 'unexpectedly ingress drop on recv port (counter: {}), at step {} {}'.format(port_counter_fields[cntr], step_id, step_desc)
             recv_counters_base = recv_counters
@@ -1734,16 +1708,10 @@
             time.sleep(30)
             # get a snapshot of counter values at recv and transmit ports
             # queue counters value is not of our interest here
-<<<<<<< HEAD
             recv_counters, _ = sai_thrift_read_port_counters(self.client, port_list[src_port_id])
             xmit_counters, _ = sai_thrift_read_port_counters(self.client, port_list[dst_port_id])
             xmit_2_counters, _ = sai_thrift_read_port_counters(self.client, port_list[dst_port_2_id])
             xmit_3_counters, _ = sai_thrift_read_port_counters(self.client, port_list[dst_port_3_id])
-=======
-            recv_counters, queue_counters = sai_thrift_read_port_counters(self.client, port_list[src_port_id])
-            xmit_counters, queue_counters = sai_thrift_read_port_counters(self.client, port_list[dst_port_id])
-            xmit_2_counters, queue_counters = sai_thrift_read_port_counters(self.client, port_list[dst_port_2_id])
-            xmit_3_counters, queue_counters = sai_thrift_read_port_counters(self.client, port_list[dst_port_3_id])
 
             port_cnt_tbl = texttable.TextTable([''] + [port_counter_fields[idx] for idx in port_counter_indexes])
             port_cnt_tbl.add_row(['recv_counters_base'] + [recv_counters_base[idx] for idx in port_counter_indexes])
@@ -1756,7 +1724,6 @@
             port_cnt_tbl.add_row(['xmit_3_counters'] + [xmit_3_counters[idx] for idx in port_counter_indexes])
             sys.stderr.write('{}\n'.format(port_cnt_tbl))
 
->>>>>>> e5fb1031
             # recv port no pfc
             assert(recv_counters[pg] == recv_counters_base[pg]), 'unexpectedly trigger PFC for PG {} (counter: {}), at step {} {}'.format(pg, port_counter_fields[pg], step_id, step_desc)
             # recv port no ingress drop
