import json
import logging
import math
import time
import uuid
from functools import lru_cache

import proto_utils
import pytest

logger = logging.getLogger(__name__)


@lru_cache(maxsize=None)
class GNMIEnvironment(object):
    def __init__(self, duthost):
        self.work_dir = "/tmp/" + str(uuid.uuid4()) + "/"
        self.gnmi_cert_path = "/etc/sonic/telemetry/"
        self.gnmi_ca_cert = "gnmiCA.pem"
        self.gnmi_ca_key = "gnmiCA.key"
        self.gnmi_server_cert = "gnmiserver.crt"
        self.gnmi_server_key = "gnmiserver.key"
        self.gnmi_client_cert = "gnmiclient.crt"
        self.gnmi_client_key = "gnmiclient.key"
        self.gnmi_server_start_wait_time = 30
        # self.enable_zmq = duthost.shell("netstat -na | grep -w 8100", module_ignore_errors=True)['rc'] == 0
        self.enable_zmq = True
        cmd = "docker images | grep -w sonic-gnmi"
        if duthost.shell(cmd, module_ignore_errors=True)['rc'] == 0:
            cmd = "docker ps | grep -w gnmi"
            if duthost.shell(cmd, module_ignore_errors=True)['rc'] == 0:
                self.gnmi_config_table = "GNMI"
                self.gnmi_container = "gnmi"
                self.gnmi_program = "gnmi-native"
                self.gnmi_port = 50052
                return
            else:
                pytest.fail("GNMI is not running")
        cmd = "docker images | grep -w sonic-telemetry"
        if duthost.shell(cmd, module_ignore_errors=True)['rc'] == 0:
            cmd = "docker ps | grep -w telemetry"
            if duthost.shell(cmd, module_ignore_errors=True)['rc'] == 0:
                self.gnmi_config_table = "TELEMETRY"
                self.gnmi_container = "telemetry"
                self.gnmi_program = "telemetry"
                self.gnmi_port = 50051
                return
            else:
                pytest.fail("Telemetry is not running")
        pytest.fail("Can't find telemetry and gnmi image")


def create_ext_conf(ip, filename):
    """
    Generate configuration for openssl

    Args:
        ip: server ip address
        filename: configuration file name

    Returns:
    """
    text = '''
[ req_ext ]
subjectAltName = @alt_names
[alt_names]
DNS.1   = hostname.com
IP      = %s
''' % ip
    with open(filename, 'w') as file:
        file.write(text)
    return


def generate_gnmi_cert(localhost, duthost):
    """
    Args:
        localhost: fixture for localhost
        duthost: fixture for duthost

    Returns:
    """
    env = GNMIEnvironment(duthost)
    localhost.shell("mkdir "+env.work_dir, module_ignore_errors=True)
    local_command = "openssl genrsa -out %s 2048" % (env.work_dir+env.gnmi_ca_key)
    localhost.shell(local_command)

    # Create Root cert
    local_command = "openssl req \
                        -x509 \
                        -new \
                        -nodes \
                        -key %s \
                        -sha256 \
                        -days 1825 \
                        -subj '/CN=test.gnmi.sonic' \
                        -out %s" % (env.work_dir+env.gnmi_ca_key, env.work_dir+env.gnmi_ca_cert)
    localhost.shell(local_command)

    # Create server key
    local_command = "openssl genrsa -out %s 2048" % (env.work_dir+env.gnmi_server_key)
    localhost.shell(local_command)

    # Create server CSR
    local_command = "openssl req \
                        -new \
                        -key %s \
                        -subj '/CN=test.server.gnmi.sonic' \
                        -out %s" % (
                            env.work_dir+env.gnmi_server_key,
                            env.work_dir+"gnmiserver.csr")
    localhost.shell(local_command)

    # Sign server certificate
    create_ext_conf(duthost.mgmt_ip, env.work_dir+"extfile.cnf")
    local_command = "openssl x509 \
                        -req \
                        -in %s \
                        -CA %s \
                        -CAkey %s \
                        -CAcreateserial \
                        -out %s \
                        -days 825 \
                        -sha256 \
                        -extensions req_ext -extfile %s" % (
                            env.work_dir+"gnmiserver.csr",
                            env.work_dir+env.gnmi_ca_cert,
                            env.work_dir+env.gnmi_ca_key,
                            env.work_dir+env.gnmi_server_cert,
                            env.work_dir+"extfile.cnf")
    localhost.shell(local_command)

    # Create client key
    local_command = "openssl genrsa -out %s 2048" % (env.work_dir+env.gnmi_client_key)
    localhost.shell(local_command)

    # Create client CSR
    local_command = "openssl req \
                        -new \
                        -key %s \
                        -subj '/CN=test.client.gnmi.sonic' \
                        -out %s" % (
                            env.work_dir+env.gnmi_client_key,
                            env.work_dir+"gnmiclient.csr")
    localhost.shell(local_command)

    # Sign client certificate
    local_command = "openssl x509 \
                        -req \
                        -in %s \
                        -CA %s \
                        -CAkey %s \
                        -CAcreateserial \
                        -out %s \
                        -days 825 \
                        -sha256" % (
                            env.work_dir+"gnmiclient.csr",
                            env.work_dir+env.gnmi_ca_cert,
                            env.work_dir+env.gnmi_ca_key,
                            env.work_dir+env.gnmi_client_cert)
    localhost.shell(local_command)


def apply_gnmi_cert(duthost, ptfhost):
    """
    Upload new certificate to DUT, and restart gnmi server with new certificate

    Args:
        duthost: fixture for duthost
        ptfhost: fixture to ptfhost

    Returns:
    """
    env = GNMIEnvironment(duthost)
    # Copy CA certificate and server certificate over to the DUT
    duthost.copy(src=env.work_dir+env.gnmi_ca_cert, dest=env.gnmi_cert_path)
    duthost.copy(src=env.work_dir+env.gnmi_server_cert, dest=env.gnmi_cert_path)
    duthost.copy(src=env.work_dir+env.gnmi_server_key, dest=env.gnmi_cert_path)
    # Copy CA certificate and client certificate over to the PTF
    ptfhost.copy(src=env.work_dir+env.gnmi_ca_cert, dest='/root/')
    ptfhost.copy(src=env.work_dir+env.gnmi_client_cert, dest='/root/')
    ptfhost.copy(src=env.work_dir+env.gnmi_client_key, dest='/root/')
    port = env.gnmi_port
    assert int(port) > 0, "Invalid GNMI port"
    dut_command = "docker exec %s supervisorctl stop %s" % (env.gnmi_container, env.gnmi_program)
    duthost.shell(dut_command)
    dut_command = "docker exec %s pkill telemetry" % (env.gnmi_container)
    duthost.shell(dut_command, module_ignore_errors=True)
    dut_command = "docker exec %s bash -c " % env.gnmi_container
    dut_command += "\"/usr/bin/nohup /usr/sbin/telemetry -logtostderr --port %s " % port
    dut_command += "--server_crt %s%s " % (env.gnmi_cert_path, env.gnmi_server_cert)
    dut_command += "--server_key %s%s " % (env.gnmi_cert_path, env.gnmi_server_key)
    dut_command += "--ca_crt %s%s " % (env.gnmi_cert_path, env.gnmi_ca_cert)
    if env.enable_zmq:
        dut_command += " -zmq_address=tcp://127.0.0.1:8100 "
    dut_command += "-gnmi_native_write=true -v=10 >/root/gnmi.log 2>&1 &\""
    duthost.shell(dut_command)
    time.sleep(env.gnmi_server_start_wait_time)


def recover_gnmi_cert(localhost, duthost, skip_cert_cleanup):
    """
    Restart gnmi server to use default certificate

    Args:
        localhost: fixture for localhost
        duthost: fixture for duthost

    Returns:
    """
    env = GNMIEnvironment(duthost)
    if not skip_cert_cleanup:
        localhost.shell("rm -rf "+env.work_dir, module_ignore_errors=True)
    dut_command = "docker exec %s supervisorctl status %s" % (env.gnmi_container, env.gnmi_program)
    output = duthost.command(dut_command, module_ignore_errors=True)['stdout'].strip()
    if 'RUNNING' in output:
        return
    dut_command = "docker exec %s pkill telemetry" % (env.gnmi_container)
    duthost.shell(dut_command, module_ignore_errors=True)
    dut_command = "docker exec %s supervisorctl start %s" % (env.gnmi_container, env.gnmi_program)
    duthost.shell(dut_command)
    time.sleep(env.gnmi_server_start_wait_time)


def gnmi_set(duthost, ptfhost, delete_list, update_list, replace_list):
    """
    Send GNMI set request with GNMI client

    Args:
        duthost: fixture for duthost
        ptfhost: fixture for ptfhost
        delete_list: list for delete operations
        update_list: list for update operations
        replace_list: list for replace operations

    Returns:
    """
    env = GNMIEnvironment(duthost)
    ip = duthost.mgmt_ip
    port = env.gnmi_port
    cmd = 'python /root/gnxi/gnmi_cli_py/py_gnmicli.py '
    cmd += '--timeout 30 '
    cmd += '-t %s -p %u ' % (ip, port)
    cmd += '-xo sonic-db '
    cmd += '-rcert /root/%s ' % (env.gnmi_ca_cert)
    cmd += '-pkey /root/%s ' % (env.gnmi_client_key)
    cmd += '-cchain /root/%s ' % (env.gnmi_client_cert)
    if len(update_list) > 0:
        cmd += '-m set-update '
    elif len(delete_list) >0:
        cmd += '-m set-delete '
    elif len(replace_list):
        cmd += '-m set-replace '
    else:
        logger.info("PTF GNMI no items to operate on")
        return
    xpath = ''
    xvalue = ''
    for path in delete_list:
        path = path.replace('sonic-db:', '')
        xpath += ' ' + path
        xvalue += ' ""'
    for update in update_list:
        update = update.replace('sonic-db:', '')
        result = update.rsplit(':', 1)
        xpath += ' ' + result[0]
        xvalue += ' ' + result[1]
    for replace in replace_list:
        replace = replace.replace('sonic-db:', '')
        result = replace.rsplit(':', 1)
        xpath += ' ' + result[0]
        if '#' in result[1]:
            xvalue += ' ""'
        else:
            xvalue += ' ' + result[1]
    cmd += '--xpath ' + xpath
    cmd += ' '
    cmd += '--value ' + xvalue
    logger.info(f"PTF GNMI command: {cmd}")
    output = ptfhost.shell(cmd, module_ignore_errors=True)
    error = "GRPC error\n"
    if error in output['stdout']:
        result = output['stdout'].split(error, 1)
        raise Exception("GRPC error:" + result[1])
    return


def gnmi_get(duthost, ptfhost, path_list):
    """
    Send GNMI get request with GNMI client

    Args:
        duthost: fixture for duthost
        ptfhost: fixture for ptfhost
        path_list: list for get path

    Returns:
        msg_list: list for get result
    """
    env = GNMIEnvironment(duthost)
    ip = duthost.mgmt_ip
    port = env.gnmi_port
    cmd = 'python /root/gnxi/gnmi_cli_py/py_gnmicli.py '
    cmd += '--timeout 30 '
    cmd += '-t %s -p %u ' % (ip, port)
    cmd += '-xo sonic-db '
    cmd += '-rcert /root/%s ' % (env.gnmi_ca_cert)
    cmd += '-pkey /root/%s ' % (env.gnmi_client_key)
    cmd += '-cchain /root/%s ' % (env.gnmi_client_cert)
    cmd += '--encoding 4 '
    cmd += '-m get '
    cmd += '--xpath '
    for path in path_list:
        path = path.replace('sonic-db:', '')
        cmd += " " + path
    output = ptfhost.shell(cmd, module_ignore_errors=True)
    msg = output['stdout'].replace('\\', '')
    error = "GRPC error\n"
    if error in msg:
        result = msg.split(error, 1)
        raise Exception("GRPC error:" + result[1])
    mark = 'The GetResponse is below\n' + '-'*25 + '\n'
    if mark in msg:
        result = msg.split(mark, 1)
        msg_list = result[1].split('-'*25)[0:-1]
        return [msg.strip("\n") for msg in msg_list]
    else:
        raise Exception("error:" + msg)


def apply_messages(
    localhost,
    duthost,
    ptfhost,
    messages,
    dpu_index,
    set_db=True,
    wait_after_apply=5,
    max_updates_in_single_cmd=1024,
):
    env = GNMIEnvironment(duthost)
    update_list = []
    delete_list = []
    for i, (key, config_dict) in enumerate(messages.items()):
        message = proto_utils.parse_dash_proto(key, config_dict)
        keys = key.split(":", 1)
        gnmi_key = keys[0] + "[key=" + keys[1] + "]"
        filename = f"update{i}"

        if set_db:
            if proto_utils.ENABLE_PROTO:
                path = f"/APPL_DB/dpu{dpu_index}/{gnmi_key}:$/root/{filename}"
            else:
                path = f"/APPL_DB/dpu{dpu_index}/{gnmi_key}:@/root/{filename}"
            with open(env.work_dir + filename, "wb") as file:
                file.write(message.SerializeToString())
            update_list.append(path)
        else:
            path = f"/APPL_DB/dpu{dpu_index}/{gnmi_key}"
            delete_list.append(path)

    write_gnmi_files(localhost, duthost, ptfhost, env, delete_list, update_list, max_updates_in_single_cmd)
    time.sleep(wait_after_apply)


def apply_gnmi_file(localhost, duthost, ptfhost, dest_path=None, config_json=None,
                    wait_after_apply=5, max_updates_in_single_cmd=1024, host='localhost'):
    """
    Apply dash configuration with gnmi client

    Args:
        duthost: fixture for duthost
        ptfhost: fixture for ptfhost
        dest_path: configuration file path
        config_json: configuration in json
        wait_after_apply: the seconds to wait after gNMI file applied
        max_updates_in_single_cmd: threshold to separate the updates into multiple gnmi calls for linux command
                                   length is limited
    Returns:
    """
    env = GNMIEnvironment(duthost)
    if dest_path:
        logger.info("Applying config files on DUT")
        dut_command = "cat %s" % dest_path
        ret = duthost.shell(dut_command)
        assert ret["rc"] == 0, "Failed to read config file"
        text = ret["stdout"]
        res = json.loads(text)
    elif config_json:
        res = json.loads(config_json)
    delete_list = []
    update_list = []
    update_cnt = 0
    for operation in res:
        if operation["OP"] == "SET":
            for k, v in operation.items():
                if k == "OP":
                    continue
                logger.info("Config Json %s" % k)
                update_cnt += 1
                filename = "update%u" % update_cnt
                if proto_utils.ENABLE_PROTO:
                    message = proto_utils.json_to_proto(k, v)
                    with open(env.work_dir+filename, "wb") as file:
                        file.write(message)
                else:
                    text = json.dumps(v)
                    with open(env.work_dir+filename, "w") as file:
                        file.write(text)
                keys = k.split(":", 1)
                k = keys[0] + "[key=" + keys[1] + "]"
                if proto_utils.ENABLE_PROTO:
<<<<<<< HEAD
                    path = "/APPL_DB/%s/%s:$/root/%s" % (host, k, filename)
                else:
                    path = "/APPL_DB/%s/%s:@/root/%s" % (host, k, filename)
=======
                    path = "/APPL_DB/dpu1/%s:$/root/%s" % (k, filename)
                else:
                    path = "/APPL_DB/dpu1/%s:@/root/%s" % (k, filename)
>>>>>>> d964cb4e
                update_list.append(path)
        elif operation["OP"] == "DEL":
            for k, v in operation.items():
                if k == "OP":
                    continue
                keys = k.split(":", 1)
                k = keys[0] + "[key=" + keys[1] + "]"
<<<<<<< HEAD
                path = "/APPL_DB/%s/%s" % (host, k)
=======
                path = "/APPL_DB/dpu1/%s" % (k)
>>>>>>> d964cb4e
                delete_list.append(path)
        else:
            logger.info("Invalid operation %s" % operation["OP"])
    write_gnmi_files(localhost, duthost, ptfhost, env, delete_list, update_list, max_updates_in_single_cmd)
    time.sleep(wait_after_apply)


def write_gnmi_files(localhost, duthost, ptfhost, env, delete_list, update_list, max_updates_in_single_cmd):
    localhost.shell(f'tar -zcvf /tmp/updates.tar.gz -C {env.work_dir} .')
    ptfhost.copy(src='/tmp/updates.tar.gz', dest='~')
    ptfhost.shell('tar -xf updates.tar.gz')

    def _devide_list(operation_list):
        list_group = []
        for i in range(math.ceil(len(operation_list) / max_updates_in_single_cmd)):
            start_index = max_updates_in_single_cmd * i
            end_index = max_updates_in_single_cmd * (i + 1)
            list_group.append(operation_list[start_index:end_index])
        return list_group

    if delete_list:
        delete_list_group = _devide_list(delete_list)
        for delete_list in delete_list_group:
            gnmi_set(duthost, ptfhost, delete_list, [], [])
    if update_list:
        update_list_group = _devide_list(update_list)
        for update_list in update_list_group:
            gnmi_set(duthost, ptfhost, [], update_list, [])

    localhost.shell('rm -f /tmp/updates.tar.gz')
    ptfhost.shell('rm -f updates.tar.gz')
    localhost.shell(f'rm -f {env.work_dir}update*')
    ptfhost.shell('rm -f update*')<|MERGE_RESOLUTION|>--- conflicted
+++ resolved
@@ -410,15 +410,9 @@
                 keys = k.split(":", 1)
                 k = keys[0] + "[key=" + keys[1] + "]"
                 if proto_utils.ENABLE_PROTO:
-<<<<<<< HEAD
                     path = "/APPL_DB/%s/%s:$/root/%s" % (host, k, filename)
                 else:
                     path = "/APPL_DB/%s/%s:@/root/%s" % (host, k, filename)
-=======
-                    path = "/APPL_DB/dpu1/%s:$/root/%s" % (k, filename)
-                else:
-                    path = "/APPL_DB/dpu1/%s:@/root/%s" % (k, filename)
->>>>>>> d964cb4e
                 update_list.append(path)
         elif operation["OP"] == "DEL":
             for k, v in operation.items():
@@ -426,11 +420,7 @@
                     continue
                 keys = k.split(":", 1)
                 k = keys[0] + "[key=" + keys[1] + "]"
-<<<<<<< HEAD
                 path = "/APPL_DB/%s/%s" % (host, k)
-=======
-                path = "/APPL_DB/dpu1/%s" % (k)
->>>>>>> d964cb4e
                 delete_list.append(path)
         else:
             logger.info("Invalid operation %s" % operation["OP"])
