--- conflicted
+++ resolved
@@ -24,7 +24,6 @@
 """
 
 
-<<<<<<< HEAD
 def get_dpu_dataplane_port(duthost, dpu_index):
     platform = duthost.facts["platform"]
     platform_json = json.loads(duthost.shell(f"cat /usr/share/sonic/device/{platform}/platform.json")["stdout"])
@@ -58,8 +57,6 @@
         return False
 
 
-=======
->>>>>>> 83770ab4
 @pytest.fixture(scope="module", autouse=True)
 def add_npu_static_routes(duthost, dpu_ip, dash_pl_config, skip_config, skip_cleanup):
     if not skip_config:
