import logging

import configs.privatelink_config as pl
import ptf.testutils as testutils
import pytest
from constants import LOCAL_PTF_INTF, LOCAL_DUT_INTF, REMOTE_DUT_INTF, REMOTE_PTF_RECV_INTF, REMOTE_PTF_SEND_INTF
from gnmi_utils import apply_messages
from packets import outbound_pl_packets, inbound_pl_packets
from tests.dash.conftest import get_interface_ip

logger = logging.getLogger(__name__)

pytestmark = [
    pytest.mark.topology('t1'),
    pytest.mark.skip_check_dut_health
]


"""
Test prerequisites:
- DPU needs the Appliance VIP configured as its loopback IP
- Assign IPs to DPU-NPU dataplane interfaces
- Default route on DPU to NPU
"""

@pytest.fixture(scope="module")
def use_pkt_alt_attrs(duthost):
    hwsku = duthost.sonichost._facts["hwsku"]
    if hwsku == "Cisco-8102-28FH-DPU-O-T1":
        return True
    else:
        return False


@pytest.fixture(scope="module", autouse=True)
def add_npu_static_routes(duthost, dpu_ip, dash_pl_config, skip_config, skip_cleanup):
    if not skip_config:
        cmds = []
        vm_nexthop_ip = get_interface_ip(duthost, dash_pl_config[LOCAL_DUT_INTF]).ip + 1
        pe_nexthop_ip = get_interface_ip(duthost, dash_pl_config[REMOTE_DUT_INTF]).ip + 1
        cmds.append(f"ip route replace {pl.APPLIANCE_VIP}/32 via {dpu_ip}")
        cmds.append(f"ip route replace {pl.VM1_PA}/32 via {vm_nexthop_ip}")
        cmds.append(f"ip route replace {pl.PE_PA}/32 via {pe_nexthop_ip}")
        logger.info(f"Adding static routes: {cmds}")
        duthost.shell_cmds(cmds=cmds)

    yield

    if not skip_config and not skip_cleanup:
        cmds = []
        cmds.append(f"ip route del {pl.APPLIANCE_VIP}/32 via {dpu_ip}")
        cmds.append(f"ip route del {pl.VM1_PA}/32 via {vm_nexthop_ip}")
        cmds.append(f"ip route del {pl.PE_PA}/32 via {pe_nexthop_ip}")
        logger.info(f"Removing static routes: {cmds}")
        duthost.shell_cmds(cmds=cmds)


@pytest.fixture(autouse=True)
def common_setup_teardown(localhost, duthost, ptfhost, dpu_index, skip_config):
    if skip_config:
        return

    logger.info(pl.ROUTING_TYPE_PL_CONFIG)
    base_config_messages = {
        **pl.APPLIANCE_CONFIG,
        **pl.ROUTING_TYPE_PL_CONFIG,
        **pl.VNET_CONFIG,
        **pl.ROUTE_GROUP1_CONFIG,
        **pl.METER_POLICY_V4_CONFIG
    }
    logger.info(base_config_messages)

    apply_messages(localhost, duthost, ptfhost, base_config_messages, dpu_index)

    route_and_mapping_messages = {
        **pl.PE_VNET_MAPPING_CONFIG,
        **pl.PE_SUBNET_ROUTE_CONFIG,
        **pl.VM_SUBNET_ROUTE_CONFIG
    }
    logger.info(route_and_mapping_messages)
    apply_messages(localhost, duthost, ptfhost, route_and_mapping_messages, dpu_index)

    meter_rule_messages = {
        **pl.METER_RULE1_V4_CONFIG,
        **pl.METER_RULE2_V4_CONFIG,
    }
    logger.info(meter_rule_messages)
    apply_messages(localhost, duthost, ptfhost, meter_rule_messages, dpu_index)

    logger.info(pl.ENI_CONFIG)
    apply_messages(localhost, duthost, ptfhost, pl.ENI_CONFIG, dpu_index)

    logger.info(pl.ENI_ROUTE_GROUP1_CONFIG)
    apply_messages(localhost, duthost, ptfhost, pl.ENI_ROUTE_GROUP1_CONFIG, dpu_index)

    yield
<<<<<<< HEAD
    logger.info("Teardown in reverse order")
    apply_messages(localhost, duthost, ptfhost, pl.ENI_ROUTE_GROUP1_CONFIG, dpu_index, False)
    apply_messages(localhost, duthost, ptfhost, route_messages, dpu_index, False)
=======

    apply_messages(localhost, duthost, ptfhost, pl.ENI_ROUTE_GROUP1_CONFIG, dpu_index, False)
    apply_messages(localhost, duthost, ptfhost, pl.ENI_CONFIG, dpu_index, False)
    apply_messages(localhost, duthost, ptfhost, meter_rule_messages, dpu_index, False)
    apply_messages(localhost, duthost, ptfhost, route_and_mapping_messages, dpu_index, False)
>>>>>>> f0b24073
    apply_messages(localhost, duthost, ptfhost, base_config_messages, dpu_index, False)


@pytest.mark.parametrize("encap_proto", ["vxlan", "gre"])
def test_privatelink_basic_transform(
    ptfadapter,
    dash_pl_config,
    encap_proto
):
    vm_to_dpu_pkt, exp_dpu_to_pe_pkt = outbound_pl_packets(dash_pl_config, encap_proto, use_pkt_alt_attrs)
    pe_to_dpu_pkt, exp_dpu_to_vm_pkt = inbound_pl_packets(dash_pl_config, use_pkt_alt_attrs)

    ptfadapter.dataplane.flush()
    testutils.send(ptfadapter, dash_pl_config[LOCAL_PTF_INTF], vm_to_dpu_pkt, 1)
    testutils.verify_packet_any_port(ptfadapter, exp_dpu_to_pe_pkt, dash_pl_config[REMOTE_PTF_RECV_INTF])
    testutils.send(ptfadapter, dash_pl_config[REMOTE_PTF_SEND_INTF], pe_to_dpu_pkt, 1)
    testutils.verify_packet(ptfadapter, exp_dpu_to_vm_pkt, dash_pl_config[LOCAL_PTF_INTF])<|MERGE_RESOLUTION|>--- conflicted
+++ resolved
@@ -94,17 +94,10 @@
     apply_messages(localhost, duthost, ptfhost, pl.ENI_ROUTE_GROUP1_CONFIG, dpu_index)
 
     yield
-<<<<<<< HEAD
-    logger.info("Teardown in reverse order")
-    apply_messages(localhost, duthost, ptfhost, pl.ENI_ROUTE_GROUP1_CONFIG, dpu_index, False)
-    apply_messages(localhost, duthost, ptfhost, route_messages, dpu_index, False)
-=======
-
     apply_messages(localhost, duthost, ptfhost, pl.ENI_ROUTE_GROUP1_CONFIG, dpu_index, False)
     apply_messages(localhost, duthost, ptfhost, pl.ENI_CONFIG, dpu_index, False)
     apply_messages(localhost, duthost, ptfhost, meter_rule_messages, dpu_index, False)
     apply_messages(localhost, duthost, ptfhost, route_and_mapping_messages, dpu_index, False)
->>>>>>> f0b24073
     apply_messages(localhost, duthost, ptfhost, base_config_messages, dpu_index, False)
 
 
