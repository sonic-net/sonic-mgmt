import logging

import configs.privatelink_config as pl
import ptf.testutils as testutils
import pytest
from constants import LOCAL_PTF_INTF, LOCAL_DUT_INTF, REMOTE_DUT_INTF, REMOTE_PTF_RECV_INTF, REMOTE_PTF_SEND_INTF
from gnmi_utils import apply_messages
from packets import outbound_pl_packets, inbound_pl_packets
from tests.dash.conftest import get_interface_ip

logger = logging.getLogger(__name__)

pytestmark = [
    pytest.mark.topology('t1'),
    pytest.mark.skip_check_dut_health
]


"""
Test prerequisites:
- DPU needs the Appliance VIP configured as its loopback IP
- Assign IPs to DPU-NPU dataplane interfaces
- Default route on DPU to NPU
"""


@pytest.fixture(scope="module", params=[True, False])
def floating_nic(request):
    return request.param


@pytest.fixture(scope="module", autouse=True)
def add_npu_static_routes(duthost, dash_pl_config, skip_config, skip_cleanup, dpu_index, dpuhosts):
    dpuhost = dpuhosts[dpu_index]
    if not skip_config:
        cmds = []
        vm_nexthop_ip = get_interface_ip(duthost, dash_pl_config[LOCAL_DUT_INTF]).ip + 1
        pe_nexthop_ip = get_interface_ip(duthost, dash_pl_config[REMOTE_DUT_INTF]).ip + 1

        cmds.append(f"ip route replace {pl.APPLIANCE_VIP}/32 via {dpuhost.dpu_data_port_ip}")
        cmds.append(f"ip route replace {pl.VM1_PA}/32 via {vm_nexthop_ip}")
        cmds.append(f"ip route replace {pl.PE_PA}/32 via {pe_nexthop_ip}")
        logger.info(f"Adding static routes: {cmds}")
        duthost.shell_cmds(cmds=cmds)

    yield

    if not skip_config and not skip_cleanup:
        cmds = []
        cmds.append(f"ip route del {pl.APPLIANCE_VIP}/32 via {dpuhost.dpu_data_port_ip}")
        cmds.append(f"ip route del {pl.VM1_PA}/32 via {vm_nexthop_ip}")
        cmds.append(f"ip route del {pl.PE_PA}/32 via {pe_nexthop_ip}")
        logger.info(f"Removing static routes: {cmds}")
        duthost.shell_cmds(cmds=cmds)


@pytest.fixture(autouse=True, scope="module")
<<<<<<< HEAD
def common_setup_teardown(localhost, duthost, ptfhost, dpu_index, skip_config, dpuhosts, floating_nic):
=======
def common_setup_teardown(localhost, duthost, ptfhost, dpu_index, skip_config, dpuhosts, set_vxlan_udp_sport_range):
>>>>>>> c88f70cb
    if skip_config:
        return
    dpuhost = dpuhosts[dpu_index]
    logger.info(pl.ROUTING_TYPE_PL_CONFIG)
    base_config_messages = {
        **pl.APPLIANCE_CONFIG,
        **pl.ROUTING_TYPE_PL_CONFIG,
        **pl.VNET_CONFIG,
        **pl.ROUTE_GROUP1_CONFIG,
        **pl.METER_POLICY_V4_CONFIG
    }
    base_config_messages_floating_nic = {
        **pl.APPLIANCE_CONFIG_FLOATING_NIC,
        **pl.ROUTING_TYPE_PL_CONFIG,
        **pl.VNET_CONFIG,
        **pl.ROUTE_GROUP1_CONFIG,
        **pl.METER_POLICY_V4_CONFIG
    }

    if floating_nic:
        logger.info(base_config_messages_floating_nic)
        apply_messages(localhost, duthost, ptfhost, base_config_messages_floating_nic, dpuhost.dpu_index)
    else:
        logger.info(base_config_messages)
        apply_messages(localhost, duthost, ptfhost, base_config_messages, dpuhost.dpu_index)

    route_and_mapping_messages = {
        **pl.PE_VNET_MAPPING_CONFIG,
        **pl.PE_SUBNET_ROUTE_CONFIG,
        **pl.VM_SUBNET_ROUTE_CONFIG
    }
    logger.info(route_and_mapping_messages)
    apply_messages(localhost, duthost, ptfhost, route_and_mapping_messages, dpuhost.dpu_index)

    meter_rule_messages = {
        **pl.METER_RULE1_V4_CONFIG,
        **pl.METER_RULE2_V4_CONFIG,
    }
    logger.info(meter_rule_messages)
    apply_messages(localhost, duthost, ptfhost, meter_rule_messages, dpuhost.dpu_index)

    logger.info(pl.ENI_CONFIG)
    apply_messages(localhost, duthost, ptfhost, pl.ENI_CONFIG, dpuhost.dpu_index)

    logger.info(pl.ENI_ROUTE_GROUP1_CONFIG)
    apply_messages(localhost, duthost, ptfhost, pl.ENI_ROUTE_GROUP1_CONFIG, dpuhost.dpu_index)

    yield
    apply_messages(localhost, duthost, ptfhost, pl.ENI_ROUTE_GROUP1_CONFIG, dpuhost.dpu_index, False)
    apply_messages(localhost, duthost, ptfhost, pl.ENI_CONFIG, dpuhost.dpu_index, False)
    apply_messages(localhost, duthost, ptfhost, meter_rule_messages, dpuhost.dpu_index, False)
    apply_messages(localhost, duthost, ptfhost, route_and_mapping_messages, dpuhost.dpu_index, False)
    apply_messages(localhost, duthost, ptfhost, base_config_messages, dpuhost.dpu_index, False)


@pytest.mark.parametrize("encap_proto", ["vxlan", "gre"])
def test_privatelink_basic_transform(
    ptfadapter,
    dash_pl_config,
    encap_proto,
    floating_nic
):
    vm_to_dpu_pkt, exp_dpu_to_pe_pkt = outbound_pl_packets(dash_pl_config, encap_proto, floating_nic)
    pe_to_dpu_pkt, exp_dpu_to_vm_pkt = inbound_pl_packets(dash_pl_config, floating_nic)

    ptfadapter.dataplane.flush()
    testutils.send(ptfadapter, dash_pl_config[LOCAL_PTF_INTF], vm_to_dpu_pkt, 1)
    testutils.verify_packet_any_port(ptfadapter, exp_dpu_to_pe_pkt, dash_pl_config[REMOTE_PTF_RECV_INTF])
    testutils.send(ptfadapter, dash_pl_config[REMOTE_PTF_SEND_INTF], pe_to_dpu_pkt, 1)
    testutils.verify_packet(ptfadapter, exp_dpu_to_vm_pkt, dash_pl_config[LOCAL_PTF_INTF])<|MERGE_RESOLUTION|>--- conflicted
+++ resolved
@@ -55,11 +55,7 @@
 
 
 @pytest.fixture(autouse=True, scope="module")
-<<<<<<< HEAD
-def common_setup_teardown(localhost, duthost, ptfhost, dpu_index, skip_config, dpuhosts, floating_nic):
-=======
-def common_setup_teardown(localhost, duthost, ptfhost, dpu_index, skip_config, dpuhosts, set_vxlan_udp_sport_range):
->>>>>>> c88f70cb
+def common_setup_teardown(localhost, duthost, ptfhost, dpu_index, skip_config, dpuhosts, set_vxlan_udp_sport_range, floating_nic):
     if skip_config:
         return
     dpuhost = dpuhosts[dpu_index]
