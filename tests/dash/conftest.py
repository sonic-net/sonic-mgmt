--- conflicted
+++ resolved
@@ -7,19 +7,12 @@
     REMOTE_PA_IP, REMOTE_PTF_INTF, REMOTE_PTF_MAC, REMOTE_PA_PREFIX, VNET1_NAME, VNET2_NAME, ROUTING_ACTION, \
     ROUTING_ACTION_TYPE, LOOKUP_OVERLAY_IP, ACL_GROUP, ACL_STAGE
 from dash_utils import render_template_to_host, apply_swssconfig_file
-<<<<<<< HEAD
 from dash_acl import acl_test_conf  # noqa: F401
-=======
->>>>>>> 8f043a1e
 from gnmi_utils import generate_gnmi_cert, apply_gnmi_cert, recover_gnmi_cert, apply_gnmi_file
 
 logger = logging.getLogger(__name__)
 
 ENABLE_GNMI_API = True
-<<<<<<< HEAD
-# ENABLE_GNMI_API = False
-=======
->>>>>>> 8f043a1e
 
 
 def pytest_addoption(parser):
@@ -164,11 +157,7 @@
         template_name = "{}.j2".format(config)
         dest_path = "/tmp/{}.json".format(config)
         render_template_to_host(template_name, duthost, dest_path, config_info, op=op)
-<<<<<<< HEAD
-        if ENABLE_GNMI_API is True:
-=======
         if ENABLE_GNMI_API:
->>>>>>> 8f043a1e
             apply_gnmi_file(duthost, ptfhost, dest_path)
         else:
             apply_swssconfig_file(duthost, dest_path)
@@ -237,19 +226,11 @@
 
 @pytest.fixture(scope="module", autouse=True)
 def setup_gnmi_server(duthosts, rand_one_dut_hostname, localhost, ptfhost):
-<<<<<<< HEAD
-    if ENABLE_GNMI_API is False:
-=======
     if not ENABLE_GNMI_API:
->>>>>>> 8f043a1e
         yield
         return
 
     duthost = duthosts[rand_one_dut_hostname]
-<<<<<<< HEAD
-    duthost.shell("docker exec gnmi rm /usr/local/yang-models/sonic-dash.yang", module_ignore_errors=True)
-=======
->>>>>>> 8f043a1e
     generate_gnmi_cert(localhost, duthost)
     apply_gnmi_cert(duthost, ptfhost)
     yield
