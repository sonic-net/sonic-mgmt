from dash_api.eni_pb2 import State, EniMode
from dash_api.route_type_pb2 import ActionType, EncapType, RoutingType

VNET = "vnet"
VNET_ENCAP = "vnet_encap"
VNET_DIRECT = "vnet_direct"
PRIVATELINK = "privatelink"
DECAP = "decap"

APPLIANCE_VIP = "10.1.0.5"
VM1_PA = "25.1.1.1"  # VM host physical address
VM1_CA = "10.0.0.11"  # VM customer address
VM_CA_SUBNET = "10.0.0.0/16"
PE_PA = "101.1.2.3"  # private endpoint physical address
PE1_CA = "10.2.0.100"  # private endpoint customer address
PE2_CA = "10.2.0.200"
PE_CA_SUBNET = "10.2.0.0/16"
PL_ENCODING_IP = "::d107:64:ff71:0:0"
PL_ENCODING_MASK = "::ffff:ffff:ffff:0:0"
PL_OVERLAY_SIP = "fd41:108:20:abc:abc::0"
PL_OVERLAY_SIP_MASK = "ffff:ffff:ffff:ffff:ffff:ffff::"
PL_OVERLAY_DIP = "2603:10e1:100:2::3401:203"
PL_OVERLAY_DIP_MASK = "ffff:ffff:ffff:ffff:ffff:ffff:ffff:ffff"

APPLIANCE_ID = "100"
LOCAL_REGION_ID = "100"
VM_VNI = "4321"
ENCAP_VNI = 100
VNET1 = "Vnet1"
VNET1_VNI = "2001"
VNET1_GUID = "559c6ce8-26ab-4193-b946-ccc6e8f930b2"
ENI_MAC = "F4:93:9F:EF:C4:7E"
ENI_MAC_STRING = ENI_MAC.replace(":", "")
VM_MAC = "43:BE:65:25:FA:67"
VM_MAC_STRING = VM_MAC.replace(":", "")
PE_MAC = "24:AC:22:65:47:81"
PE_MAC_STRING = PE_MAC.replace(":", "")
ENI_ID = "497f23d7-f0ac-4c99-a98f-59b470e8c7bd"
ROUTE_GROUP1 = "RouteGroup1"
ROUTE_GROUP2 = "RouteGroup2"
ROUTE_GROUP1_GUID = "48af6ce8-26cc-4293-bfa6-0126e8fcdeb2"
ROUTE_GROUP2_GUID = "58cf62e0-22cc-4693-baa6-012358fcdec9"
OUTBOUND_DIR_LOOKUP = "dst_mac"
<<<<<<< HEAD
TUNNEL1 = "Tunnel1"
TUNNEL1_ENDPOINT_IP = "40.40.40.40"
TUNNEL2 = "Tunnel2"
TUNNEL1_ENDPOINT_IPS = ["60.60.60.60", "70.70.70.70"]
TRUSTED_VNI = "800"

=======
METER_POLICY_V4 = "MeterPolicyV4"
METER_RULE_V4_PREFIX1 = "48.10.5.0/24"
METER_RULE_V4_PREFIX2 = "92.6.0.0/16"
>>>>>>> 6b6b23d6

APPLIANCE_CONFIG = {
    f"DASH_APPLIANCE_TABLE:{APPLIANCE_ID}": {
        "sip": APPLIANCE_VIP,
        "vm_vni": VM_VNI,
        "local_region_id": LOCAL_REGION_ID,
        "outbound_direction_lookup": OUTBOUND_DIR_LOOKUP
    }
}

APPLIANCE_TRUSTED_VNI_CONFIG = {
    f"DASH_APPLIANCE_TABLE:{APPLIANCE_ID}": {
        "sip": APPLIANCE_VIP,
        "vm_vni": VM_VNI,
        "outbound_direction_lookup": OUTBOUND_DIR_LOOKUP,
        "trusted_vni": TRUSTED_VNI
    }
}

VNET_CONFIG = {
    f"DASH_VNET_TABLE:{VNET1}": {
        "vni": VNET1_VNI,
        "guid": VNET1_GUID
    }
}

ENI_CONFIG = {
    f"DASH_ENI_TABLE:{ENI_ID}": {
        "vnet": VNET1,
        "underlay_ip": VM1_PA,
        "mac_address": ENI_MAC,
        "eni_id": ENI_ID,
        "admin_state": State.STATE_ENABLED,
        "pl_underlay_sip": APPLIANCE_VIP,
        "pl_sip_encoding": f"{PL_ENCODING_IP}/{PL_ENCODING_MASK}",
        "v4_meter_policy_id": METER_POLICY_V4,
    }
}

ENI_FNIC_CONFIG = {
    f"DASH_ENI_TABLE:{ENI_ID}": {
        "vnet": VNET1,
        "underlay_ip": VM1_PA,
        "mac_address": ENI_MAC,
        "eni_id": ENI_ID,
        "admin_state": State.STATE_ENABLED,
        "pl_underlay_sip": APPLIANCE_VIP,
        "pl_sip_encoding": f"{PL_ENCODING_IP}/{PL_ENCODING_MASK}",
        "mode": EniMode.MODE_FNIC,
        "trusted_vni": TRUSTED_VNI
    }
}

PE1_VNET_MAPPING_CONFIG = {
    f"DASH_VNET_MAPPING_TABLE:{VNET1}:{PE1_CA}": {
        "routing_type": RoutingType.ROUTING_TYPE_PRIVATELINK,
        "underlay_ip": PE_PA,
        "mac_address": PE_MAC,
        "overlay_sip_prefix": f"{PL_OVERLAY_SIP}/{PL_OVERLAY_SIP_MASK}",
        "overlay_dip_prefix": f"{PL_OVERLAY_DIP}/{PL_OVERLAY_DIP_MASK}",
    }
}

PE2_VNET_MAPPING_CONFIG = {
    f"DASH_VNET_MAPPING_TABLE:{VNET1}:{PE2_CA}": {
        "routing_type": RoutingType.ROUTING_TYPE_PRIVATELINK,
        "underlay_ip": PE_PA,
        "mac_address": PE_MAC,
        "overlay_sip_prefix": f"{PL_OVERLAY_SIP}/{PL_OVERLAY_SIP_MASK}",
        "overlay_dip_prefix": f"{PL_OVERLAY_DIP}/{PL_OVERLAY_DIP_MASK}",
<<<<<<< HEAD
        "tunnel": TUNNEL1
=======
        "metering_class_or": "1586",
>>>>>>> 6b6b23d6
    }
}

VM1_VNET_MAPPING_CONFIG = {
    f"DASH_VNET_MAPPING_TABLE:{VNET1}:{VM1_CA}": {
        "routing_type": RoutingType.ROUTING_TYPE_VNET,
        "underlay_ip": VM1_PA,
        "metering_class_or": "2",
    }
}

PE_SUBNET_ROUTE_CONFIG = {
    f"DASH_ROUTE_TABLE:{ROUTE_GROUP1}:{PE_CA_SUBNET}": {
        "routing_type": RoutingType.ROUTING_TYPE_VNET,
        "vnet": VNET1,
        "metering_class_or": "2048",
        "metering_class_and": "4095",
    }
}

VM_SUBNET_ROUTE_CONFIG = {
    f"DASH_ROUTE_TABLE:{ROUTE_GROUP1}:{VM_CA_SUBNET}": {
        "routing_type": RoutingType.ROUTING_TYPE_VNET,
        "vnet": VNET1,
        "metering_class_or": "2048",
        "metering_class_and": "4095",
    }
}

EXGW_ROUTE_CONFIG = {
    f"DASH_ROUTE_TABLE:{ROUTE_GROUP1}:{PE_CA_SUBNET}": {
        "routing_type": RoutingType.ROUTING_TYPE_DIRECT,
        "tunnel": TUNNEL2
    }
}

ROUTING_TYPE_VNET_CONFIG = {
    f"DASH_ROUTING_TYPE_TABLE:{VNET}": {
        "items": [
            {
                "action_name": "action1",
                "action_type": ActionType.ACTION_TYPE_STATICENCAP,
                "encap_type": EncapType.ENCAP_TYPE_VXLAN,
            },
        ]
    }
}

ROUTING_TYPE_PL_CONFIG = {
    f"DASH_ROUTING_TYPE_TABLE:{PRIVATELINK}": {
        "items": [
            {
                "action_name": "action1",
                "action_type": ActionType.ACTION_TYPE_4_to_6
            },
            {
                "action_name": "action2",
                "action_type": ActionType.ACTION_TYPE_STATICENCAP,
                "encap_type": EncapType.ENCAP_TYPE_NVGRE,
                "vni": ENCAP_VNI
            }
        ]
    }
}

ROUTE_GROUP1_CONFIG = {
    f"DASH_ROUTE_GROUP_TABLE:{ROUTE_GROUP1}": {
        "guid": ROUTE_GROUP1_GUID,
        "version": "rg_version"
    }
}

ENI_ROUTE_GROUP1_CONFIG = {
    f"DASH_ENI_ROUTE_TABLE:{ENI_ID}": {
        "group_id": ROUTE_GROUP1
    }
}

<<<<<<< HEAD
TUNNEL1_CONFIG = {
    f"DASH_TUNNEL_TABLE:{TUNNEL1}": {
        "endpoints": TUNNEL1_ENDPOINT_IPS,
        "vni": ENCAP_VNI,
        "encap_type": EncapType.ENCAP_TYPE_VXLAN
    }
}

ROUTE_RULE1_CONFIG = {
    f"DASH_ROUTE_RULE_TABLE:{ENI_MAC_STRING}:{TRUSTED_VNI}:{VM1_PA}": {
        "action_type": ActionType.ACTION_TYPE_DECAP,
        "priority": 1
    }

=======
METER_POLICY_V4_CONFIG = {
    f"DASH_METER_POLICY_TABLE:{METER_POLICY_V4}": {
        "ip_version": "ipv4"
    }
}

METER_RULE1_V4_CONFIG = {
    f"DASH_METER_RULE_TABLE:{METER_POLICY_V4}:1": {
        "priority": "10",
        "ip_prefix": f"{METER_RULE_V4_PREFIX1}",
        "metering_class": 1,
    }
}

METER_RULE2_V4_CONFIG = {
    f"DASH_METER_RULE_TABLE:{METER_POLICY_V4}:2": {
        "priority": "10",
        "ip_prefix": f"{METER_RULE_V4_PREFIX2}",
        "metering_class": 2,
    }
>>>>>>> 6b6b23d6
}<|MERGE_RESOLUTION|>--- conflicted
+++ resolved
@@ -41,18 +41,15 @@
 ROUTE_GROUP1_GUID = "48af6ce8-26cc-4293-bfa6-0126e8fcdeb2"
 ROUTE_GROUP2_GUID = "58cf62e0-22cc-4693-baa6-012358fcdec9"
 OUTBOUND_DIR_LOOKUP = "dst_mac"
-<<<<<<< HEAD
 TUNNEL1 = "Tunnel1"
 TUNNEL1_ENDPOINT_IP = "40.40.40.40"
 TUNNEL2 = "Tunnel2"
 TUNNEL1_ENDPOINT_IPS = ["60.60.60.60", "70.70.70.70"]
 TRUSTED_VNI = "800"
 
-=======
 METER_POLICY_V4 = "MeterPolicyV4"
 METER_RULE_V4_PREFIX1 = "48.10.5.0/24"
 METER_RULE_V4_PREFIX2 = "92.6.0.0/16"
->>>>>>> 6b6b23d6
 
 APPLIANCE_CONFIG = {
     f"DASH_APPLIANCE_TABLE:{APPLIANCE_ID}": {
@@ -123,11 +120,8 @@
         "mac_address": PE_MAC,
         "overlay_sip_prefix": f"{PL_OVERLAY_SIP}/{PL_OVERLAY_SIP_MASK}",
         "overlay_dip_prefix": f"{PL_OVERLAY_DIP}/{PL_OVERLAY_DIP_MASK}",
-<<<<<<< HEAD
-        "tunnel": TUNNEL1
-=======
+        "tunnel": TUNNEL1,
         "metering_class_or": "1586",
->>>>>>> 6b6b23d6
     }
 }
 
@@ -206,7 +200,6 @@
     }
 }
 
-<<<<<<< HEAD
 TUNNEL1_CONFIG = {
     f"DASH_TUNNEL_TABLE:{TUNNEL1}": {
         "endpoints": TUNNEL1_ENDPOINT_IPS,
@@ -220,8 +213,8 @@
         "action_type": ActionType.ACTION_TYPE_DECAP,
         "priority": 1
     }
-
-=======
+}
+
 METER_POLICY_V4_CONFIG = {
     f"DASH_METER_POLICY_TABLE:{METER_POLICY_V4}": {
         "ip_version": "ipv4"
@@ -242,5 +235,4 @@
         "ip_prefix": f"{METER_RULE_V4_PREFIX2}",
         "metering_class": 2,
     }
->>>>>>> 6b6b23d6
 }