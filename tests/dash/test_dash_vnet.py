import logging
import pytest
import ptf.testutils as testutils

from constants import LOCAL_PTF_INTF, REMOTE_PTF_INTF
import packets
<<<<<<< HEAD
=======
import time
from tests.common.fixtures.tacacs import tacacs_creds, setup_tacacs    # noqa F401
>>>>>>> 2665f25e

logger = logging.getLogger(__name__)

pytestmark = [
    pytest.mark.topology('dpu'),
    pytest.mark.disable_loganalyzer
]


def test_outbound_vnet(
        ptfadapter,
        apply_vnet_configs,
        dash_config_info,
        skip_dataplane_checking,
        asic_db_checker,
        inner_packet_type,
        acl_default_rule,
        vxlan_udp_dport):
    """
    Send VXLAN packets from the VM VNI
    """
    asic_db_checker(["SAI_OBJECT_TYPE_VNET", "SAI_OBJECT_TYPE_ENI"])
    if skip_dataplane_checking:
        return
    _, vxlan_packet, expected_packet = packets.outbound_vnet_packets(dash_config_info,
                                                                     vxlan_udp_dport=vxlan_udp_dport,
                                                                     inner_packet_type=inner_packet_type)
    testutils.send(ptfadapter, dash_config_info[LOCAL_PTF_INTF], vxlan_packet, 1)
    testutils.verify_packets_any(ptfadapter, expected_packet, ports=dash_config_info[REMOTE_PTF_INTF])
    # testutils.verify_packet(ptfadapter, expected_packet, dash_config_info[REMOTE_PTF_INTF])


def test_outbound_vnet_direct(
        ptfadapter,
        apply_vnet_direct_configs,
        dash_config_info,
        skip_dataplane_checking,
        asic_db_checker,
        inner_packet_type,
        acl_default_rule,
        vxlan_udp_dport):
    asic_db_checker(["SAI_OBJECT_TYPE_VNET", "SAI_OBJECT_TYPE_ENI"])
    if skip_dataplane_checking:
        return
    _, vxlan_packet, expected_packet = packets.outbound_vnet_packets(dash_config_info,
                                                                     vxlan_udp_dport=vxlan_udp_dport,
                                                                     inner_packet_type=inner_packet_type)
    testutils.send(ptfadapter, dash_config_info[LOCAL_PTF_INTF], vxlan_packet, 1)
    testutils.verify_packets_any(ptfadapter, expected_packet, ports=dash_config_info[REMOTE_PTF_INTF])
    # testutils.verify_packet(ptfadapter, expected_packet, dash_config_info[REMOTE_PTF_INTF])


def test_outbound_direct(
        ptfadapter,
        apply_direct_configs,
        dash_config_info,
        skip_dataplane_checking,
        asic_db_checker,
        inner_packet_type,
        acl_default_rule,
        vxlan_udp_dport):
    asic_db_checker(["SAI_OBJECT_TYPE_VNET", "SAI_OBJECT_TYPE_ENI"])
    if skip_dataplane_checking:
        return
    expected_inner_packet, vxlan_packet, _ = packets.outbound_vnet_packets(dash_config_info,
                                                                           vxlan_udp_dport=vxlan_udp_dport,
                                                                           inner_packet_type=inner_packet_type)
    testutils.send(ptfadapter, dash_config_info[LOCAL_PTF_INTF], vxlan_packet, 1)
    testutils.verify_packets_any(ptfadapter, expected_inner_packet, ports=dash_config_info[REMOTE_PTF_INTF])
    # testutils.verify_packet(ptfadapter, expected_inner_packet, dash_config_info[REMOTE_PTF_INTF])


def test_inbound_vnet_pa_validate(
        ptfadapter,
        apply_inbound_configs,
        dash_config_info,
        skip_dataplane_checking,
        asic_db_checker,
        inner_packet_type,
        acl_default_rule,
        vxlan_udp_dport):
    """
    Send VXLAN packets from the remote VNI with PA validation enabled

    1. Send one packet where the source PA (outer source IP) matches the VNET mapping table
        - Expect DPU to forward packet normally
    2. Send one packet where the source PA does not match the mapping table
        - Expect DPU to drop packet
    """
    asic_db_checker(["SAI_OBJECT_TYPE_VNET", "SAI_OBJECT_TYPE_ENI"])
    if skip_dataplane_checking:
        return
    _,  pa_match_packet, pa_mismatch_packet, expected_packet = packets.inbound_vnet_packets(
        dash_config_info, vxlan_udp_dport=vxlan_udp_dport, inner_packet_type=inner_packet_type)
    testutils.send(ptfadapter, dash_config_info[REMOTE_PTF_INTF], pa_match_packet, 1)
    testutils.verify_packets_any(ptfadapter, expected_packet, ports=dash_config_info[LOCAL_PTF_INTF])
    testutils.send(ptfadapter, dash_config_info[REMOTE_PTF_INTF], pa_mismatch_packet, 1)<|MERGE_RESOLUTION|>--- conflicted
+++ resolved
@@ -4,11 +4,8 @@
 
 from constants import LOCAL_PTF_INTF, REMOTE_PTF_INTF
 import packets
-<<<<<<< HEAD
-=======
 import time
 from tests.common.fixtures.tacacs import tacacs_creds, setup_tacacs    # noqa F401
->>>>>>> 2665f25e
 
 logger = logging.getLogger(__name__)
 
