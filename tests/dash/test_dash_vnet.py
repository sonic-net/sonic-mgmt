import logging
import pytest
import ptf.testutils as testutils
import packets
<<<<<<< HEAD

from constants import LOCAL_PTF_INTF, REMOTE_PTF_INTF
from tests.common.fixtures.tacacs import tacacs_creds, setup_tacacs    # noqa F401
=======
import time
>>>>>>> 0b5724e7

logger = logging.getLogger(__name__)

pytestmark = [
    pytest.mark.topology('dpu'),
    pytest.mark.disable_loganalyzer
]


def test_outbound_vnet(
        ptfadapter,
        apply_vnet_configs,
        dash_config_info,
        skip_dataplane_checking,
        asic_db_checker,
        inner_packet_type,
        acl_default_rule,
        vxlan_udp_dport):
    """
    Send VXLAN packets from the VM VNI
    """
    asic_db_checker(["SAI_OBJECT_TYPE_VNET", "SAI_OBJECT_TYPE_ENI"])
    if skip_dataplane_checking:
        return
    _, vxlan_packet, expected_packet = packets.outbound_vnet_packets(dash_config_info,
                                                                     vxlan_udp_dport=vxlan_udp_dport,
                                                                     inner_packet_type=inner_packet_type)
    testutils.send(ptfadapter, dash_config_info[LOCAL_PTF_INTF], vxlan_packet, 1)
    testutils.verify_packets_any(ptfadapter, expected_packet, ports=dash_config_info[REMOTE_PTF_INTF])
    # testutils.verify_packet(ptfadapter, expected_packet, dash_config_info[REMOTE_PTF_INTF])


def test_outbound_vnet_direct(
        ptfadapter,
        apply_vnet_direct_configs,
        dash_config_info,
        skip_dataplane_checking,
        asic_db_checker,
        inner_packet_type,
        acl_default_rule,
        vxlan_udp_dport):
    asic_db_checker(["SAI_OBJECT_TYPE_VNET", "SAI_OBJECT_TYPE_ENI"])
    if skip_dataplane_checking:
        return
    _, vxlan_packet, expected_packet = packets.outbound_vnet_packets(dash_config_info,
                                                                     vxlan_udp_dport=vxlan_udp_dport,
                                                                     inner_packet_type=inner_packet_type)
    testutils.send(ptfadapter, dash_config_info[LOCAL_PTF_INTF], vxlan_packet, 1)
    testutils.verify_packets_any(ptfadapter, expected_packet, ports=dash_config_info[REMOTE_PTF_INTF])
    # testutils.verify_packet(ptfadapter, expected_packet, dash_config_info[REMOTE_PTF_INTF])


def test_outbound_direct(
        ptfadapter,
        apply_direct_configs,
        dash_config_info,
        skip_dataplane_checking,
        asic_db_checker,
        inner_packet_type,
        acl_default_rule,
        vxlan_udp_dport):
    asic_db_checker(["SAI_OBJECT_TYPE_VNET", "SAI_OBJECT_TYPE_ENI"])
    if skip_dataplane_checking:
        return
    expected_inner_packet, vxlan_packet, _ = packets.outbound_vnet_packets(dash_config_info,
                                                                           vxlan_udp_dport=vxlan_udp_dport,
                                                                           inner_packet_type=inner_packet_type)
    testutils.send(ptfadapter, dash_config_info[LOCAL_PTF_INTF], vxlan_packet, 1)
    testutils.verify_packets_any(ptfadapter, expected_inner_packet, ports=dash_config_info[REMOTE_PTF_INTF])
    # testutils.verify_packet(ptfadapter, expected_inner_packet, dash_config_info[REMOTE_PTF_INTF])


def test_inbound_vnet_pa_validate(
        ptfadapter,
        apply_inbound_configs,
        dash_config_info,
        skip_dataplane_checking,
        asic_db_checker,
        inner_packet_type,
        acl_default_rule,
        vxlan_udp_dport):
    """
    Send VXLAN packets from the remote VNI with PA validation enabled

    1. Send one packet where the source PA (outer source IP) matches the VNET mapping table
        - Expect DPU to forward packet normally
    2. Send one packet where the source PA does not match the mapping table
        - Expect DPU to drop packet
    """
    asic_db_checker(["SAI_OBJECT_TYPE_VNET", "SAI_OBJECT_TYPE_ENI"])
    if skip_dataplane_checking:
        return
    _,  pa_match_packet, pa_mismatch_packet, expected_packet = packets.inbound_vnet_packets(
        dash_config_info, vxlan_udp_dport=vxlan_udp_dport, inner_packet_type=inner_packet_type)
    testutils.send(ptfadapter, dash_config_info[REMOTE_PTF_INTF], pa_match_packet, 1)
    testutils.verify_packets_any(ptfadapter, expected_packet, ports=dash_config_info[LOCAL_PTF_INTF])
    testutils.send(ptfadapter, dash_config_info[REMOTE_PTF_INTF], pa_mismatch_packet, 1)<|MERGE_RESOLUTION|>--- conflicted
+++ resolved
@@ -2,13 +2,9 @@
 import pytest
 import ptf.testutils as testutils
 import packets
-<<<<<<< HEAD
 
 from constants import LOCAL_PTF_INTF, REMOTE_PTF_INTF
-from tests.common.fixtures.tacacs import tacacs_creds, setup_tacacs    # noqa F401
-=======
 import time
->>>>>>> 0b5724e7
 
 logger = logging.getLogger(__name__)
 
