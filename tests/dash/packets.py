import logging
import sys
import time
from ipaddress import ip_address

import ptf.packet as scapy
import ptf.testutils as testutils
import scapy.utils as scapy_utils
from configs import privatelink_config as pl
from constants import *  # noqa: F403
from ptf.dataplane import match_exp_pkt
from ptf.mask import Mask
from six import StringIO

from tests.common.helpers.assertions import pytest_assert

logger = logging.getLogger(__name__)


def generate_inner_packet(packet_type, ipv6=False):
    if packet_type == 'udp':
        if ipv6:
            return testutils.simple_udpv6_packet
        else:
            return testutils.simple_udp_packet
    elif packet_type == 'tcp':
        if ipv6:
            return testutils.simple_tcpv6_packet
        else:
            return testutils.simple_tcp_packet
    elif packet_type == 'echo_request' or packet_type == 'echo_reply':
        if ipv6:
            return testutils.simple_icmpv6_packet
        else:
            return testutils.simple_icmp_packet

    return None


def set_icmp_sub_type(packet, packet_type):
    if packet_type == 'echo_request':
        packet[scapy.ICMP].type = 8
    elif packet_type == 'echo_reply':
        packet[scapy.ICMP].type = 0


def get_bits(ip):
    addr = ip_address(ip)
    return int(addr)


def get_pl_overlay_sip(orig_sip, ol_sip, ol_mask, pl_sip_encoding, pl_sip_mask):
    pkt_sip = get_bits(orig_sip)
    ol_sip_ip = get_bits(ol_sip)
    ol_sip_mask = get_bits(ol_mask)
    pl_encoding_ip = get_bits(pl_sip_encoding)
    pl_encoding_mask = get_bits(pl_sip_mask)

    overlay_sip = (
        ((pkt_sip & ~ol_sip_mask) | ol_sip_ip) & ~pl_encoding_mask
    ) | pl_encoding_ip
    return str(ip_address(overlay_sip))


def get_pl_overlay_dip(orig_dip, ol_dip, ol_mask):
    pkt_dip = get_bits(orig_dip)
    ol_dip_ip = get_bits(ol_dip)
    ol_dip_mask = get_bits(ol_mask)

    overlay_dip = (pkt_dip & ~ol_dip_mask) | ol_dip_ip
    return str(ip_address(overlay_dip))


def inbound_pl_packets(config, floating_nic=False, inner_packet_type='udp', vxlan_udp_dport=4789):
    inner_sip = get_pl_overlay_dip(  # not a typo, inner DIP/SIP are reversed for inbound direction
        pl.PE_CA,
        pl.PL_OVERLAY_DIP,
        pl.PL_OVERLAY_DIP_MASK
    )

    inner_dip = get_pl_overlay_sip(
        pl.VM1_CA,
        pl.PL_OVERLAY_SIP,
        pl.PL_OVERLAY_SIP_MASK,
        pl.PL_ENCODING_IP,
        pl.PL_ENCODING_MASK
    )

    inner_packet = generate_inner_packet(inner_packet_type, ipv6=True)(
        eth_src=pl.REMOTE_MAC,
        eth_dst=pl.ENI_MAC,
        ipv6_src=inner_sip,
        ipv6_dst=inner_dip,
    )

    sport = inner_packet[scapy.UDP].sport
    dport = inner_packet[scapy.UDP].dport
    inner_packet[scapy.UDP].sport = dport
    inner_packet[scapy.UDP].dport = sport

    gre_packet = testutils.simple_gre_packet(
        eth_dst=config[DUT_MAC],
        ip_src=pl.PE_PA,
        ip_dst=pl.APPLIANCE_VIP,
        gre_key_present=True,
        gre_key=int(pl.VNET1_VNI) << 8 if floating_nic else int(pl.ENCAP_VNI) << 8,
        inner_frame=inner_packet,
    )

    exp_inner_packet = generate_inner_packet(inner_packet_type)(
        eth_src=pl.ENI_MAC if floating_nic else pl.REMOTE_MAC,
        eth_dst=pl.VM_MAC if floating_nic else pl.ENI_MAC,
        ip_src=pl.PE_CA,
        ip_dst=pl.VM1_CA,
        ip_id=0,
    )

    exp_inner_packet[scapy.UDP].sport = dport
    exp_inner_packet[scapy.UDP].dport = sport
    exp_inner_packet[scapy.UDP].load = inner_packet[scapy.UDP].load

    exp_vxlan_packet = testutils.simple_vxlan_packet(
        eth_src=config[DUT_MAC],
        eth_dst=config[LOCAL_PTF_MAC],
        ip_src=pl.APPLIANCE_VIP,
        ip_dst=pl.VM1_PA,
        ip_ttl=63,
        ip_id=0,
        udp_dport=vxlan_udp_dport,
<<<<<<< HEAD
        vxlan_vni=int(pl.VM_VNI) if floating_nic else int(pl.VNET1_VNI),
=======
        udp_sport=VXLAN_UDP_BASE_SRC_PORT,
        vxlan_vni=int(pl.VNET1_VNI) if use_pkt_alt_attrs else int(pl.VM_VNI),
>>>>>>> c88f70cb
        inner_frame=exp_inner_packet
    )

    masked_exp_packet = Mask(exp_vxlan_packet)
    masked_exp_packet.set_do_not_care_packet(scapy.Ether, "src")
    masked_exp_packet.set_do_not_care_packet(scapy.Ether, "dst")
    # 34 is the sport offset, 2 is the length of UDP sport field
    masked_exp_packet.set_do_not_care(8 * (34 + 2) - VXLAN_UDP_SRC_PORT_MASK, VXLAN_UDP_SRC_PORT_MASK)
    masked_exp_packet.set_do_not_care_packet(scapy.UDP, "chksum")

    return gre_packet, masked_exp_packet


def outbound_pl_packets(config, outer_encap, floating_nic=False,
                        inner_packet_type='udp', vxlan_udp_dport=4789, vxlan_udp_sport=1234):
    inner_packet = generate_inner_packet(inner_packet_type)(
        eth_src=pl.VM_MAC if floating_nic else pl.ENI_MAC,
        eth_dst=pl.ENI_MAC if floating_nic else pl.REMOTE_MAC,
        ip_src=pl.VM1_CA,
        ip_dst=pl.PE_CA,
    )

    if outer_encap == 'vxlan':
        outer_packet = testutils.simple_vxlan_packet(
            eth_src=config[LOCAL_PTF_MAC],
            eth_dst=config[DUT_MAC],
            ip_src=pl.VM1_PA,
            ip_dst=pl.APPLIANCE_VIP,
            udp_dport=vxlan_udp_dport,
            udp_sport=vxlan_udp_sport,
            with_udp_chksum=False,
            vxlan_vni=int(pl.VM_VNI) if floating_nic else int(pl.VNET1_VNI),
            inner_frame=inner_packet
        )
    elif outer_encap == 'gre':
        outer_packet = testutils.simple_gre_packet(
            eth_src=config[LOCAL_PTF_MAC],
            eth_dst=config[DUT_MAC],
            ip_src=pl.VM1_PA,
            ip_dst=pl.APPLIANCE_VIP,
            gre_key_present=True,
            gre_key=int(pl.VM_VNI) << 8 if floating_nic else int(pl.ENCAP_VNI) << 8,
            inner_frame=inner_packet
        )
    else:
        logger.error(f"Unsupported encap type: {outer_encap}")
        return None

    exp_overlay_sip = get_pl_overlay_sip(
        inner_packet[scapy.IP].src,
        pl.PL_OVERLAY_SIP,
        pl.PL_OVERLAY_SIP_MASK,
        pl.PL_ENCODING_IP,
        pl.PL_ENCODING_MASK
    )

    exp_overlay_dip = get_pl_overlay_dip(
        inner_packet[scapy.IP].dst,
        pl.PL_OVERLAY_DIP,
        pl.PL_OVERLAY_DIP_MASK
    )

    logger.info(f"Expecting overlay SIP: {exp_overlay_sip}")
    logger.info(f"Expecting overlay DIP: {exp_overlay_dip}")

    exp_inner_packet = scapy.Ether() / scapy.IPv6() / scapy.UDP()
    exp_inner_packet[scapy.Ether].src = pl.ENI_MAC
    exp_inner_packet[scapy.Ether].dst = pl.REMOTE_MAC
    exp_inner_packet[scapy.IPv6].src = exp_overlay_sip
    exp_inner_packet[scapy.IPv6].dst = exp_overlay_dip
    exp_inner_packet[scapy.UDP] = inner_packet[scapy.UDP]

    exp_encap_packet = testutils.simple_gre_packet(
        eth_dst=config[REMOTE_PTF_MAC],
        eth_src=config[DUT_MAC],
        ip_src=pl.APPLIANCE_VIP,
        ip_dst=pl.PE_PA,
        gre_key_present=True,
        gre_key=pl.ENCAP_VNI << 8,
        inner_frame=exp_inner_packet,
        ip_id=0,
        ip_ttl=63,
    )

    masked_exp_packet = Mask(exp_encap_packet)
    masked_exp_packet.set_do_not_care_packet(scapy.Ether, "src")
    masked_exp_packet.set_do_not_care_packet(scapy.Ether, "dst")
    masked_exp_packet.set_do_not_care_packet(scapy.IP, "chksum")
    masked_exp_packet.set_do_not_care(336, 48)  # Inner Ether dst

    return outer_packet, masked_exp_packet


def inbound_vnet_packets(dash_config_info, inner_extra_conf={}, inner_packet_type='udp', vxlan_udp_dport=4789):
    inner_packet = generate_inner_packet(inner_packet_type)(
        eth_src=dash_config_info[REMOTE_ENI_MAC],
        eth_dst=dash_config_info[LOCAL_ENI_MAC],
        ip_src=dash_config_info[REMOTE_CA_IP],
        ip_dst=dash_config_info[LOCAL_CA_IP],
        **inner_extra_conf
    )
    set_icmp_sub_type(inner_packet, inner_packet_type)
    pa_match_vxlan_packet = testutils.simple_vxlan_packet(
        eth_src=dash_config_info[REMOTE_PTF_MAC],
        eth_dst=dash_config_info[DUT_MAC],
        ip_src=dash_config_info[REMOTE_PA_IP],
        ip_dst=dash_config_info[LOOPBACK_IP],
        udp_dport=vxlan_udp_dport,
        vxlan_vni=dash_config_info[VNET2_VNI],
        ip_ttl=64,
        inner_frame=inner_packet
    )
    expected_packet = testutils.simple_vxlan_packet(
        eth_src=dash_config_info[DUT_MAC],
        eth_dst=dash_config_info[LOCAL_PTF_MAC],
        ip_src=dash_config_info[LOOPBACK_IP],
        ip_dst=dash_config_info[LOCAL_PA_IP],
        udp_dport=vxlan_udp_dport,
        vxlan_vni=dash_config_info[VM_VNI],
        ip_ttl=255,
        ip_id=0,
        inner_frame=inner_packet
    )

    pa_mismatch_vxlan_packet = pa_match_vxlan_packet.copy()
    remote_pa_ip = ip_address(dash_config_info[REMOTE_PA_IP])
    pa_mismatch_vxlan_packet["IP"].src = str(remote_pa_ip + 1)

    masked_exp_packet = Mask(expected_packet)
    masked_exp_packet.set_do_not_care_scapy(scapy.IP, "id")
    masked_exp_packet.set_do_not_care_scapy(scapy.IP, "chksum")
    masked_exp_packet.set_do_not_care_scapy(scapy.UDP, "sport")
    masked_exp_packet.set_do_not_care_scapy(scapy.UDP, "chksum")

    return inner_packet, pa_match_vxlan_packet, pa_mismatch_vxlan_packet, masked_exp_packet


def outbound_vnet_packets(dash_config_info, inner_extra_conf={}, inner_packet_type='udp', vxlan_udp_dport=4789):
    proto = None
    if "proto" in inner_extra_conf:
        proto = int(inner_extra_conf["proto"])
        del inner_extra_conf["proto"]

    inner_packet = generate_inner_packet(inner_packet_type)(
        eth_src=dash_config_info[LOCAL_ENI_MAC],
        eth_dst=dash_config_info[REMOTE_ENI_MAC],
        ip_src=dash_config_info[LOCAL_CA_IP],
        ip_dst=dash_config_info[REMOTE_CA_IP],
        **inner_extra_conf
    )
    set_icmp_sub_type(inner_packet, inner_packet_type)

    if proto:
        inner_packet[scapy.IP].proto = proto

    vxlan_packet = testutils.simple_vxlan_packet(
        eth_src=dash_config_info[LOCAL_PTF_MAC],
        eth_dst=dash_config_info[DUT_MAC],
        ip_src=dash_config_info[LOCAL_PA_IP],
        ip_dst=dash_config_info[LOOPBACK_IP],
        udp_dport=vxlan_udp_dport,
        with_udp_chksum=False,
        vxlan_vni=dash_config_info[VM_VNI],
        ip_ttl=64,
        inner_frame=inner_packet
    )
    expected_packet = testutils.simple_vxlan_packet(
        eth_src=dash_config_info[DUT_MAC],
        eth_dst=dash_config_info[REMOTE_PTF_MAC],
        ip_src=dash_config_info[LOOPBACK_IP],
        ip_dst=dash_config_info[REMOTE_PA_IP],
        udp_dport=vxlan_udp_dport,
        vxlan_vni=dash_config_info[VNET2_VNI],
        # TODO: Change TTL to 63 after SAI bug is fixed
        ip_ttl=0xff,
        ip_id=0,
        inner_frame=inner_packet
    )

    masked_exp_packet = Mask(expected_packet)
    masked_exp_packet.set_do_not_care_scapy(scapy.IP, "id")
    masked_exp_packet.set_do_not_care_scapy(scapy.IP, "chksum")
    masked_exp_packet.set_do_not_care_scapy(scapy.UDP, "sport")
    masked_exp_packet.set_do_not_care_scapy(scapy.UDP, "chksum")
    return inner_packet, vxlan_packet, masked_exp_packet


def get_packets_on_specified_ports(ptfadapter, ports, filter_pkt_lens, device_number=0, duration=3, timeout=0.2):
    """
    Get the packets on the specified ports and device for the specified duration
    """
    logging.info("Get pkts on device %d, port %r", device_number, ports)

    received_pkts_res = {}
    start_time = time.time()
    while (time.time() - start_time) < duration:
        result = testutils.dp_poll(ptfadapter, device_number=device_number, timeout=timeout)
        logger.info(result)
        if isinstance(result, ptfadapter.dataplane.PollSuccess) and result.port in ports:
            if len(result.packet) in filter_pkt_lens:
                if result.port in received_pkts_res:
                    received_pkts_res[result.port].append(result)
                else:
                    received_pkts_res[result.port] = [result]
    return received_pkts_res


def verify_each_packet_on_each_port(exp_pkts, received_pkts_res, ports):
    """
    Verify each packet can be received on the corresponding port
    """
    logger.info(f"Checking pkts on ports :{ports}")
    for port, exp_pkt in zip(ports, exp_pkts):
        if port in received_pkts_res:
            find_matched_ptk = False
            for pkt_res in received_pkts_res[port]:
                if match_exp_pkt(exp_pkt, pkt_res.packet):
                    find_matched_ptk = True
                    logger.info(f"find the matched packet on port {port}")
                    break
            if not find_matched_ptk:
                logger.error(
                    print_expect_packet_and_received_packet_hex_information([exp_pkt], received_pkts_res[port]))
                pytest_assert(False, f"Not find the matched pkt on port {port}")
        else:
            pytest_assert(False, f"port {port} doesn't receive any packet")
    return True


def verify_packets_not_received(unexp_pkts, received_pkts_res):
    """
    Verify packets are not received
    """
    for unexp_pkt in unexp_pkts:
        for _, received_pkts in received_pkts_res.items():
            for pkt_res in received_pkts:
                if match_exp_pkt(unexp_pkt, pkt_res.packet):
                    logger.error(print_expect_packet_and_received_packet_hex_information([unexp_pkt], received_pkts))
                    pytest_assert(False, f" unexpected packet are received on port {pkt_res.port}")
    return True


def print_expect_packet_and_received_packet_hex_information(exp_pkts, received_pkts_res):
    try:
        stdout_save = sys.stdout
        # The scapy packet dissection methods print directly to stdout,
        # so we have to redirect stdout to a string.
        sys.stdout = StringIO()

        for exp_pkt in exp_pkts:
            print("Expected pkt:")
            scapy_utils.hexdump(exp_pkt.exp_pkt)
            print("Expected pkt mask:")
            scapy_utils.hexdump(exp_pkt.mask)

        print("==============================")
        for pkt_res in received_pkts_res:
            print("Receive pkt:")
            scapy_utils.hexdump(pkt_res.packet)

        return sys.stdout.getvalue()
    finally:
        sys.stdout.close()
        sys.stdout = stdout_save  # Restore the original stdout.


def verify_tcp_packet_drop_rst_packet_sent(ptfadapter,
                                           exp_rst_pkts,
                                           drop_tcp_pkts, ports,
                                           filter_pkt_lens, device_number=0, duration=10, timeout=0.2):
    received_pkts_res = get_packets_on_specified_ports(
        ptfadapter, ports, filter_pkt_lens, device_number, duration, timeout)
    verify_packets_not_received(drop_tcp_pkts, received_pkts_res)
    verify_each_packet_on_each_port(exp_rst_pkts, received_pkts_res, ports)


def outbound_smartswitch_vnet_packets(dash_config_info, inner_extra_conf={},
                                      inner_packet_type='udp', vxlan_udp_dport=4789):

    inner_packet = generate_inner_packet(inner_packet_type)(
        eth_src=dash_config_info[LOCAL_ENI_MAC],
        eth_dst=dash_config_info[REMOTE_ENI_MAC],
        ip_src=dash_config_info[LOCAL_CA_IP],
        ip_dst=dash_config_info[REMOTE_CA_IP]
    )
    set_icmp_sub_type(inner_packet, inner_packet_type)

    vxlan_packet = testutils.simple_vxlan_packet(
        eth_src=dash_config_info[LOCAL_PTF_MAC],
        eth_dst=dash_config_info[DUT_MAC],
        ip_src=dash_config_info[LOCAL_PA_IP],
        ip_dst=dash_config_info[LOOPBACK_IP],
        udp_dport=vxlan_udp_dport,
        with_udp_chksum=False,
        vxlan_vni=dash_config_info[VNET1_VNI],
        ip_ttl=64,
        inner_frame=inner_packet
    )
    expected_packet = testutils.simple_vxlan_packet(
        eth_src=dash_config_info[DUT_MAC],
        eth_dst=dash_config_info[REMOTE_PTF_MAC],
        ip_src=dash_config_info[LOOPBACK_IP],
        ip_dst=dash_config_info[REMOTE_PA_IP],
        udp_dport=vxlan_udp_dport,
        vxlan_vni=dash_config_info[VNET1_VNI],
        ip_ttl=63,
        ip_id=0,
        inner_frame=inner_packet
    )

    masked_exp_packet = Mask(expected_packet)
    masked_exp_packet.set_do_not_care_scapy(scapy.IP, "id")
    masked_exp_packet.set_do_not_care_scapy(scapy.IP, "chksum")
    masked_exp_packet.set_do_not_care_scapy(scapy.UDP, "sport")
    masked_exp_packet.set_do_not_care_scapy(scapy.UDP, "chksum")
    return inner_packet, vxlan_packet, masked_exp_packet<|MERGE_RESOLUTION|>--- conflicted
+++ resolved
@@ -127,12 +127,8 @@
         ip_ttl=63,
         ip_id=0,
         udp_dport=vxlan_udp_dport,
-<<<<<<< HEAD
+        udp_sport=VXLAN_UDP_BASE_SRC_PORT,
         vxlan_vni=int(pl.VM_VNI) if floating_nic else int(pl.VNET1_VNI),
-=======
-        udp_sport=VXLAN_UDP_BASE_SRC_PORT,
-        vxlan_vni=int(pl.VNET1_VNI) if use_pkt_alt_attrs else int(pl.VM_VNI),
->>>>>>> c88f70cb
         inner_frame=exp_inner_packet
     )
 
