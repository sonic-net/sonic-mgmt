--- conflicted
+++ resolved
@@ -34,11 +34,7 @@
         packet[scapy.ICMP].type = 0
 
 
-<<<<<<< HEAD
-def inbound_vnet_packets(dash_config_info, inner_packet_type='udp', vxlan_udp_dport=4789):
-=======
-def inbound_vnet_packets(dash_config_info, inner_extra_conf={}, inner_packet_type='udp'):
->>>>>>> 6c7f128a
+def inbound_vnet_packets(dash_config_info, inner_extra_conf={}, inner_packet_type='udp', vxlan_udp_dport=4789):
     inner_packet = generate_inner_packet(inner_packet_type)(
         eth_src=dash_config_info[REMOTE_ENI_MAC],
         eth_dst=dash_config_info[LOCAL_ENI_MAC],
