--- conflicted
+++ resolved
@@ -92,11 +92,7 @@
     OMIT_FILE_LOG="False"
     RETAIN_SUCCESS_LOG="False"
     SKIP_SCRIPTS=""
-<<<<<<< HEAD
-    SKIP_FOLDERS="ptftests acstests saitests scripts k8s"
-=======
     SKIP_FOLDERS="ptftests acstests saitests scripts k8s sai_qualify"
->>>>>>> 2455c73c
     TESTBED_FILE="${BASE_PATH}/ansible/testbed.yaml"
     TEST_CASES=""
     TEST_INPUT_ORDER="False"
