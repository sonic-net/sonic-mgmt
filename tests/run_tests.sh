--- conflicted
+++ resolved
@@ -92,13 +92,8 @@
     OMIT_FILE_LOG="False"
     RETAIN_SUCCESS_LOG="False"
     SKIP_SCRIPTS=""
-<<<<<<< HEAD
-    SKIP_FOLDERS="ptftests acstests saitests scripts k8s"
+    SKIP_FOLDERS="ptftests acstests saitests scripts k8s sai_qualify"
     TESTBED_FILE="${BASE_PATH}/ansible/testbed.yaml"
-=======
-    SKIP_FOLDERS="ptftests acstests saitests scripts k8s sai_qualify"
-    TESTBED_FILE="${BASE_PATH}/ansible/testbed.csv"
->>>>>>> f06c24dc
     TEST_CASES=""
     TEST_INPUT_ORDER="False"
     TEST_METHOD='group'
