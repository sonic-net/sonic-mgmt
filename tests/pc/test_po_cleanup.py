import pytest
import logging

from tests.common.fixtures.duthost_utils import stop_route_checker_on_duthost
from tests.common.utilities import wait_until
from tests.common import config_reload
from tests.common.plugins.loganalyzer.loganalyzer import LogAnalyzer

pytestmark = [
    pytest.mark.disable_route_check,
    pytest.mark.topology('any'),
]

LOG_EXPECT_PO_CLEANUP_RE = "cleanTeamProcesses: Sent SIGTERM to port channel.*{}.*"


@pytest.fixture(autouse=True)
def ignore_expected_loganalyzer_exceptions(enum_rand_one_per_hwsku_frontend_hostname, loganalyzer):
    """
        Ignore expected failures logs during test execution.

        LAG tests are triggering following syncd complaints but the don't cause
        harm to DUT.

        Args:
            duthost: DUT fixture
            loganalyzer: Loganalyzer utility fixture
    """
    # when loganalyzer is disabled, the object could be None
    if loganalyzer:
        ignoreRegex = [
            ".*",
        ]
        loganalyzer[enum_rand_one_per_hwsku_frontend_hostname].ignore_regex.extend(ignoreRegex)
        expectRegex = [
            ".*teammgrd: :- cleanTeamProcesses.*",
            ".*teamsyncd: :- cleanTeamSync.*"
        ]
        loganalyzer[enum_rand_one_per_hwsku_frontend_hostname].expect_regex.extend(expectRegex)


@pytest.fixture(autouse=True)
<<<<<<< HEAD
def disable_route_check_for_duthost(duthosts, enum_rand_one_per_hwsku_frontend_hostname):
    duthost = duthosts[enum_rand_one_per_hwsku_frontend_hostname]
    logging.info("Stopping route check on DUT {}".format(duthost.hostname))
    stop_route_checker_on_duthost(duthost)
=======
def disable_route_check_for_duthost(tbinfo, duthosts, enum_rand_one_per_hwsku_frontend_hostname):
    if 't2' not in tbinfo['topo']['name']:
        logging.info("Topology is not T2, skipping disabling route check")
    else:
        duthost = duthosts[enum_rand_one_per_hwsku_frontend_hostname]
        logging.info("Stopping route check on DUT {}".format(duthost.hostname))
        stop_route_checker_on_duthost(duthost)
>>>>>>> 155fa1c7

    yield


def check_kernel_po_interface_cleaned(duthost, asic_index):
    namespace = duthost.get_namespace_from_asic_id(asic_index)
    res = duthost.shell(duthost.get_linux_ip_cmd_for_namespace("ip link show | grep -c PortChannel", namespace),
                        module_ignore_errors=True)["stdout_lines"][0]
    return res == '0'


def test_po_cleanup(duthosts, enum_rand_one_per_hwsku_frontend_hostname, enum_asic_index, tbinfo):
    """
    test port channel are cleaned up correctly and teammgrd and teamsyncd process
    handle  SIGTERM gracefully
    """
    duthost = duthosts[enum_rand_one_per_hwsku_frontend_hostname]
    logging.info("Disable swss/teamd Feature in all asics")
    # Following will call "sudo systemctl stop swss@0", same for swss@1 ..
    duthost.stop_service("swss")
    # Check if Linux Kernel Portchannel Interface teamdev are clean up
    for asic_id in duthost.get_asic_ids():
        if not wait_until(10, 1, 0, check_kernel_po_interface_cleaned, duthost, asic_id):
            fail_msg = "PortChannel interface still exists in kernel"
            pytest.fail(fail_msg)
    # Restore config services
    config_reload(duthost, safe_reload=True, wait_for_bgp=True)


def test_po_cleanup_after_reload(duthosts, enum_rand_one_per_hwsku_frontend_hostname, tbinfo):
    """
    test port channel are cleaned up correctly after config reload, with system under stress.
    """
    duthost = duthosts[enum_rand_one_per_hwsku_frontend_hostname]
    host_facts = duthost.setup()['ansible_facts']

    # Get the cpu information.
    if "ansible_processor_vcpus" in host_facts:
        host_vcpus = int(host_facts['ansible_processor_vcpus'])
    else:
        res = duthost.shell("nproc")
        host_vcpus = int(res['stdout'])

    logging.info("found {} cpu on the dut".format(host_vcpus))

    # Get portchannel facts and interfaces.
    lag_facts = duthost.lag_facts(host=duthost.hostname)['ansible_facts']['lag_facts']
    port_channel_intfs = list(lag_facts['names'].keys())

    # Add start marker to the DUT syslog
    loganalyzer = LogAnalyzer(ansible_host=duthost, marker_prefix='port_channel_cleanup')
    loganalyzer.expect_regex = []
    for pc in port_channel_intfs:
        loganalyzer.expect_regex.append(LOG_EXPECT_PO_CLEANUP_RE.format(pc))

    try:
        # Make CPU high
        for i in range(host_vcpus):
            duthost.shell("nohup yes > /dev/null 2>&1 & sleep 1")

        # Stop rsyslogd in the swss container for this test case. This is because in the
        # shutdown path, there will be a flood of syslogs from orchagent with messages
        # like "removeLag: Failed to remove ref count 3 LAG PortChannel101". On scale
        # setups, this can potentially cause some syslogs from other containers to get
        # missed (because rsyslog is all using UDP, so if the RX buffer on the host's
        # rsyslogd gets full, messages will get dropped. This test case is looking for
        # specific logs from the teamd container, and if those logs happen to get dropped,
        # this test case will incorrectly fail.
        #
        # Since we don't care about logs from swss for this test case, stop rsyslogd in
        # the swss container completely.
        for asic_id in duthost.get_asic_ids():
            if asic_id is None:
                asic_id = ""
            duthost.command("docker exec swss{} supervisorctl stop rsyslogd".format(asic_id))

        with loganalyzer:
            logging.info("Reloading config..")
            config_reload(duthost, wait=240, safe_reload=True, wait_for_bgp=True)

        duthost.shell("killall yes")
    except Exception:
        duthost.shell("killall yes")
        raise<|MERGE_RESOLUTION|>--- conflicted
+++ resolved
@@ -40,12 +40,6 @@
 
 
 @pytest.fixture(autouse=True)
-<<<<<<< HEAD
-def disable_route_check_for_duthost(duthosts, enum_rand_one_per_hwsku_frontend_hostname):
-    duthost = duthosts[enum_rand_one_per_hwsku_frontend_hostname]
-    logging.info("Stopping route check on DUT {}".format(duthost.hostname))
-    stop_route_checker_on_duthost(duthost)
-=======
 def disable_route_check_for_duthost(tbinfo, duthosts, enum_rand_one_per_hwsku_frontend_hostname):
     if 't2' not in tbinfo['topo']['name']:
         logging.info("Topology is not T2, skipping disabling route check")
@@ -53,7 +47,6 @@
         duthost = duthosts[enum_rand_one_per_hwsku_frontend_hostname]
         logging.info("Stopping route check on DUT {}".format(duthost.hostname))
         stop_route_checker_on_duthost(duthost)
->>>>>>> 155fa1c7
 
     yield
 
