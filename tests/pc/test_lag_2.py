--- conflicted
+++ resolved
@@ -3,7 +3,7 @@
 import time
 import logging
 
-from tests.common.fixtures.ptfhost_utils import copy_ptftests_directory  # lgtm[py/unused-import]
+from tests.common.fixtures.ptfhost_utils import copy_ptftests_directory   # lgtm[py/unused-import]
 from tests.ptf_runner import ptf_runner
 from tests.common.fixtures.conn_graph_facts import conn_graph_facts
 from tests.common.utilities import wait_until
@@ -23,7 +23,6 @@
 # The dir will be deleted from host, so be sure not to use system dir
 TEST_DIR = "/tmp/acstests/"
 
-
 @pytest.fixture(autouse=True)
 def ignore_expected_loganalyzer_exceptions(rand_one_dut_hostname, loganalyzer):
     """Ignore expected failures logs during test execution."""
@@ -31,7 +30,6 @@
         loganalyzer[rand_one_dut_hostname].ignore_regex.extend([".*missed_ROUTE_TABLE_routes.*"])
 
     return
-
 
 @pytest.fixture(scope="module")
 def common_setup_teardown(ptfhost):
@@ -49,43 +47,38 @@
 
     ptfhost.file(path=TEST_DIR, state="absent")
 
-
 def is_vtestbed(duthost):
     return duthost.facts['asic_type'].lower() == "vs"
 
-
 class LagTest:
     def __init__(self, duthost, tbinfo, ptfhost, nbrhosts, fanouthosts, conn_graph_facts):
-        self.duthost = duthost
-        self.tbinfo = tbinfo
-        self.ptfhost = ptfhost
-        self.nbrhosts = nbrhosts
+        self.duthost     = duthost
+        self.tbinfo      = tbinfo
+        self.ptfhost     = ptfhost
+        self.nbrhosts    = nbrhosts
         self.fanouthosts = fanouthosts
-        self.mg_facts = duthost.get_extended_minigraph_facts(tbinfo)
+        self.mg_facts         = duthost.get_extended_minigraph_facts(tbinfo)
         self.conn_graph_facts = conn_graph_facts
-        self.vm_neighbors = self.mg_facts['minigraph_neighbors']
+        self.vm_neighbors     = self.mg_facts['minigraph_neighbors']
         if is_vtestbed(duthost):
             self.fanout_neighbors = None
         else:
-            self.fanout_neighbors = self.conn_graph_facts['device_conn'][
-                duthost.hostname] if 'device_conn' in self.conn_graph_facts else {}
+            self.fanout_neighbors = self.conn_graph_facts['device_conn'][duthost.hostname] if 'device_conn' in self.conn_graph_facts else {}
 
     def __get_lag_facts(self):
-        return self.duthost.lag_facts(host=self.duthost.hostname)['ansible_facts']['lag_facts']
+        return self.duthost.lag_facts(host = self.duthost.hostname)['ansible_facts']['lag_facts']
 
     def __get_lag_intf_info(self, lag_facts, lag_name):
-        # Figure out interface information
+        # Figure out interface informations
         po_interfaces = lag_facts['lags'][lag_name]['po_config']['ports']
-        # In Python2, dict.keys() returns list object, but in Python3 returns an iterable but not indexable object.
-        # So that convert to list explicitly.
-        intf = list(lag_facts['lags'][lag_name]['po_config']['ports'].keys())[0]
+        intf          = list(lag_facts['lags'][lag_name]['po_config']['ports'].keys()[0])
         return intf, po_interfaces
 
     def __get_lag_intf_namespace_id(self, lag_facts, lag_name):
         return (lag_facts['lags'][lag_name]['po_namespace_id'])
 
     def __check_flap(self, lag_facts, lag_name):
-        po_intf_num = len(lag_facts['lags'][lag_name]['po_config']['ports'])
+        po_intf_num  = len(lag_facts['lags'][lag_name]['po_config']['ports'])
         po_min_links = lag_facts['lags'][lag_name]['po_config']['runner']['min_ports']
         return ((po_intf_num - 1) * 100 / po_min_links) < 75
 
@@ -111,11 +104,11 @@
         ptf_runner(self.ptfhost, TEST_DIR, "lag_test.LacpTimingTest", '/root/ptftests', params=params)
 
     def __verify_lag_minlink(
-            self,
-            host,
-            lag_name,
-            lag_facts,
-            neighbor_intf, deselect_time, wait_timeout=30):
+        self,
+        host,
+        lag_name,
+        lag_facts,
+        neighbor_intf, deselect_time, wait_timeout = 30):
         delay = 5
 
         try:
@@ -124,15 +117,16 @@
             # Let PortalChannel react to neighbor interface shutdown
             time.sleep(deselect_time)
             intf, po_interfaces = self.__get_lag_intf_info(lag_facts, lag_name)
-            po_flap = self.__check_flap(lag_facts, lag_name)
-            namespace_id = self.__get_lag_intf_namespace_id(lag_facts, lag_name)
+            po_flap             = self.__check_flap(lag_facts, lag_name)
+            namespace_id        = self.__get_lag_intf_namespace_id(lag_facts, lag_name)
             namespace_prefix = '-n ' + str(namespace_id) if namespace_id else ''
+
 
             # Verify PortChannel interfaces are up correctly
             for po_intf in po_interfaces.keys():
                 if po_intf != intf:
                     command = 'bash -c "teamdctl %s %s state dump" | python -c "import sys, json; print(json.load(sys.stdin)[\'ports\'][\'%s\'][\'runner\'][\'selected\'])"' \
-                              % (namespace_prefix, lag_name, po_intf)
+                    % (namespace_prefix, lag_name, po_intf)
                     wait_until(wait_timeout, delay, 0, self.__check_shell_output, self.duthost, command)
 
             # Refresh lag facts
@@ -140,16 +134,13 @@
 
             # Verify lag member is marked deselected for the shutdown port and all other lag member interfaces are marked selected
             for po_intf in po_interfaces.keys():
-                pytest_assert((po_intf != intf) == (
-                lag_facts['lags'][lag_name]['po_stats']['ports'][po_intf]['runner']['selected']),
-                              "Unexpected port channel {} member {} selected state: {}".format(lag_name, po_intf,
-                                                                                               (po_intf != intf)))
+                pytest_assert((po_intf != intf) == (lag_facts['lags'][lag_name]['po_stats']['ports'][po_intf]['runner']['selected']),
+                              "Unexpected port channel {} member {} selected state: {}".format(lag_name, po_intf, (po_intf != intf)))
 
             # Verify PortChannel's interface are marked down/up correctly if it should down/up
             exp_state = 'Down' if po_flap else 'Up'
             found_state = lag_facts['lags'][lag_name]['po_intf_stat']
-            pytest_assert(found_state == exp_state,
-                          "Expected lag {} state {} found {}.".format(lag_name, exp_state, found_state))
+            pytest_assert(found_state == exp_state, "Expected lag {} state {} found {}.".format(lag_name, exp_state, found_state))
         finally:
             # Bring back port in case test error and left testbed in unknow stage
             # Bring up neighbor interface
@@ -158,7 +149,7 @@
             # Verify PortChannel interfaces are up correctly
             for po_intf in po_interfaces.keys():
                 if po_intf != intf:
-                    command = 'bash -c "teamdctl %s %s state dump" | python -c "import sys, json; print(json.load(sys.stdin)[\'ports\'][\'%s\'][\'link\'][\'up\'])"' \
+                    command = 'bash -c "teamdctl %s %s state dump" | python -c "import sys, json; print(json.load(sys.stdin)[\'ports\'][\'%s\'][\'link\'][\'up\'])"'\
                               % (namespace_prefix, lag_name, po_intf)
                     wait_until(wait_timeout, delay, 0, self.__check_shell_output, self.duthost, command)
 
@@ -166,7 +157,7 @@
         logger.info("Start checking single lag lacp rate for: %s" % lag_name)
 
         intf, po_interfaces = self.__get_lag_intf_info(lag_facts, lag_name)
-        peer_device = self.vm_neighbors[intf]['name']
+        peer_device         = self.vm_neighbors[intf]['name']
 
         # Prepare for the remote VM interfaces that using PTF docker to check if the LACP DU packet rate is correct
         iface_behind_lag_member = []
@@ -215,30 +206,28 @@
 
         # Figure out fanout switches info if exists for the lag member and run minlink test
         if intf in self.fanout_neighbors.keys():
-            peer_device = self.fanout_neighbors[intf]['peerdevice']
+            peer_device   = self.fanout_neighbors[intf]['peerdevice']
             neighbor_intf = self.fanout_neighbors[intf]['peerport']
-            self.__verify_lag_minlink(self.fanouthosts[peer_device], lag_name, lag_facts, neighbor_intf,
-                                      deselect_time=5)
+            self.__verify_lag_minlink(self.fanouthosts[peer_device], lag_name, lag_facts, neighbor_intf, deselect_time=5)
 
         # Figure out remote VM and interface info for the lag member and run minlink test
-        peer_device = self.vm_neighbors[intf]['name']
+        peer_device   = self.vm_neighbors[intf]['name']
         neighbor_intf = self.vm_neighbors[intf]['port']
-        self.__verify_lag_minlink(self.nbrhosts[peer_device]['host'], lag_name, lag_facts, neighbor_intf,
-                                  deselect_time=95)
+        self.__verify_lag_minlink(self.nbrhosts[peer_device]['host'], lag_name, lag_facts, neighbor_intf, deselect_time=95)
 
     def run_lag_fallback_test(self, lag_name, lag_facts):
         logger.info("Start checking lag fall back for: %s" % lag_name)
 
         intf, po_interfaces = self.__get_lag_intf_info(lag_facts, lag_name)
-        po_fallback = lag_facts['lags'][lag_name]['po_config']['runner']['fallback']
+        po_fallback         = lag_facts['lags'][lag_name]['po_config']['runner']['fallback']
 
         # Figure out remote VM and interface info for the lag member and run lag fallback test
-        peer_device = self.vm_neighbors[intf]['name']
+        peer_device   = self.vm_neighbors[intf]['name']
         neighbor_intf = self.vm_neighbors[intf]['port']
-        vm_host = self.nbrhosts[peer_device]['host']
+        vm_host       = self.nbrhosts[peer_device]['host']
 
         wait_timeout = 120
-        delay = 5
+        delay        = 5
         try:
             # Shut down neighbor interface
             vm_host.shutdown(neighbor_intf)
@@ -257,38 +246,31 @@
             # 3. Shutdown port should marded as deselected if fallback disabled
             #  is marked deselected for the shutdown port and all other lag member interfaces are marked selected
             for po_intf in po_interfaces.keys():
-                pytest_assert((po_intf != intf or po_fallback) == (
-                lag_facts['lags'][lag_name]['po_stats']['ports'][po_intf]['runner']['selected']),
-                              "Unexpected port channel {} member {} selected state: {}".format(lag_name, po_intf,
-                                                                                               (po_intf != intf)))
+                pytest_assert((po_intf != intf or po_fallback) == (lag_facts['lags'][lag_name]['po_stats']['ports'][po_intf]['runner']['selected']),
+                              "Unexpected port channel {} member {} selected state: {}".format(lag_name, po_intf, (po_intf != intf)))
 
             # The portchannel should marked Up/Down correctly according to po fallback setting
             exp_state = 'Up' if po_fallback else 'Down'
             found_state = lag_facts['lags'][lag_name]['po_intf_stat']
-            pytest_assert(found_state == exp_state,
-                          "Expected lag {} state {} found {}.".format(lag_name, exp_state, found_state))
+            pytest_assert(found_state == exp_state, "Expected lag {} state {} found {}.".format(lag_name, exp_state, found_state))
 
         finally:
             # Bring up neighbor interface
             vm_host.no_shutdown(neighbor_intf)
             wait_until(wait_timeout, delay, 0, self.__check_intf_state, vm_host, neighbor_intf, True)
 
-
 @pytest.fixture(autouse=True, scope='module')
 def skip_if_no_lags(duthosts):
     def has_lags(dut):
-        lag_facts = dut.lag_facts(host=dut.hostname)['ansible_facts']['lag_facts']
+        lag_facts = dut.lag_facts(host = dut.hostname)['ansible_facts']['lag_facts']
         return len(lag_facts['names']) > 0
-
     some_dut_has_lags = any(has_lags(dut) for dut in duthosts)
     pytest_require(some_dut_has_lags, 'No LAGs found in any DUT')
-
 
 @pytest.mark.parametrize("testcase", ["single_lag",
                                       "lacp_rate",
                                       "fallback"])
-def test_lag(common_setup_teardown, duthosts, tbinfo, nbrhosts, fanouthosts, conn_graph_facts,
-             enum_dut_portchannel_with_completeness_level, testcase):
+def test_lag(common_setup_teardown, duthosts, tbinfo, nbrhosts, fanouthosts, conn_graph_facts, enum_dut_portchannel_with_completeness_level, testcase):
     # We can't run single_lag test on vtestbed since there is no leaffanout
     if testcase == "single_lag" and is_vtestbed(duthosts[0]):
         pytest.skip("Skip single_lag test on vtestbed")
@@ -301,8 +283,8 @@
 
     some_test_ran = False
     for duthost in duthosts:
-        if dut_name in ['unknown', duthost.hostname]:
-            lag_facts = duthost.lag_facts(host=duthost.hostname)['ansible_facts']['lag_facts']
+        if dut_name in [ 'unknown', duthost.hostname ]:
+            lag_facts = duthost.lag_facts(host = duthost.hostname)['ansible_facts']['lag_facts']
 
             test_instance = LagTest(duthost, tbinfo, ptfhost, nbrhosts, fanouthosts, conn_graph_facts)
 
@@ -310,15 +292,14 @@
             if dut_lag == "unknown":
                 test_lags = lag_facts['names']
             else:
-                pytest_require(dut_lag in lag_facts['names'],
-                               "No lag {} configuration found in {}".format(dut_lag, duthost.hostname))
-                test_lags = [dut_lag]
+                pytest_require(dut_lag in lag_facts['names'], "No lag {} configuration found in {}".format(dut_lag, duthost.hostname))
+                test_lags = [ dut_lag ]
 
             for lag_name in test_lags:
                 # specific LAG interface from t0-56-po2vlan topo, which can't be tested
                 if lag_name == 'PortChannel201':
                     continue
-                if testcase in ["single_lag", "lacp_rate"]:
+                if testcase in [ "single_lag",  "lacp_rate" ]:
                     try:
                         lag_facts['lags'][lag_name]['po_config']['runner']['min_ports']
                     except KeyError:
@@ -332,7 +313,7 @@
                             test_instance.run_single_lag_test(lag_name, lag_facts)
                         else:
                             test_instance.run_single_lag_lacp_rate_test(lag_name, lag_facts)
-                else:  # fallback testcase
+                else: # fallback testcase
                     try:
                         lag_facts['lags'][lag_name]['po_config']['runner']['fallback']
                     except KeyError:
@@ -344,7 +325,6 @@
                         test_instance.run_lag_fallback_test(lag_name, lag_facts)
 
     pytest_assert(some_test_ran, "Didn't run any test.")
-
 
 @pytest.fixture(scope='function')
 def ignore_expected_loganalyzer_exceptions(duthosts, rand_one_dut_hostname, loganalyzer):
@@ -362,33 +342,29 @@
     duthost = duthosts[rand_one_dut_hostname]
     if loganalyzer:
         ignoreRegex = [
-            ".*ERR swss[0-9]*#orchagent: :- getPortOperSpeed.*",
-            # Valid test_lag_db_status and test_lag_db_status_with_po_update
+            ".*ERR swss[0-9]*#orchagent: :- getPortOperSpeed.*",  # Valid test_lag_db_status and test_lag_db_status_with_po_update
         ]
         loganalyzer[duthost.hostname].ignore_regex.extend(ignoreRegex)
-
 
 @pytest.fixture(scope='function')
 def teardown(duthost):
     """Recover testbed if case of test_lag_db_status_with_po_update failed"""
     original_lag_facts = {}
 
-    original_lag_facts[duthost.hostname] = duthost.lag_facts(host=duthost.hostname)['ansible_facts']['lag_facts']
+    original_lag_facts[duthost.hostname] = duthost.lag_facts(host = duthost.hostname)['ansible_facts']['lag_facts']
     yield
     # After test, compare lag_facts to check if port status is unchanged,
     # otherwise recover DUT by reloading minigraph
     try:
         original_data = original_lag_facts[duthost.hostname]
-        lag_facts = duthost.lag_facts(host=duthost.hostname)['ansible_facts']['lag_facts']
+        lag_facts = duthost.lag_facts(host = duthost.hostname)['ansible_facts']['lag_facts']
         for lag_name in original_data['lags'].keys():
             for po_intf, port_info in original_data['lags'][lag_name]['po_stats']['ports'].items():
                 if port_info['link']['up'] == lag_facts['lags'][lag_name]['po_stats']['ports'][po_intf]['link']['up']:
                     logger.info("{} of {} is up, ignore it.".format(po_intf, lag_name))
                     continue
                 else:
-                    logger.info("{}'s lag_facts is changed, original_data {}\n, lag_facts {}".format(duthost.hostname,
-                                                                                                     original_data,
-                                                                                                     lag_facts))
+                    logger.info("{}'s lag_facts is changed, original_data {}\n, lag_facts {}".format(duthost.hostname, original_data, lag_facts))
                     raise Exception("Raise exception for config_reload in next step.")
     except Exception as e:
         # If port was removed from portchannel, it will throw KeyError exception, or catch exception in previous steps,
@@ -409,12 +385,7 @@
         status = asichost.sonichost.shell(cmd, module_ignore_errors=False)['stdout']
     return status
 
-<<<<<<< HEAD
-
-def get_admin_status_from_db(duthost, port_name):
-=======
 def get_admin_status_from_db(asichost, port_name):
->>>>>>> d527dbc2
     """Get netdev_oper_status from state_db for interface"""
     cmd = asichost.get_docker_cmd("redis-cli -n 6 hget \"PORT_TABLE|{}\" admin_status".format(port_name), "database")
     status = asichost.sonichost.shell(cmd, module_ignore_errors=False)['stdout']
@@ -425,43 +396,27 @@
         status = asichost.sonichost.shell(cmd, module_ignore_errors=False)['stdout']
     return status
 
-<<<<<<< HEAD
-
-def check_status_is_syncd(duthost, po_intf, port_info, lag_name):
-=======
 def check_status_is_syncd(asichost, po_intf, port_info, lag_name):
->>>>>>> d527dbc2
     """Check if interface's status is synced with the netdev_oper_status in state_db"""
     port_status = port_info['link']['up'] if port_info['link'] else False
     status_from_db = True if str(get_oper_status_from_db(asichost, po_intf)) == 'up' else False
     return status_from_db == port_status
 
-<<<<<<< HEAD
-
-def check_link_is_up(duthost, po_intf, port_info, lag_name):
-=======
 def check_link_is_up(duthost, asichost, po_intf, port_info, lag_name):
->>>>>>> d527dbc2
     """Check if interface's status and the netdev_oper_status in state_db are both up"""
-    new_lag_facts = duthost.lag_facts(host=duthost.hostname)['ansible_facts']['lag_facts']
+    new_lag_facts = duthost.lag_facts(host = duthost.hostname)['ansible_facts']['lag_facts']
     port_info = new_lag_facts['lags'][lag_name]['po_stats']['ports'][po_intf]
     port_status = port_info['link']['up'] if port_info['link'] else False
     oper_status_from_db = True if str(get_oper_status_from_db(asichost, po_intf)) == 'up' else False
     admin_status_from_db = True if str(get_admin_status_from_db(asichost, po_intf)) == 'up' else False
     return port_status and oper_status_from_db and admin_status_from_db
 
-<<<<<<< HEAD
-
-def check_link_is_down(duthost, po_intf):
-=======
 def check_link_is_down(asichost, po_intf):
->>>>>>> d527dbc2
     """Check if interface's status and the netdev_oper_status in state_db are both up"""
     oper_status = get_oper_status_from_db(asichost, po_intf)
     admin_status = get_admin_status_from_db(asichost, po_intf)
 
     return str(oper_status) == 'down' and str(admin_status) == 'down'
-
 
 def test_lag_db_status(duthosts, enum_dut_portchannel_with_completeness_level, ignore_expected_loganalyzer_exceptions):
     # Test state_db status for lag interfaces
@@ -473,10 +428,6 @@
 
     test_lags = []
     try:
-<<<<<<< HEAD
-        lag_facts = duthost.lag_facts(host=duthost.hostname)['ansible_facts']['lag_facts']
-
-=======
         lag_facts = duthost.lag_facts(host = duthost.hostname)['ansible_facts']['lag_facts']
         namespace_id = lag_facts['lags'][dut_lag]['po_namespace_id']
         if namespace_id:
@@ -484,62 +435,37 @@
         else:
             asic_index = DEFAULT_ASIC_ID
         asichost = duthost.asic_instance(asic_index)
->>>>>>> d527dbc2
         # Test for each lag
         if dut_lag == "unknown":
             test_lags = lag_facts['names']
         else:
-            pytest_require(dut_lag in lag_facts['names'],
-                           "No lag {} configuration found in {}".format(dut_lag, duthost.hostname))
-            test_lags = [dut_lag]
+            pytest_require(dut_lag in lag_facts['names'], "No lag {} configuration found in {}".format(dut_lag, duthost.hostname))
+            test_lags = [ dut_lag ]
         # 1. Check if status of interface is in sync with state_db after bootup.
         for lag_name in test_lags:
             for po_intf, port_info in lag_facts['lags'][lag_name]['po_stats']['ports'].items():
-<<<<<<< HEAD
-                if not check_status_is_syncd(duthost, po_intf, port_info, lag_name):
-                    pytest.fail(
-                        "{} member {}'s status is not synced with oper_status in state_db.".format(lag_name, po_intf))
-=======
                 if not check_status_is_syncd(asichost, po_intf, port_info, lag_name):
                     pytest.fail("{} member {}'s status is not synced with oper_status in state_db.".format(lag_name, po_intf))
->>>>>>> d527dbc2
 
         # 2. Check if status of interface is in sync with state_db after shutdown/no shutdown.
         for lag_name in test_lags:
             for po_intf, port_info in lag_facts['lags'][lag_name]['po_stats']['ports'].items():
                 asichost.shutdown_interface(po_intf)
                 # Retrieve lag_facts after shutdown interface
-<<<<<<< HEAD
-                new_lag_facts = duthost.lag_facts(host=duthost.hostname)['ansible_facts']['lag_facts']
-                port_info = new_lag_facts['lags'][lag_name]['po_stats']['ports'][po_intf]
-                pytest_assert(wait_until(15, 1, 0, check_link_is_down, duthost, po_intf),
-                              "{} member {}'s admin_status or oper_status in state_db is not down.".format(lag_name,
-                                                                                                           po_intf))
-=======
                 new_lag_facts = duthost.lag_facts(host = duthost.hostname)['ansible_facts']['lag_facts']
                 port_info =  new_lag_facts['lags'][lag_name]['po_stats']['ports'][po_intf]
                 pytest_assert(wait_until(15, 1, 0, check_link_is_down, asichost, po_intf),
                 "{} member {}'s admin_status or oper_status in state_db is not down.".format(lag_name, po_intf))
->>>>>>> d527dbc2
 
                 # Retrieve lag_facts after no shutdown interface
                 asichost.startup_interface(po_intf)
                 # Sometimes, it has to wait seconds for booting up interface
-<<<<<<< HEAD
-                pytest_assert(wait_until(60, 1, 0, check_link_is_up, duthost, po_intf, port_info, lag_name),
-                              "{} member {}'s status or netdev_oper_status in state_db is not up.".format(lag_name,
-                                                                                                          po_intf))
-    finally:
-        # Recover interfaces in case of failure
-        lag_facts = duthost.lag_facts(host=duthost.hostname)['ansible_facts']['lag_facts']
-=======
                 pytest_assert(wait_until(60, 1, 0, check_link_is_up, duthost, asichost, po_intf, port_info, lag_name),
                     "{} member {}'s status or netdev_oper_status in state_db is not up.".format(lag_name, po_intf))
     finally:
         # Recover interfaces in case of failure
         lag_facts = duthost.lag_facts(host = duthost.hostname)['ansible_facts']['lag_facts']
         namespace_id = lag_facts['lags'][dut_lag]['po_namespace_id']
->>>>>>> d527dbc2
         for lag_name in test_lags:
             if namespace_id:
                 asic_index = int(lag_facts['lags'][dut_lag]['po_namespace_id'])
@@ -548,20 +474,13 @@
             asichost = duthost.asic_instance(asic_index)
             for po_intf, port_info in lag_facts['lags'][lag_name]['po_stats']['ports'].items():
                 if port_info['link']['up']:
-                    logger.info("{} of {} is up, ignore it.".format(po_intf, lag_name))
-                    continue
+                        logger.info("{} of {} is up, ignore it.".format(po_intf, lag_name))
+                        continue
                 else:
                     logger.info("Interface {} of {} is down, no shutdown to recover it.".format(po_intf, lag_name))
                     asichost.startup_interface(po_intf)
 
-<<<<<<< HEAD
-
-def test_lag_db_status_with_po_update(duthosts, enum_frontend_asic_index, teardown,
-                                      enum_dut_portchannel_with_completeness_level,
-                                      ignore_expected_loganalyzer_exceptions):
-=======
-def test_lag_db_status_with_po_update(duthosts, teardown, enum_dut_portchannel_with_completeness_level, ignore_expected_loganalyzer_exceptions):
->>>>>>> d527dbc2
+def test_lag_db_status_with_po_update(duthosts, enum_frontend_asic_index, teardown, enum_dut_portchannel_with_completeness_level, ignore_expected_loganalyzer_exceptions):
     """
     test port channel add/deletion and check interface status in state_db
     """
@@ -572,23 +491,18 @@
         pytest.fail("Failed with duthost is not found for dut name {}.".format(dut_name))
 
     lag_facts = duthost.lag_facts(host=duthost.hostname)['ansible_facts']['lag_facts']
-<<<<<<< HEAD
-    asichost = duthost.asic_instance(enum_frontend_asic_index)
-=======
     namespace_id = lag_facts['lags'][dut_lag]['po_namespace_id']
     if namespace_id:
         asic_index = int(lag_facts['lags'][dut_lag]['po_namespace_id'])
     else:
         asic_index = DEFAULT_ASIC_ID
     asichost = duthost.asic_instance(asic_index)
->>>>>>> d527dbc2
     # Test for each lag
     if dut_lag == "unknown":
         test_lags = lag_facts['names']
     else:
-        pytest_require(dut_lag in lag_facts['names'],
-                       "No lag {} configuration found in {}".format(dut_lag, duthost.hostname))
-        test_lags = [dut_lag]
+        pytest_require(dut_lag in lag_facts['names'], "No lag {} configuration found in {}".format(dut_lag, duthost.hostname))
+        test_lags = [ dut_lag ]
 
     # Check if status of interface is in sync with state_db after removing/adding member.
     for lag_name in test_lags:
@@ -597,40 +511,21 @@
             asichost.config_portchannel_member(lag_name, po_intf, "del")
 
             # 2 Shutdown this port to check if status is down
-<<<<<<< HEAD
-            duthost.shutdown(po_intf)
-            pytest_assert(wait_until(15, 1, 0, check_link_is_down, duthost, po_intf),
-                          "{} member {}'s admin_status or oper_status in state_db is not down.".format(lag_name,
-                                                                                                       po_intf))
-=======
             asichost.shutdown_interface(po_intf)
             pytest_assert(wait_until(15, 1, 0, check_link_is_down, asichost, po_intf),
                 "{} member {}'s admin_status or oper_status in state_db is not down.".format(lag_name, po_intf))
->>>>>>> d527dbc2
 
             # 3 Add this port back into portchannel and check if status is synced
             asichost.config_portchannel_member(lag_name, po_intf, "add")
 
             # 4 Retrieve lag_facts after shutdown interface and check if status is synced
-<<<<<<< HEAD
-            new_lag_facts = duthost.lag_facts(host=duthost.hostname)['ansible_facts']['lag_facts']
-            port_info = new_lag_facts['lags'][lag_name]['po_stats']['ports'][po_intf]
-            pytest_assert(wait_until(15, 1, 0, check_status_is_syncd, duthost, po_intf, port_info, lag_name),
-                          "{} member {}'s status is not synced with oper_status in state_db.".format(lag_name, po_intf))
-=======
             new_lag_facts = duthost.lag_facts(host = duthost.hostname)['ansible_facts']['lag_facts']
             port_info =  new_lag_facts['lags'][lag_name]['po_stats']['ports'][po_intf]
-            pytest_assert(wait_until(15, 1, 0, check_status_is_syncd, asichost, po_intf, port_info, lag_name), 
+            pytest_assert(wait_until(15, 1, 0, check_status_is_syncd, asichost, po_intf, port_info, lag_name),
                 "{} member {}'s status is not synced with oper_status in state_db.".format(lag_name, po_intf))
->>>>>>> d527dbc2
 
             # 5 No shutdown this port to check if status is up
             asichost.startup_interface(po_intf)
             # Sometimes, it has to wait seconds for booting up interface
-<<<<<<< HEAD
-            pytest_assert(wait_until(60, 1, 0, check_link_is_up, duthost, po_intf, port_info, lag_name),
-                          "{} member {}'s admin_status or oper_status in state_db is not up.".format(lag_name, po_intf))
-=======
             pytest_assert(wait_until(60, 1, 0, check_link_is_up, duthost, asichost, po_intf, port_info, lag_name),
-                "{} member {}'s admin_status or oper_status in state_db is not up.".format(lag_name, po_intf))
->>>>>>> d527dbc2
+                "{} member {}'s admin_status or oper_status in state_db is not up.".format(lag_name, po_intf))