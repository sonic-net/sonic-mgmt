import ast
import re
from multiprocessing.pool import ThreadPool

import pytest

from tests.common.devices.eos import EosHost


__all__ = [
    'find_portchannel_from_member',
    'get_eth_ifname',
    'get_macsec_ifname',
    'get_portchannel',
    'get_lldp_list',
    'get_platform',
    'global_cmd',
    'sonic_db_cli'
]


def global_cmd(duthost, nbrhosts, cmd):
    pool = ThreadPool(1 + len(nbrhosts))
    pool.apply_async(duthost.command, args=(cmd,))
    for nbr in nbrhosts.values():
        if isinstance(nbr["host"], EosHost):
            continue
        pool.apply_async(nbr["host"].command, args=(cmd, ))
    pool.close()
    pool.join()


def sonic_db_cli(host, cmd):
    return ast.literal_eval(host.shell(cmd)["stdout_lines"][0])


def get_all_ifnames(host, asic = None):
    cmd_prefix = " "
    if host.is_multi_asic and asic is not None:
        ns = host.get_namespace_from_asic_id(asic.asic_index)
        cmd_prefix = "sudo ip netns exec {} ".format(ns)

    cmd = "{} ls /sys/class/net/".format(cmd_prefix)
    output = host.command(cmd)["stdout_lines"]
    ports = {
        "Ethernet": [],
        "eth": [],
        "macsec": [],
    }
    for type in ports.keys():
        ports[type] = [port.decode("utf-8")
                       for port in output if port.startswith(type)]
        ports[type].sort(key=lambda no: int(re.search(r'\d+', no).group(0)))
    # Remove the eth0
    ports["eth"].pop(0)
    return ports


def get_eth_ifname(host, port_name):
    asic = None
    if u"x86_64-kvm_x86_64" in get_platform(host):
        logging.info("Get the eth ifname on the virtual SONiC switch")
        if host.is_multi_asic:
            asic = host.get_port_asic_instance(port_name)
<<<<<<< HEAD
        ports = get_all_ifnames(host, asic)
=======
            ports = get_all_ifnames(host, asic)
        else:
            ports = get_all_ifnames(host)
>>>>>>> 2e675594
        assert port_name in ports["Ethernet"]
        return ports["eth"][ports["Ethernet"].index(port_name)]
    # Same as port_name
    return port_name


def get_macsec_ifname(host, port_name):
    asic = None
    if u"x86_64-kvm_x86_64" not in get_platform(host):
        logging.info(
            "Can only get the macsec ifname on the virtual SONiC switch")
        return None
    if host.is_multi_asic:
        asic = host.get_port_asic_instance(port_name)
<<<<<<< HEAD
    ports = get_all_ifnames(host, asic)
=======
        ports = get_all_ifnames(host, asic)
    else:
        ports = get_all_ifnames(host)
>>>>>>> 2e675594
    assert port_name in ports["Ethernet"]
    eth_port = ports["eth"][ports["Ethernet"].index(port_name)]
    macsec_infname = "macsec_"+eth_port
    assert macsec_infname in ports["macsec"]
    return macsec_infname


def get_platform(host):
    if isinstance(host, EosHost):
        return "Arista"
    for line in host.command("show platform summary")["stdout_lines"]:
        if "Platform" == line.split(":")[0]:
            return line.split(":")[1].strip()
    pytest.fail("No platform was found.")


def get_portchannel(host):
    '''
        Here is an output example of `show interfaces portchannel`
        admin@sonic:~$ show interfaces portchannel
        Flags: A - active, I - inactive, Up - up, Dw - Down, N/A - not available,
            S - selected, D - deselected, * - not synced
        No.  Team Dev         Protocol     Ports
        -----  ---------------  -----------  ---------------------------
        0001  PortChannel0001  LACP(A)(Up)  Ethernet112(S) Ethernet108(D)
        0002  PortChannel0002  LACP(A)(Up)  Ethernet116(S)
        0003  PortChannel0003  LACP(A)(Up)  Ethernet120(S)
        0004  PortChannel0004  LACP(A)(Up)  N/A
    '''
    lines = host.command("show interfaces portchannel")["stdout_lines"]
    lines = lines[4:]  # Remove the output header
    portchannel_list = {}
    for line in lines:
        items = line.split()
        portchannel = items[1]
        portchannel_list[portchannel] = {
            "name": portchannel, "status": None, "members": []}
        if items[-1] == "N/A":
            continue
        portchannel_list[portchannel]["status"] = re.search(
            r"\((Up|Dw)\)", items[2]).group(1)
        for item in items[3:]:
            port = re.search(r"(Ethernet.*)\(", item).group(1)
            portchannel_list[portchannel]["members"].append(port)
    return portchannel_list


def find_portchannel_from_member(port_name, portchannel_list):
    for k, v in portchannel_list.items():
        if port_name in v["members"]:
            return v
    return None


def get_lldp_list(host):
    '''
        Here is an output example of `show lldp table`
            Capability codes: (R) Router, (B) Bridge, (O) Other
            LocalPort    RemoteDevice    RemotePortID    Capability    RemotePortDescr
            -----------  --------------  --------------  ------------  -----------------
            Ethernet112  ARISTA01T1      Ethernet1       BR
            Ethernet116  ARISTA02T1      Ethernet1       BR
            Ethernet120  ARISTA03T1      Ethernet1       BR
            Ethernet124  ARISTA04T1      Ethernet1       BR
            --------------------------------------------------
            Total entries displayed:  4
    '''
    lines = host.command("show lldp table")["stdout_lines"]
    lines = lines[3:-2]  # Remove the output header
    lldp_list = {}
    for line in lines:
        items = line.split()
        lldp = items[1]
        lldp_list[lldp] = {"name": lldp, "localport": items[0], "remoteport": items[2]}
    return lldp_list<|MERGE_RESOLUTION|>--- conflicted
+++ resolved
@@ -62,13 +62,7 @@
         logging.info("Get the eth ifname on the virtual SONiC switch")
         if host.is_multi_asic:
             asic = host.get_port_asic_instance(port_name)
-<<<<<<< HEAD
         ports = get_all_ifnames(host, asic)
-=======
-            ports = get_all_ifnames(host, asic)
-        else:
-            ports = get_all_ifnames(host)
->>>>>>> 2e675594
         assert port_name in ports["Ethernet"]
         return ports["eth"][ports["Ethernet"].index(port_name)]
     # Same as port_name
@@ -83,13 +77,7 @@
         return None
     if host.is_multi_asic:
         asic = host.get_port_asic_instance(port_name)
-<<<<<<< HEAD
     ports = get_all_ifnames(host, asic)
-=======
-        ports = get_all_ifnames(host, asic)
-    else:
-        ports = get_all_ifnames(host)
->>>>>>> 2e675594
     assert port_name in ports["Ethernet"]
     eth_port = ports["eth"][ports["Ethernet"].index(port_name)]
     macsec_infname = "macsec_"+eth_port
