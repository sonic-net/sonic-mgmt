import time
from tests.common.utilities import wait_until
from tests.common.devices.eos import EosHost
from macsec_platform_helper import global_cmd
from macsec_helper import get_mka_session
<<<<<<< HEAD


__all__ = [
    'enable_macsec_feature',
    'disable_macsec_feature',
    'setup_macsec_configuration',
    'cleanup_macsec_configuration',
    'set_macsec_profile',
    'delete_macsec_profile',
    'enable_macsec_port',
    'disable_macsec_port'
]
=======
>>>>>>> e2f1fbc8


__all__ = [
    'enable_macsec_feature',
    'disable_macsec_feature',
    'setup_macsec_configuration',
    'cleanup_macsec_configuration',
    'set_macsec_profile',
    'delete_macsec_profile',
    'enable_macsec_port',
    'disable_macsec_port'
]


def set_macsec_profile(host, profile_name, priority, cipher_suite, primary_cak, primary_ckn, policy, send_sci, rekey_period = 0):
    if isinstance(host, EosHost):
        eos_cipher_suite = {
            "GCM-AES-128": "aes128-gcm",
            "GCM-AES-256": "aes256-gcm",
            "GCM-AES-XPN-128": "aes128-gcm-xpn",
            "GCM-AES-XPN-256": "aes256-gcm-xpn"
        }
        lines = [
            'cipher {}'.format(eos_cipher_suite[cipher_suite]),
            'key {} 0 {}'.format(primary_ckn, primary_cak),
            'mka key-server priority {}'.format(priority)
            ]
        if send_sci == 'true':
            lines.append('sci')
        host.eos_config(
            lines = lines,
            parents=['mac security', 'profile {}'.format(profile_name)])
        return

    macsec_profile = {
        "priority": priority,
        "cipher_suite": cipher_suite,
        "primary_cak": primary_cak,
        "primary_ckn": primary_ckn,
        "policy": policy,
        "send_sci": send_sci,
        "rekey_period": rekey_period,
    }
    cmd = "sonic-db-cli CONFIG_DB HMSET 'MACSEC_PROFILE|{}' ".format(
        profile_name)
    for k, v in macsec_profile.items():
        cmd += " '{}' '{}' ".format(k, v)
    host.command(cmd)
    if send_sci == "false":
        # The MAC address of SONiC host is locally administrated
        # So, LLDPd will use an arbitrary fixed value (00:60:08:69:97:ef) as the source MAC address of LLDP packet (https://lldpd.github.io/usage.html)
        # But the MACsec driver in Linux used by SONiC VM has a bug that cannot handle the packet with different source MAC address to SCI if the send_sci = false
        # So, if send_sci = false and the neighbor device is SONiC VM, LLDPd need to use the real MAC address as the source MAC address
        host.command("lldpcli configure system bond-slave-src-mac-type real")


def delete_macsec_profile(host, profile_name):
    if isinstance(host, EosHost):
        host.eos_config(
            lines=['no profile {}'.format(profile_name)],
            parents=['mac security'])
        return

    cmd = "sonic-db-cli CONFIG_DB DEL 'MACSEC_PROFILE|{}'".format(profile_name)
    host.command(cmd)


def enable_macsec_port(host, port, profile_name):
    if isinstance(host, EosHost):
        host.eos_config(
            lines=['mac security profile {}'.format(profile_name)],
            parents=['interface {}'.format(port)])
        return

    cmd = "sonic-db-cli CONFIG_DB HSET 'PORT|{}' 'macsec' '{}'".format(
        port, profile_name)
    host.command(cmd)


def disable_macsec_port(host, port):
    if isinstance(host, EosHost):
        host.eos_config(
            lines=['no mac security profile'],
            parents=['interface {}'.format(port)])
        return

    cmd = "sonic-db-cli CONFIG_DB HDEL 'PORT|{}' 'macsec'".format(port)
    host.command(cmd)


def enable_macsec_feature(duthost, macsec_nbrhosts):
    nbrhosts = macsec_nbrhosts
    global_cmd(duthost, nbrhosts, "sudo config feature state macsec enabled")

    def check_macsec_enabled():
        for nbr in [n["host"] for n in nbrhosts.values()] + [duthost]:
            if isinstance(nbr, EosHost):
                continue
            if len(nbr.shell("docker ps | grep macsec | grep -v grep")["stdout_lines"]) != 1:
                return False
            if len(nbr.shell("ps -ef | grep macsecmgrd | grep -v grep")["stdout_lines"]) != 1:
                return False
        return True
    assert wait_until(180, 5, 10, check_macsec_enabled)


def disable_macsec_feature(duthost, macsec_nbrhosts):
    global_cmd(duthost, macsec_nbrhosts, "sudo config feature state macsec disabled")


def cleanup_macsec_configuration(duthost, ctrl_links, profile_name):
    devices = set()
    devices.add(duthost)
    for dut_port, nbr in ctrl_links.items():
        disable_macsec_port(duthost, dut_port)
        disable_macsec_port(nbr["host"], nbr["port"])
        delete_macsec_profile(nbr["host"], profile_name)
        devices.add(nbr["host"])
    delete_macsec_profile(duthost, profile_name)
    # Waiting for all mka session were cleared in all devices
    for d in devices:
        if isinstance(d, EosHost):
            continue
        assert wait_until(30, 1, 0, lambda d=d: not get_mka_session(d))


def setup_macsec_configuration(duthost, ctrl_links, profile_name, default_priority,
                               cipher_suite, primary_cak, primary_ckn, policy, send_sci, rekey_period):
    set_macsec_profile(duthost, profile_name, default_priority,
                       cipher_suite, primary_cak, primary_ckn, policy, send_sci, rekey_period)
    i = 0
    for dut_port, nbr in ctrl_links.items():
        enable_macsec_port(duthost, dut_port, profile_name)
        if i % 2 == 0:
            priority = default_priority - 1
        else:
            priority = default_priority + 1
        set_macsec_profile(nbr["host"], profile_name, priority,
                           cipher_suite, primary_cak, primary_ckn, policy, send_sci, rekey_period)
        enable_macsec_port(nbr["host"], nbr["port"], profile_name)
        wait_until(20, 3, 0,
                   lambda: duthost.iface_macsec_ok(dut_port) and
                           nbr["host"].iface_macsec_ok(nbr["port"]))
        i += 1

    # Enabling macsec may cause link flap, which impacts LACP, BGP, etc
    # protocols. To hold some time for protocol recovery.
    time.sleep(60)<|MERGE_RESOLUTION|>--- conflicted
+++ resolved
@@ -3,21 +3,6 @@
 from tests.common.devices.eos import EosHost
 from macsec_platform_helper import global_cmd
 from macsec_helper import get_mka_session
-<<<<<<< HEAD
-
-
-__all__ = [
-    'enable_macsec_feature',
-    'disable_macsec_feature',
-    'setup_macsec_configuration',
-    'cleanup_macsec_configuration',
-    'set_macsec_profile',
-    'delete_macsec_profile',
-    'enable_macsec_port',
-    'disable_macsec_port'
-]
-=======
->>>>>>> e2f1fbc8
 
 
 __all__ = [
