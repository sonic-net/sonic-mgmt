--- conflicted
+++ resolved
@@ -187,11 +187,7 @@
         for up_port, up_link in upstream_links.items():
             mtu = get_mtu(duthost, up_port)
             ret = duthost.command(
-<<<<<<< HEAD
-                "ping -c {} -s {}  -M want {}".format(4, mtu, up_link['local_ipv4_addr']))
-=======
-                "{} ping -c {} {}".format(get_ipnetns_prefix(duthost, up_port), 4, up_link['local_ipv4_addr']))
->>>>>>> e3258fe1
+                "{} ping -c {} -s {} -M want {}".format(get_ipnetns_prefix(duthost, up_port), 4, mtu, up_link['local_ipv4_addr']))
             assert not ret['failed']
 
     def test_neighbor_to_neighbor(self, duthost, ctrl_links, upstream_links):
