--- conflicted
+++ resolved
@@ -28,16 +28,7 @@
 PENDING_XPN_EXHAUSTION = 0xC000000000000000
 
 
-<<<<<<< HEAD
-def config_all_portchannel_members(portchannel_lists, action):
-    for host, portchannel_list in portchannel_lists.items():
-        config_portchannel_members(host, portchannel_list, action)
-
-
-def set_macsec_profile(host, profile_name, priority, cipher_suite, primary_cak, primary_ckn, policy, send_sci, rekey_period):
-=======
 def set_macsec_profile(host, profile_name, priority, cipher_suite, primary_cak, primary_ckn, policy, send_sci):
->>>>>>> 09388573
     macsec_profile = {
         "priority": priority,
         "cipher_suite": cipher_suite,
