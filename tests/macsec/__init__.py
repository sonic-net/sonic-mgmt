import pytest
import os
import natsort
import json
import collections
import logging
from ipaddress import ip_address, IPv4Address

from macsec_config_helper import enable_macsec_feature as start_macsec_service
from macsec_config_helper import disable_macsec_feature as stop_macsec_service
from macsec_config_helper import setup_macsec_configuration
from macsec_config_helper import cleanup_macsec_configuration

logger = logging.getLogger(__name__)


class MacsecPlugin(object):
    """
    Pytest macsec plugin
    """

    def __init__(self):
        with open(os.path.dirname(__file__) + '/profile.json') as f:
            self.macsec_profiles = json.load(f)
            for k, v in self.macsec_profiles.items():
                self.macsec_profiles[k]["name"] = k
                # Set default value
                if "rekey_period" not in v:
                    self.macsec_profiles[k]["rekey_period"] = 0

    def _generate_macsec_profile(self, metafunc):
        value = metafunc.config.getoption("macsec_profile")
        if value == 'all':
            return natsort.natsorted(self.macsec_profiles.keys())
        return [x for x in value.split(',') if x in self.macsec_profiles]

    def pytest_generate_tests(self, metafunc):
        if 'macsec_profile' in metafunc.fixturenames:
            profiles = self._generate_macsec_profile(metafunc)
            assert profiles, "Specify valid macsec profile!"
            metafunc.parametrize('macsec_profile',
                                 [self.macsec_profiles[x] for x in profiles],
                                 ids=profiles,
                                 scope="session")

    @pytest.fixture(scope="session")
<<<<<<< HEAD
    def enable_macsec_feature(self, duthost, macsec_nbrhosts):
        def __enable_macsec_feature():
            start_macsec_service(duthost, macsec_nbrhosts)
        return __enable_macsec_feature

    @pytest.fixture(scope="session")
    def disable_macsec_feature(self, duthost, macsec_nbrhosts):
        def __disable_macsec_feature():
            stop_macsec_service(duthost, macsec_nbrhosts)
        return __disable_macsec_feature

    @pytest.fixture(scope="session")
    def macsec_feature(self, enable_macsec_feature, disable_macsec_feature):
        enable_macsec_feature()
        yield
        disable_macsec_feature()
=======
    def start_macsec_service(self, duthost, macsec_nbrhosts):
        def __start_macsec_service():
            enable_macsec_feature(duthost, macsec_nbrhosts)
        return __start_macsec_service

    @pytest.fixture(scope="session")
    def stop_macsec_service(self, duthost, macsec_nbrhosts):
        def __stop_macsec_service():
            disable_macsec_feature(duthost, macsec_nbrhosts)
        return __stop_macsec_service

    @pytest.fixture(scope="session")
    def macsec_feature(self, start_macsec_service, stop_macsec_service):
        start_macsec_service()
        yield
        stop_macsec_service()
>>>>>>> 51b4b784

    @pytest.fixture(scope="session")
    def startup_macsec(self, request, duthost, ctrl_links, macsec_profile):
        def __startup_macsec():
            profile = macsec_profile
            if request.config.getoption("neighbor_type") == "eos":
                if duthost.facts["asic_type"] == "vs" and profile['send_sci'] == "false":
                    # On EOS, portchannel mac is not same as the member port mac (being as SCI),
                    # then src mac is not equal to SCI in its sending packet. The receiver of vSONIC
                    # will drop it for macsec kernel module does not correctly handle it.
                    pytest.skip(
                        "macsec on dut vsonic, neighbor eos, send_sci false")
                if profile['rekey_period'] > 0:
                    pytest.skip(
                        "Rekey period hasn't been supported in EOS platform")

            cleanup_macsec_configuration(duthost, ctrl_links, profile['name'])
            setup_macsec_configuration(duthost, ctrl_links,
                                        profile['name'], profile['priority'], profile['cipher_suite'],
                                        profile['primary_cak'], profile['primary_ckn'], profile['policy'],
                                        profile['send_sci'], profile['rekey_period'])
            logger.info(
                "Setup MACsec configuration with arguments:\n{}".format(locals()))
        return __startup_macsec

    @pytest.fixture(scope="session")
    def shutdown_macsec(self, duthost, ctrl_links, macsec_profile):
        def __shutdown_macsec():
            profile = macsec_profile
            cleanup_macsec_configuration(duthost, ctrl_links, profile['name'])
        return __shutdown_macsec

    @pytest.fixture(scope="session", autouse=True)
    def macsec_setup(self, startup_macsec, shutdown_macsec, macsec_feature):
        '''
            setup macsec links
        '''
        startup_macsec()
        yield
        shutdown_macsec()

    @pytest.fixture(scope="session")
    def macsec_nbrhosts(self, ctrl_links):
        return {nbr["name"]: nbr for nbr in ctrl_links.values()}

    @pytest.fixture(scope="session")
    def ctrl_links(self, duthost, tbinfo, nbrhosts):
        if not nbrhosts:
            topo_name = tbinfo['topo']['name']
            pytest.skip("None of neighbors on topology {}".format(topo_name))
        ctrl_nbr_names = natsort.natsorted(nbrhosts.keys())[:2]
        logger.info("Controlled links {}".format(ctrl_nbr_names))
        nbrhosts = {name: nbrhosts[name] for name in ctrl_nbr_names}
        return self.find_links_from_nbr(duthost, tbinfo, nbrhosts)

    @pytest.fixture(scope="session")
    def unctrl_links(self, duthost, tbinfo, nbrhosts, ctrl_links):
        unctrl_nbr_names = set(nbrhosts.keys())
        for _, nbr in ctrl_links.items():
            if nbr["name"] in unctrl_nbr_names:
                unctrl_nbr_names.remove(nbr["name"])
        logger.info("Uncontrolled links {}".format(unctrl_nbr_names))
        nbrhosts = {name: nbrhosts[name] for name in unctrl_nbr_names}
        return self.find_links_from_nbr(duthost, tbinfo, nbrhosts)

    @pytest.fixture(scope="session")
    def downstream_links(self, duthost, tbinfo, nbrhosts):
        links = collections.defaultdict(dict)

        def filter(interface, neighbor, mg_facts, tbinfo):
            if tbinfo["topo"]["type"] == "t0" and "Server" in neighbor["name"]:
                port = mg_facts["minigraph_neighbors"][interface]["port"]
                links[interface] = {
                    "name": neighbor["name"],
                    "ptf_port_id": mg_facts["minigraph_ptf_indices"][interface],
                    "port": port
                }
        self.find_links(duthost, tbinfo, filter)
        return links

    @pytest.fixture(scope="session")
    def upstream_links(self, duthost, tbinfo, nbrhosts):
        links = collections.defaultdict(dict)

        def filter(interface, neighbor, mg_facts, tbinfo):
            if tbinfo["topo"]["type"] == "t0" and "T1" in neighbor["name"]:
                for item in mg_facts["minigraph_bgp"]:
                    if item["name"] == neighbor["name"]:
                        if isinstance(ip_address(item["addr"]), IPv4Address):
                            # The address of neighbor device
                            local_ipv4_addr = item["addr"]
                            # The address of DUT
                            peer_ipv4_addr = item["peer_addr"]
                            break
                port = mg_facts["minigraph_neighbors"][interface]["port"]
                links[interface] = {
                    "name": neighbor["name"],
                    "ptf_port_id": mg_facts["minigraph_ptf_indices"][interface],
                    "local_ipv4_addr": local_ipv4_addr,
                    "peer_ipv4_addr": peer_ipv4_addr,
                    "port": port,
                    "host": nbrhosts[neighbor["name"]]["host"]
                }
        self.find_links(duthost, tbinfo, filter)
        return links

    def find_links(self, duthost, tbinfo, filter):
        mg_facts = duthost.get_extended_minigraph_facts(tbinfo)
        for interface, neighbor in mg_facts["minigraph_neighbors"].items():
            filter(interface, neighbor, mg_facts, tbinfo)

    def is_interface_portchannel_member(self, pc, interface):
        for pc_name, elements in pc.items():
            if interface in elements['members']:
                return True
        return False

    def find_links_from_nbr(self, duthost, tbinfo, nbrhosts):
        links = collections.defaultdict(dict)

        def filter(interface, neighbor, mg_facts, tbinfo):
            if neighbor["name"] not in nbrhosts.keys():
                return
            port = mg_facts["minigraph_neighbors"][interface]["port"]

            # Currently in t2 topology macsec is validated on regular interfaces. To remove this once it is validated with PC.
            if tbinfo["topo"]["type"] == "t2" and is_interface_portchannel_member(mg_facts['minigraph_portchannels'], interface):
                return
            links[interface] = {
                "name": neighbor["name"],
                "host": nbrhosts[neighbor["name"]]["host"],
                "port": port
            }
        self.find_links(duthost, tbinfo, filter)
        return links<|MERGE_RESOLUTION|>--- conflicted
+++ resolved
@@ -6,8 +6,8 @@
 import logging
 from ipaddress import ip_address, IPv4Address
 
-from macsec_config_helper import enable_macsec_feature as start_macsec_service
-from macsec_config_helper import disable_macsec_feature as stop_macsec_service
+from macsec_config_helper import enable_macsec_feature
+from macsec_config_helper import disable_macsec_feature
 from macsec_config_helper import setup_macsec_configuration
 from macsec_config_helper import cleanup_macsec_configuration
 
@@ -44,24 +44,6 @@
                                  scope="session")
 
     @pytest.fixture(scope="session")
-<<<<<<< HEAD
-    def enable_macsec_feature(self, duthost, macsec_nbrhosts):
-        def __enable_macsec_feature():
-            start_macsec_service(duthost, macsec_nbrhosts)
-        return __enable_macsec_feature
-
-    @pytest.fixture(scope="session")
-    def disable_macsec_feature(self, duthost, macsec_nbrhosts):
-        def __disable_macsec_feature():
-            stop_macsec_service(duthost, macsec_nbrhosts)
-        return __disable_macsec_feature
-
-    @pytest.fixture(scope="session")
-    def macsec_feature(self, enable_macsec_feature, disable_macsec_feature):
-        enable_macsec_feature()
-        yield
-        disable_macsec_feature()
-=======
     def start_macsec_service(self, duthost, macsec_nbrhosts):
         def __start_macsec_service():
             enable_macsec_feature(duthost, macsec_nbrhosts)
@@ -78,7 +60,6 @@
         start_macsec_service()
         yield
         stop_macsec_service()
->>>>>>> 51b4b784
 
     @pytest.fixture(scope="session")
     def startup_macsec(self, request, duthost, ctrl_links, macsec_profile):
